--- conflicted
+++ resolved
@@ -1,11 +1,6 @@
 /*
-<<<<<<< HEAD
- * Claws Mail -- a GTK+ based, lightweight, and fast e-mail client
- * Copyright (C) 1999-2021 the Claws Mail team and Hiroyuki Yamamoto
-=======
  * Claws Mail -- a GTK based, lightweight, and fast e-mail client
  * Copyright (C) 1999-2022 the Claws Mail team and Hiroyuki Yamamoto
->>>>>>> 1465ce9c
  *
  * This program is free software; you can redistribute it and/or modify
  * it under the terms of the GNU General Public License as published by
@@ -1531,8 +1526,8 @@
 			}
 			messageview_find_part_depth_first(&context, MIMETYPE_TEXT, "html");
 			if (context.found &&
-			    ((msginfo->folder && msginfo->folder->prefs->promote_html_part == HTML_PROMOTE_ALWAYS) ||
-			     ((msginfo->folder && msginfo->folder->prefs->promote_html_part == HTML_PROMOTE_DEFAULT) &&
+			    (msginfo->folder->prefs->promote_html_part == HTML_PROMOTE_ALWAYS ||
+			     (msginfo->folder->prefs->promote_html_part == HTML_PROMOTE_DEFAULT &&
 			      prefs_common.promote_html_part))) { /* html found */
 				mimeinfo = context.found;
 				if (messageview_try_select_mimeinfo(messageview, msginfo, mimeinfo))
@@ -2082,14 +2077,8 @@
 		  prefs_common_translated_header_name("Cc"));
 		val = alertpanel_with_widget(
 				_("Return Receipt Notification"),
-<<<<<<< HEAD
-				text,
-				_("_Cancel"), _("_Send Notification"), NULL,
-				ALERTFOCUS_FIRST, FALSE, optmenu);
-=======
 				text, NULL, _("_Cancel"), NULL, _("_Send Notification"),
 				NULL, NULL, ALERTFOCUS_FIRST, FALSE, optmenu);
->>>>>>> 1465ce9c
 		g_free(tr);
 		g_free(text);
 	} else
@@ -2099,13 +2088,8 @@
 				 "address that this message was sent to.\n"
 				 "Please choose which account you want to "
 				 "use for sending the receipt notification:"),
-<<<<<<< HEAD
-				_("_Cancel"), _("_Send Notification"), NULL,
-				ALERTFOCUS_FIRST, FALSE, optmenu);
-=======
 				NULL, _("_Cancel"), NULL, _("_Send Notification"),
 				NULL, NULL, ALERTFOCUS_FIRST, FALSE, optmenu);
->>>>>>> 1465ce9c
 
 	if (val != G_ALERTALTERNATE)
 		return NULL;

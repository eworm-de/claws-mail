/*
<<<<<<< HEAD
 * Claws Mail -- a GTK+ based, lightweight, and fast e-mail client
 * Copyright (C) 2005-2019 Colin Leroy and The Claws Mail Team
=======
 * Claws Mail -- a GTK based, lightweight, and fast e-mail client
 * Copyright (C) 2005-2022 Colin Leroy and The Claws Mail Team
>>>>>>> 1465ce9c
 *
 * This program is free software; you can redistribute it and/or modify
 * it under the terms of the GNU General Public License as published by
 * the Free Software Foundation; either version 3 of the License, or
 * (at your option) any later version.
 *
 * This program is distributed in the hope that it will be useful,
 * but WITHOUT ANY WARRANTY; without even the implied warranty of
 * MERCHANTABILITY or FITNESS FOR A PARTICULAR PURPOSE.  See the
 * GNU General Public License for more details.
 *
 * You should have received a copy of the GNU General Public License
 * along with this program. If not, see <http://www.gnu.org/licenses/>.
 */

#ifdef HAVE_CONFIG_H
#include "config.h"
#include "claws-features.h"
#endif

#include "defs.h"

#include <stdio.h>
#include <stdlib.h>

#include <glib.h>
#include <glib/gi18n.h>
#include <gtk/gtk.h>
#include <gdk/gdkkeysyms.h>

#include "prefs_common.h"
#include "prefs_gtk.h"

#include "gtk/gtkutils.h"
#include "gtk/prefswindow.h"
#include "combobox.h"
#ifndef PASSWORD_CRYPTO_OLD
#include "password.h"
#include "password_gtk.h"
#endif

#include "manage_window.h"
#ifdef HAVE_LIBETPAN
#include "imap-thread.h"
#endif

typedef struct _OtherPage
{
	PrefsPage page;

	GtkWidget *window;

	GtkWidget *checkbtn_addaddrbyclick;
	GtkWidget *checkbtn_confonexit;
	GtkWidget *checkbtn_cleanonexit;
	GtkWidget *checkbtn_askonclean;
	GtkWidget *checkbtn_warnqueued;
	GtkWidget *spinbtn_iotimeout;
	GtkWidget *checkbtn_gtk_enable_accels;
<<<<<<< HEAD
	GtkWidget *checkbtn_gtk_can_change_accels;
=======
>>>>>>> 1465ce9c
	GtkWidget *checkbtn_askonfilter;
	GtkWidget *checkbtn_use_shred;
	GtkWidget *checkbtn_real_time_sync;
	GtkWidget *flush_metadata_faster_radiobtn;
	GtkWidget *flush_metadata_safer_radiobtn;
	GtkWidget *checkbtn_transhdr;
#ifndef PASSWORD_CRYPTO_OLD
	GtkWidget *checkbtn_use_passphrase;
#endif
} OtherPage;

static struct KeybindDialog {
	GtkWidget *window;
	GtkWidget *combo;
} keybind;

static void prefs_keybind_select		(void);
static gint prefs_keybind_deleted		(GtkWidget	*widget,
						 GdkEventAny	*event,
						 gpointer	 data);
static gboolean prefs_keybind_key_pressed	(GtkWidget	*widget,
						 GdkEventKey	*event,
						 gpointer	 data);
static void prefs_keybind_cancel		(void);
static void prefs_keybind_apply_clicked		(GtkWidget	*widget);
#ifndef PASSWORD_CRYPTO_OLD
static void prefs_change_primary_passphrase(GtkButton *button, gpointer data);
static void prefs_use_passphrase_toggled(GtkToggleButton *button, gpointer data);
#endif


static void prefs_keybind_select(void)
{
	GtkWidget *window;
	GtkWidget *vbox1;
	GtkWidget *hbox1;
	GtkWidget *label;
	GtkWidget *combo;
	GtkWidget *confirm_area;
	GtkWidget *ok_btn;
	GtkWidget *cancel_btn;

	window = gtkut_window_new(GTK_WINDOW_TOPLEVEL, "prefs_other");
	gtk_container_set_border_width (GTK_CONTAINER (window), 8);
	gtk_window_set_title (GTK_WINDOW (window), 
				_("Choose preset keyboard shortcuts"));
	gtk_window_set_position (GTK_WINDOW (window), GTK_WIN_POS_CENTER);
	gtk_window_set_modal (GTK_WINDOW (window), TRUE);
	gtk_window_set_resizable(GTK_WINDOW (window), FALSE);
	gtk_window_set_type_hint(GTK_WINDOW(window), GDK_WINDOW_TYPE_HINT_DIALOG);
	manage_window_set_transient (GTK_WINDOW (window));

	vbox1 = gtk_box_new(GTK_ORIENTATION_VERTICAL, VSPACING);
	gtk_container_add (GTK_CONTAINER (window), vbox1);
	gtk_container_set_border_width (GTK_CONTAINER (vbox1), 2);

	hbox1 = gtk_box_new(GTK_ORIENTATION_HORIZONTAL, 8);
	gtk_box_pack_start (GTK_BOX (vbox1), hbox1, FALSE, FALSE, 0);

	label = gtk_label_new
		(_("Select preset:"));
	gtk_box_pack_start (GTK_BOX (hbox1), label, FALSE, FALSE, 0);
	gtk_label_set_justify (GTK_LABEL (label), GTK_JUSTIFY_LEFT);

	combo = combobox_text_new(FALSE,
			       _("Default"),
			       "Mew / Wanderlust",
			       "Mutt",
			       NULL);
	gtk_box_pack_start (GTK_BOX (hbox1), combo, TRUE, TRUE, 0);

	hbox1 = gtk_box_new(GTK_ORIENTATION_HORIZONTAL, 8);
	gtk_box_pack_start (GTK_BOX (vbox1), hbox1, FALSE, FALSE, 0);

	label = gtk_label_new
		(_("You can also modify each menu shortcut by pressing\n"
		   "any key(s) when focusing the mouse pointer on the item."));
	gtk_box_pack_start (GTK_BOX (hbox1), label, FALSE, FALSE, 0);
	gtk_label_set_line_wrap(GTK_LABEL(label), TRUE);
	gtk_label_set_justify (GTK_LABEL (label), GTK_JUSTIFY_LEFT);
	gtkut_widget_set_small_font_size (label);

	hbox1 = gtk_box_new(GTK_ORIENTATION_HORIZONTAL, 8);
	gtk_box_pack_start (GTK_BOX (vbox1), hbox1, FALSE, FALSE, 0);

	gtkut_stock_button_set_create (&confirm_area, &cancel_btn,NULL,  _("_Cancel"),
				       &ok_btn, NULL, _("_OK"),
				       NULL, NULL, NULL);
	gtk_box_pack_end (GTK_BOX (hbox1), confirm_area, FALSE, FALSE, 0);
	gtk_widget_grab_focus (ok_btn);

	MANAGE_WINDOW_SIGNALS_CONNECT(window);
	g_signal_connect (G_OBJECT (window), "delete_event",
			  G_CALLBACK (prefs_keybind_deleted), NULL);
	g_signal_connect (G_OBJECT (window), "key_press_event",
			  G_CALLBACK (prefs_keybind_key_pressed), NULL);
	g_signal_connect (G_OBJECT (ok_btn), "clicked",
			  G_CALLBACK (prefs_keybind_apply_clicked),
			  NULL);
	g_signal_connect (G_OBJECT (cancel_btn), "clicked",
			  G_CALLBACK (prefs_keybind_cancel),
			  NULL);

	gtk_widget_show_all(window);

	keybind.window = window;
	keybind.combo = combo;
}

static gboolean prefs_keybind_key_pressed(GtkWidget *widget, GdkEventKey *event,
					  gpointer data)
{
	if (event && event->keyval == GDK_KEY_Escape)
		prefs_keybind_cancel();
	return FALSE;
}

static gint prefs_keybind_deleted(GtkWidget *widget, GdkEventAny *event,
				  gpointer data)
{
	prefs_keybind_cancel();
	return TRUE;
}

static void prefs_keybind_cancel(void)
{
	gtk_widget_destroy(keybind.window);
	keybind.window = NULL;
	keybind.combo = NULL;
}
  
struct KeyBind {
	const gchar *accel_path;
	const gchar *accel_key;
};

static void prefs_keybind_apply(struct KeyBind keybind[], gint num)
{
	gint i;
	guint key;
	GdkModifierType mods;

	for (i = 0; i < num; i++) {
		const gchar *accel_key
			= keybind[i].accel_key ? keybind[i].accel_key : "";
		gtk_accelerator_parse(accel_key, &key, &mods);
		if (key == 0 && mods == 0) {
			g_message("Failed parsing accelerator '%s' for path '%s'\n",
				  accel_key, keybind[i].accel_path);
		}
		gtk_accel_map_change_entry(keybind[i].accel_path,
					   key, mods, TRUE);
	}
}

static void prefs_keybind_apply_clicked(GtkWidget *widget)
{
	gchar *text;
	struct KeyBind *menurc;
	gint n_menurc;

	static struct KeyBind default_menurc[] = {
		/* main */
		{"<Actions>/Menu/File/EmptyTrashes",			"<shift>D"},
		{"<Actions>/Menu/File/SaveAs",				"<control>S"},
		{"<Actions>/Menu/File/Print",				"<control>P"},
		{"<Actions>/Menu/File/OfflineMode",			"<control>W"},
		{"<Actions>/Menu/File/SynchroniseFolders",		"<control><shift>S"},
		{"<Actions>/Menu/File/Exit",				"<control>Q"},

		{"<Actions>/Menu/Edit/Copy",				"<control>C"},
		{"<Actions>/Menu/Edit/SelectAll",			"<control>A"},
		{"<Actions>/Menu/Edit/Find",				"<control>F"},
		{"<Actions>/Menu/Edit/SearchFolder",			"<shift><control>F"},
		{"<Actions>/Menu/Edit/QuickSearch",			"slash"},

		{"<Actions>/Menu/View/ShowHide/MessageView",		"V"},
		{"<Actions>/Menu/View/ThreadView",			"<control>T"},
		{"<Actions>/Menu/View/Goto/Prev",			"P"},
		{"<Actions>/Menu/View/Goto/Next",			"N"},
		{"<Actions>/Menu/View/Goto/PrevUnread",			"<shift>P"},
		{"<Actions>/Menu/View/Goto/NextUnread",			"<shift>N"},
		{"<Actions>/Menu/View/Goto/Folder",			"G"},
		{"<Actions>/Menu/View/OpenNewWindow",			"<control><alt>N"},
		{"<Actions>/Menu/View/MessageSource",			"<control>U"},
		{"<Actions>/Menu/View/AllHeaders",			"<control>H"},
		{"<Actions>/Menu/View/UpdateSummary",			"<control><alt>U"},

		{"<Actions>/Menu/Message/Receive/CurrentAccount",
									"<control>I"},
		{"<Actions>/Menu/Message/Receive/AllAccounts",		"<shift><control>I"},
		{"<Actions>/Menu/Message/ComposeEmail",			"<control>M"},
		{"<Actions>/Menu/Message/Reply",			"<control>R"},
		{"<Actions>/Menu/Message/ReplyTo/All",			"<shift><control>R"},
		{"<Actions>/Menu/Message/ReplyTo/Sender",		""},
		{"<Actions>/Menu/Message/ReplyTo/List",			"<control>L"},
		{"<Actions>/Menu/Message/Forward",			"<control><alt>F"},
		{"<Actions>/Menu/Message/Move",				"<control>O"},
		{"<Actions>/Menu/Message/Copy",				"<shift><control>O"},
		{"<Actions>/Menu/Message/Trash",			"<control>D"},
		{"<Actions>/Menu/Message/Mark/Mark",			"<shift>asterisk"},
		{"<Actions>/Menu/Message/Mark/Unmark",			"U"},
		{"<Actions>/Menu/Message/Mark/MarkUnread",		"<shift>exclam"},
		{"<Actions>/Menu/Message/Mark/MarkRead",		""},

		{"<Actions>/Menu/Tools/AddressBook",			"<shift><control>A"},
		{"<Actions>/Menu/Tools/Execute",			"X"},
		{"<Actions>/Menu/Tools/NetworkLog",			"<shift><control>L"},
		/* compose */
		{"<Actions>/Menu/Message/Send",				"<control>Return"},
		{"<Actions>/Menu/Message/SendLater",			"<shift><control>S"},
		{"<Actions>/Menu/Message/AttachFile",			"<control>M"},
		{"<Actions>/Menu/Message/InsertFile",			"<control>I"},
		{"<Actions>/Menu/Message/InsertSig",			"<control>G"},
		{"<Actions>/Menu/Message/Save",				"<control>S"},
		{"<Actions>/Menu/Message/Close",			"<control>W"},
		{"<Actions>/Menu/Edit/Undo",				"<control>Z"},
		{"<Actions>/Menu/Edit/Redo",				"<control>Y"},
		{"<Actions>/Menu/Edit/Cut",				"<control>X"},
		{"<Actions>/Menu/Edit/Copy",				"<control>C"},
		{"<Actions>/Menu/Edit/Paste",				"<control>V"},
		{"<Actions>/Menu/Edit/SelectAll",			"<control>A"},
		{"<Actions>/Menu/Edit/Advanced/BackChar",		"<control>B"},
		{"<Actions>/Menu/Edit/Advanced/ForwChar",		"<control>F"},
		{"<Actions>/Menu/Edit/Advanced/BackWord",		""},
		{"<Actions>/Menu/Edit/Advanced/ForwWord",		""},
		{"<Actions>/Menu/Edit/Advanced/BegLine",		""},
		{"<Actions>/Menu/Edit/Advanced/EndLine",		"<control>E"},
		{"<Actions>/Menu/Edit/Advanced/PrevLine",		"<control>P"},
		{"<Actions>/Menu/Edit/Advanced/NextLine",		"<control>N"},
		{"<Actions>/Menu/Edit/Advanced/DelBackChar",		"<control>H"},
		{"<Actions>/Menu/Edit/Advanced/DelForwChar",		"<control>D"},
		{"<Actions>/Menu/Edit/Advanced/DelBackWord",		""},
		{"<Actions>/Menu/Edit/Advanced/DelForwWord",		""},
		{"<Actions>/Menu/Edit/Advanced/DelLine",		"<control>U"},
		{"<Actions>/Menu/Edit/Advanced/DelEndLine",		"<control>K"},
		{"<Actions>/Menu/Edit/WrapPara",			"<control>L"},
		{"<Actions>/Menu/Edit/WrapAllLines",			"<control><alt>L"},
		{"<Actions>/Menu/Edit/AutoWrap",			"<shift><control>L"},
		{"<Actions>/Menu/Edit/ExtEditor",			"<shift><control>X"},
		{"<Actions>/Menu/Tools/AddressBook",			"<shift><control>A"},
	};

	static struct KeyBind mew_wl_menurc[] = {
		/* main */
		{"<Actions>/Menu/File/EmptyTrashes",			"<shift>D"},
		{"<Actions>/Menu/File/SaveAs",				"Y"},
		{"<Actions>/Menu/File/Print",				"<control>numbersign"},
		{"<Actions>/Menu/File/Exit",				"<shift>Q"},

		{"<Actions>/Menu/Edit/Copy",				"<control>C"},
		{"<Actions>/Menu/Edit/SelectAll",			"<control>A"},
		{"<Actions>/Menu/Edit/Find",				"<control>F"},
		{"<Actions>/Menu/Edit/SearchFolder",			"<control>S"},
		{"<Actions>/Menu/Edit/QuickSearch",			"slash"},

		{"<Actions>/Menu/View/ShowHide/MessageView",		""},
		{"<Actions>/Menu/View/ThreadView",			"<shift>T"},
		{"<Actions>/Menu/View/Goto/Prev",			"P"},
		{"<Actions>/Menu/View/Goto/Next",			"N"},
		{"<Actions>/Menu/View/Goto/PrevUnread",			"<shift>P"},
		{"<Actions>/Menu/View/Goto/NextUnread",			"<shift>N"},
		{"<Actions>/Menu/View/Goto/Folder",			"G"},
		{"<Actions>/Menu/View/OpenNewWindow",			"<control><alt>N"},
		{"<Actions>/Menu/View/MessageSource",			"<control>U"},
		{"<Actions>/Menu/View/AllHeaders",			"<shift>H"},
		{"<Actions>/Menu/View/UpdateSummary",			"<shift>S"},

		{"<Actions>/Menu/Message/Receive/CurrentAccount",
									"<control>I"},
		{"<Actions>/Menu/Message/Receive/AllAccounts",		"<shift><control>I"},
		{"<Actions>/Menu/Message/ComposeEmail",			"W"},
		{"<Actions>/Menu/Message/Reply",			"<control>R"},
		{"<Actions>/Menu/Message/ReplyTo/All",			"<shift>A"},
		{"<Actions>/Menu/Message/ReplyTo/Sender",		""},
		{"<Actions>/Menu/Message/ReplyTo/List",			"<control>L"},
		{"<Actions>/Menu/Message/Forward",			"F"},
		{"<Actions>/Menu/Message/Move",				"O"},
		{"<Actions>/Menu/Message/Copy",				"<shift>O"},
		{"<Actions>/Menu/Message/Trash",			"D"},
		{"<Actions>/Menu/Message/Mark/Mark",			"<shift>asterisk"},
		{"<Actions>/Menu/Message/Mark/Unmark",			"U"},
		{"<Actions>/Menu/Message/Mark/MarkUnread",		"<shift>exclam"},
		{"<Actions>/Menu/Message/Mark/MarkRead",		"<shift>R"},

		{"<Actions>/Menu/Tools/AddressBook",			"<shift><control>A"},
		{"<Actions>/Menu/Tools/Execute",			"X"},
		{"<Actions>/Menu/Tools/NetworkLog",			"<shift><control>L"},
		/* compose */
		{"<Actions>/Menu/Message/Close",			"<alt>W"},
		{"<Actions>/Menu/Edit/SelectAll",			""},
		{"<Actions>/Menu/Edit/Advanced/BackChar",		"<alt>B"},
		{"<Actions>/Menu/Edit/Advanced/ForwChar",		"<alt>F"},
		{"<Actions>/Menu/Edit/Advanced/BackWord",		""},
		{"<Actions>/Menu/Edit/Advanced/ForwWord",		""},
		{"<Actions>/Menu/Edit/Advanced/BegLine",		"<control>A"},
		{"<Actions>/Menu/Edit/Advanced/DelBackWord",		"<control>W"},
		{"<Actions>/Menu/Edit/Advanced/DelForwWord",		"<alt>D"},
	};

	static struct KeyBind mutt_menurc[] = {
		/* main */
		{"<Actions>/Menu/File/SaveAs",				"S"}, /* save-message */
		{"<Actions>/Menu/File/Print",				"P"}, /* print-message */
		{"<Actions>/Menu/File/Exit",				"Q"}, /* quit */

		{"<Actions>/Menu/Edit/Copy",				"<control>C"}, /* - */
		{"<Actions>/Menu/Edit/SelectAll",			"<control>A"}, /* - */
		{"<Actions>/Menu/Edit/Find",				"<alt>B"}, /* <esc>B: search in message bodies */
		{"<Actions>/Menu/Edit/SearchFolder",			"slash"}, /* search */
		{"<Actions>/Menu/Edit/QuickSearch",			"L"}, /* limit */

		{"<Actions>/Menu/View/ShowHide/MessageView",		"V"}, /* - */
		{"<Actions>/Menu/View/ThreadView",			"<control>T"}, /* - */
		{"<Actions>/Menu/View/Goto/Prev",			"K"}, /* previous-entry */
		{"<Actions>/Menu/View/Goto/Next",			"J"}, /* next-entry */
		{"<Actions>/Menu/View/Goto/PrevUnread",			"<alt>U"}, /* <esc>Tab: previous-new-then-unread */
		{"<Actions>/Menu/View/Goto/NextUnread",			"U"}, /* Tab: next-new-then-unread */
		{"<Actions>/Menu/View/Goto/Folder",			"C"}, /* change-folder */
		{"<Actions>/Menu/View/OpenNewWindow",			"<control><alt>N"}, /* - */
		{"<Actions>/Menu/View/MessageSource",			"E"}, /* edit the raw message */
		{"<Actions>/Menu/View/AllHeaders",			"H"}, /* display-toggle-weed */
		{"<Actions>/Menu/View/UpdateSummary",			"<control><alt>U"}, /* - */

		{"<Actions>/Menu/Message/Receive/CurrentAccount",	"<control>I"}, /* - */
		{"<Actions>/Menu/Message/Receive/AllAccounts",		"<shift>G"}, /* fetch-mail */
		{"<Actions>/Menu/Message/ComposeEmail",			"M"}, /* mail */
		{"<Actions>/Menu/Message/Reply",			"R"}, /* reply */
		{"<Actions>/Menu/Message/ReplyTo/All",			"G"}, /* group-reply */
		{"<Actions>/Menu/Message/ReplyTo/List",			"<shift>L"}, /* list-reply */
		{"<Actions>/Menu/Message/Forward",			"F"}, /* forward-message */
		{"<Actions>/Menu/Message/Move",				"<control>O"}, /* - */
		{"<Actions>/Menu/Message/Copy",				"<shift>C"}, /* copy-message */
		{"<Actions>/Menu/Message/Trash",			"D"}, /* delete-message */
		{"<Actions>/Menu/Message/Mark/Mark",			"<shift>F"}, /* flag-message */
		{"<Actions>/Menu/Message/Mark/Unmark",			"<control><shift>F"}, /* - */
		{"<Actions>/Menu/Message/Mark/MarkUnread",		"<shift>N"}, /* toggle-new */
		{"<Actions>/Menu/Message/Mark/MarkRead",		"<control>R"}, /* read-thread */

		{"<Actions>/Menu/Tools/AddressBook",			"<shift><control>A"}, /* - */
		{"<Actions>/Menu/Tools/Execute",			"dollar"}, /* sync-mailbox */
		{"<Actions>/Menu/Tools/NetworkLog",			"<shift><control>L"}, /* - */
		/* compose */
		{"<Actions>/Menu/Message/Close",			"<alt>W"}, /* - */
		{"<Actions>/Menu/Edit/Advanced/BackWord",		"<alt>B"}, /* - */
		{"<Actions>/Menu/Edit/Advanced/ForwWord",		"<alt>F"}, /* - */
		{"<Actions>/Menu/Edit/Advanced/BegLine",		"<control>A"}, /* - */
		{"<Actions>/Menu/Edit/Advanced/DelBackWord",		"<control>W"}, /* - */
		{"<Actions>/Menu/Edit/Advanced/DelForwWord",		"<alt>D"}, /* - */
	};

	text = gtk_combo_box_text_get_active_text(GTK_COMBO_BOX_TEXT(keybind.combo));

	if (!strcmp(text, _("Default"))) {
		menurc = default_menurc;
		n_menurc = G_N_ELEMENTS(default_menurc);
	} else if (!strcmp(text, "Mew / Wanderlust")) {
		menurc = mew_wl_menurc;
		n_menurc = G_N_ELEMENTS(mew_wl_menurc);
	} else if (!strcmp(text, "Mutt")) {
		menurc = mutt_menurc;
		n_menurc = G_N_ELEMENTS(mutt_menurc);
	} else {
		g_free(text);
		return;
	}
	g_free(text);

	prefs_keybind_apply(menurc, n_menurc);

	gtk_widget_destroy(keybind.window);
	keybind.window = NULL;
	keybind.combo = NULL;
}

static void prefs_other_create_widget(PrefsPage *_page, GtkWindow *window, 
			       	  gpointer data)
{
	OtherPage *prefs_other = (OtherPage *) _page;
	
	GtkWidget *vbox1;
	GtkWidget *hbox1;

	GtkWidget *frame_addr;
	GtkWidget *vbox_addr;
	GtkWidget *checkbtn_addaddrbyclick;
	
	GtkWidget *frame_exit;
	GtkWidget *vbox_exit;
	GtkWidget *checkbtn_confonexit;
	GtkWidget *checkbtn_cleanonexit;
	GtkWidget *checkbtn_warnqueued;

	GtkWidget *frame_keys;
	GtkWidget *vbox_keys;
	GtkWidget *checkbtn_gtk_enable_accels;
<<<<<<< HEAD
	GtkWidget *checkbtn_gtk_can_change_accels;
=======
>>>>>>> 1465ce9c
	GtkWidget *button_keybind;

	GtkWidget *label_iotimeout;
	GtkWidget *spinbtn_iotimeout;
	GtkAdjustment *spinbtn_iotimeout_adj;

	GtkWidget *vbox2;
	GtkWidget *checkbtn_transhdr;
	GtkWidget *checkbtn_askonclean;
	GtkWidget *checkbtn_askonfilter;
	GtkWidget *checkbtn_use_shred;
	GtkWidget *checkbtn_real_time_sync;

	GtkWidget *frame_metadata;
	GtkWidget *vbox_metadata;
	GtkWidget *metadata_label;
	GtkWidget *flush_metadata_faster_radiobtn;
	GtkWidget *flush_metadata_safer_radiobtn;

#ifndef PASSWORD_CRYPTO_OLD
	GtkWidget *vbox_passphrase;
	GtkWidget *frame_passphrase;
	GtkWidget *checkbtn_use_passphrase;
	GtkWidget *button_change_passphrase;
#endif

	gchar *shred_binary = NULL;

	vbox1 = gtk_box_new(GTK_ORIENTATION_VERTICAL, VSPACING);
	gtk_widget_show (vbox1);
	gtk_container_set_border_width (GTK_CONTAINER (vbox1), VBOX_BORDER);

	vbox_addr = gtkut_get_options_frame(vbox1, &frame_addr, _("Address book"));

	PACK_CHECK_BUTTON
		(vbox_addr, checkbtn_addaddrbyclick,
		 _("Add address to destination when double-clicked"));

	/* On Exit */
	vbox_exit = gtkut_get_options_frame(vbox1, &frame_exit, _("On exit"));

	PACK_CHECK_BUTTON (vbox_exit, checkbtn_confonexit,
			   _("Confirm on exit"));

	hbox1 = gtk_box_new(GTK_ORIENTATION_HORIZONTAL, 32);
	gtk_widget_show (hbox1);
	gtk_box_pack_start (GTK_BOX (vbox_exit), hbox1, FALSE, FALSE, 0);

	PACK_CHECK_BUTTON (hbox1, checkbtn_cleanonexit,
			   _("Empty trash on exit"));

	PACK_CHECK_BUTTON (vbox_exit, checkbtn_warnqueued,
			   _("Warn if there are queued messages"));

	vbox_keys = gtkut_get_options_frame(vbox1, &frame_keys, _("Keyboard shortcuts"));

	PACK_CHECK_BUTTON(vbox_keys, checkbtn_gtk_enable_accels,
			_("Enable keyboard shortcuts"));
<<<<<<< HEAD

	PACK_CHECK_BUTTON(vbox_keys, checkbtn_gtk_can_change_accels,
			_("Enable customisable keyboard shortcuts"));

	CLAWS_SET_TIP(checkbtn_gtk_can_change_accels,
			_("If checked, you can change the keyboard shortcuts of "
				"most of the menu items by focusing on the menu "
				"item and pressing a key combination.\n"
				"Uncheck this option if you want to lock all "
				"existing keyboard shortcuts."));
=======
>>>>>>> 1465ce9c

	button_keybind = gtk_button_new_with_label(
				_(" Choose preset keyboard shortcuts... "));
	gtk_widget_show (button_keybind);
	hbox1 = gtk_box_new(GTK_ORIENTATION_HORIZONTAL, 8);
	gtk_widget_show (hbox1);
	gtk_box_pack_start (GTK_BOX (vbox_keys), hbox1, FALSE, FALSE, 0);
	gtk_box_pack_start (GTK_BOX (hbox1), button_keybind, FALSE, FALSE, 0);
	g_signal_connect (G_OBJECT (button_keybind), "clicked",
			  G_CALLBACK (prefs_keybind_select), NULL);


	vbox_metadata = gtkut_get_options_frame(vbox1, &frame_metadata, _("Metadata handling"));
	metadata_label = gtk_label_new(_("Safer mode asks the OS to write metadata to disk directly;\n"
					 "it avoids data loss after crashes but can take some time."));
	gtk_label_set_xalign(GTK_LABEL(metadata_label), 0.0);
	gtk_label_set_yalign(GTK_LABEL(metadata_label), 0.0);
	gtk_box_pack_start (GTK_BOX (vbox_metadata), metadata_label, FALSE, FALSE, 0);
	flush_metadata_safer_radiobtn = gtk_radio_button_new_with_label(NULL, _("Safer"));
	flush_metadata_faster_radiobtn = gtk_radio_button_new_with_label_from_widget(
					   GTK_RADIO_BUTTON(flush_metadata_safer_radiobtn), _("Faster"));
	hbox1 = gtk_box_new(GTK_ORIENTATION_HORIZONTAL, 8);
	gtk_widget_show (hbox1);
	gtk_box_pack_start (GTK_BOX (vbox_metadata), hbox1, FALSE, FALSE, 0);
	gtk_box_pack_start (GTK_BOX (hbox1), flush_metadata_safer_radiobtn, FALSE, FALSE, 0);
	gtk_box_pack_start (GTK_BOX (hbox1), flush_metadata_faster_radiobtn, FALSE, FALSE, 0);
	
	if (prefs_common.flush_metadata)
		gtk_toggle_button_set_active(GTK_TOGGLE_BUTTON(flush_metadata_safer_radiobtn), TRUE);
	else
		gtk_toggle_button_set_active(GTK_TOGGLE_BUTTON(flush_metadata_faster_radiobtn), TRUE);

	gtk_widget_show_all(frame_metadata);

	hbox1 = gtk_box_new(GTK_ORIENTATION_HORIZONTAL, 8);
	gtk_widget_show (hbox1);
	gtk_box_pack_start (GTK_BOX (vbox1), hbox1, FALSE, FALSE, 0);

	label_iotimeout = gtk_label_new (_("Socket I/O timeout"));
	gtk_widget_show (label_iotimeout);
	gtk_box_pack_start (GTK_BOX (hbox1), label_iotimeout, FALSE, FALSE, 0);

	spinbtn_iotimeout_adj = GTK_ADJUSTMENT(gtk_adjustment_new (60, 0, 1000, 1, 10, 0));
	spinbtn_iotimeout = gtk_spin_button_new
		(GTK_ADJUSTMENT (spinbtn_iotimeout_adj), 1, 0);
	gtk_widget_show (spinbtn_iotimeout);
	gtk_box_pack_start (GTK_BOX (hbox1), spinbtn_iotimeout,
			    FALSE, FALSE, 0);
	gtk_spin_button_set_numeric (GTK_SPIN_BUTTON (spinbtn_iotimeout), TRUE);

	label_iotimeout = gtk_label_new (_("seconds"));
	gtk_widget_show (label_iotimeout);
	gtk_box_pack_start (GTK_BOX (hbox1), label_iotimeout, FALSE, FALSE, 0);

	vbox2 = gtk_box_new(GTK_ORIENTATION_VERTICAL, 8);
	gtk_widget_show (vbox2);
	gtk_box_pack_start (GTK_BOX (vbox1), vbox2, FALSE, FALSE, 0);

	PACK_CHECK_BUTTON(vbox2, checkbtn_transhdr,
			   _("Translate header names"));
	CLAWS_SET_TIP(checkbtn_transhdr,
			     _("The display of standard headers (such as 'From:', 'Subject:') "
			     "will be translated into your language."));
	PACK_CHECK_BUTTON (vbox2, checkbtn_askonclean, 
			   _("Ask before emptying trash"));
	PACK_CHECK_BUTTON (vbox2, checkbtn_askonfilter,
			   _("Ask about account specific filtering rules when "
			     "filtering manually"));
	shred_binary = g_find_program_in_path("shred");
	if (shred_binary) {
		PACK_CHECK_BUTTON (vbox2, checkbtn_use_shred,
				   _("Use secure file deletion if possible"));
		g_free(shred_binary);
	} else {
		PACK_CHECK_BUTTON (vbox2, checkbtn_use_shred,
				   _("Use secure file deletion if possible\n"
				     "(the 'shred' program is not available)"));
		gtk_widget_set_sensitive(checkbtn_use_shred, FALSE);
	}
	CLAWS_SET_TIP(checkbtn_use_shred,
			_("Use the 'shred' program to overwrite files with random data before "
			  "deleting them. This slows down deletion. Be sure to "
			  "read shred's man page for caveats."));
	PACK_CHECK_BUTTON (vbox2, checkbtn_real_time_sync,
			   _("Synchronise offline folders as soon as possible"));

#ifndef PASSWORD_CRYPTO_OLD
	vbox_passphrase = gtkut_get_options_frame(vbox1, &frame_passphrase, _("Primary passphrase"));

	PACK_CHECK_BUTTON(vbox_passphrase, checkbtn_use_passphrase,
			_("Use a primary passphrase"));

	CLAWS_SET_TIP(checkbtn_use_passphrase,
			_("If checked, your saved account passwords will be protected "
				"by a primary passphrase. If no primary passphrase is set, "
				"you will be prompted to set one."));

	button_change_passphrase = gtk_button_new_with_label(
			_("Change primary passphrase"));
	gtk_widget_show (button_change_passphrase);
	hbox1 = gtk_box_new(GTK_ORIENTATION_HORIZONTAL, 8);
	gtk_widget_show (hbox1);
	gtk_box_pack_start (GTK_BOX (vbox_passphrase), hbox1, FALSE, FALSE, 0);
	gtk_box_pack_start (GTK_BOX (hbox1), button_change_passphrase,
			FALSE, FALSE, 0);
	g_signal_connect (G_OBJECT (checkbtn_use_passphrase), "toggled",
				G_CALLBACK (prefs_use_passphrase_toggled), button_change_passphrase);
	g_signal_connect (G_OBJECT (button_change_passphrase), "clicked",
			  G_CALLBACK (prefs_change_primary_passphrase), NULL);
#endif
<<<<<<< HEAD
	SET_TOGGLE_SENSITIVITY(checkbtn_gtk_enable_accels, checkbtn_gtk_can_change_accels);
=======
>>>>>>> 1465ce9c
	SET_TOGGLE_SENSITIVITY(checkbtn_gtk_enable_accels, button_keybind);

	gtk_toggle_button_set_active(GTK_TOGGLE_BUTTON(checkbtn_addaddrbyclick), 
		prefs_common.add_address_by_click);
	gtk_toggle_button_set_active(GTK_TOGGLE_BUTTON(checkbtn_confonexit), 
		prefs_common.confirm_on_exit);
	gtk_toggle_button_set_active(GTK_TOGGLE_BUTTON(checkbtn_cleanonexit), 
		prefs_common.clean_on_exit);
	gtk_toggle_button_set_active(GTK_TOGGLE_BUTTON(checkbtn_askonclean), 
		prefs_common.ask_on_clean);
	gtk_toggle_button_set_active(GTK_TOGGLE_BUTTON(checkbtn_warnqueued), 
		prefs_common.warn_queued_on_exit);
	gtk_toggle_button_set_active(GTK_TOGGLE_BUTTON(checkbtn_gtk_enable_accels),
		prefs_common.gtk_enable_accels);
<<<<<<< HEAD
	gtk_toggle_button_set_active(GTK_TOGGLE_BUTTON(checkbtn_gtk_can_change_accels),
		prefs_common.gtk_can_change_accels);
=======
>>>>>>> 1465ce9c

	gtk_spin_button_set_value(GTK_SPIN_BUTTON(spinbtn_iotimeout),
		prefs_common.io_timeout_secs);

	gtk_toggle_button_set_active(GTK_TOGGLE_BUTTON(checkbtn_transhdr),
		prefs_common.trans_hdr);
	gtk_toggle_button_set_active(GTK_TOGGLE_BUTTON(checkbtn_askonfilter), 
		prefs_common.ask_apply_per_account_filtering_rules);
	gtk_toggle_button_set_active(GTK_TOGGLE_BUTTON(checkbtn_use_shred), 
		prefs_common.use_shred);
	gtk_toggle_button_set_active(GTK_TOGGLE_BUTTON(checkbtn_real_time_sync), 
		prefs_common.real_time_sync);

#ifndef PASSWORD_CRYPTO_OLD
	gtk_toggle_button_set_active(GTK_TOGGLE_BUTTON(checkbtn_use_passphrase),
		prefs_common.use_primary_passphrase);
	gtk_widget_set_sensitive(button_change_passphrase,
			prefs_common.use_primary_passphrase);
#endif

	prefs_other->checkbtn_addaddrbyclick = checkbtn_addaddrbyclick;
	prefs_other->checkbtn_confonexit = checkbtn_confonexit;
	prefs_other->checkbtn_cleanonexit = checkbtn_cleanonexit;
	prefs_other->checkbtn_askonclean = checkbtn_askonclean;
	prefs_other->checkbtn_warnqueued = checkbtn_warnqueued;
	prefs_other->spinbtn_iotimeout = spinbtn_iotimeout;
	prefs_other->checkbtn_transhdr = checkbtn_transhdr;
	prefs_other->checkbtn_gtk_enable_accels = checkbtn_gtk_enable_accels;
<<<<<<< HEAD
	prefs_other->checkbtn_gtk_can_change_accels = checkbtn_gtk_can_change_accels;
=======
>>>>>>> 1465ce9c
	prefs_other->checkbtn_askonfilter = checkbtn_askonfilter;
	prefs_other->checkbtn_use_shred = checkbtn_use_shred;
	prefs_other->checkbtn_real_time_sync = checkbtn_real_time_sync;
	prefs_other->flush_metadata_safer_radiobtn = flush_metadata_safer_radiobtn;
	prefs_other->flush_metadata_faster_radiobtn = flush_metadata_faster_radiobtn;
#ifndef PASSWORD_CRYPTO_OLD
	prefs_other->checkbtn_use_passphrase = checkbtn_use_passphrase;
#endif
	prefs_other->page.widget = vbox1;
}

static void prefs_other_save(PrefsPage *_page)
{
	OtherPage *page = (OtherPage *) _page;
<<<<<<< HEAD
	gboolean gtk_enable_accels;
	gboolean gtk_can_change_accels;
=======
	GtkSettings *settings = gtk_settings_get_default();
	gboolean gtk_enable_accels;
>>>>>>> 1465ce9c

	prefs_common.add_address_by_click = gtk_toggle_button_get_active(
		GTK_TOGGLE_BUTTON(page->checkbtn_addaddrbyclick));
	prefs_common.confirm_on_exit = gtk_toggle_button_get_active(
		GTK_TOGGLE_BUTTON(page->checkbtn_confonexit));
	prefs_common.clean_on_exit = gtk_toggle_button_get_active(
		GTK_TOGGLE_BUTTON(page->checkbtn_cleanonexit)); 
	prefs_common.ask_on_clean = gtk_toggle_button_get_active(
		GTK_TOGGLE_BUTTON(page->checkbtn_askonclean));
	prefs_common.warn_queued_on_exit = gtk_toggle_button_get_active(
		GTK_TOGGLE_BUTTON(page->checkbtn_warnqueued)); 
	prefs_common.io_timeout_secs = gtk_spin_button_get_value_as_int(
		GTK_SPIN_BUTTON(page->spinbtn_iotimeout));
	prefs_common.flush_metadata = gtk_toggle_button_get_active(
		GTK_TOGGLE_BUTTON(page->flush_metadata_safer_radiobtn));
	sock_set_io_timeout(prefs_common.io_timeout_secs);
#ifdef HAVE_LIBETPAN
	imap_main_set_timeout(prefs_common.io_timeout_secs);
#endif
	prefs_common.trans_hdr = gtk_toggle_button_get_active(
			GTK_TOGGLE_BUTTON(page->checkbtn_transhdr));
	prefs_common.ask_apply_per_account_filtering_rules = 
		gtk_toggle_button_get_active(
			GTK_TOGGLE_BUTTON(page->checkbtn_askonfilter)); 
	prefs_common.use_shred = 
		gtk_toggle_button_get_active(
			GTK_TOGGLE_BUTTON(page->checkbtn_use_shred)); 
	prefs_common.real_time_sync = 
		gtk_toggle_button_get_active(
			GTK_TOGGLE_BUTTON(page->checkbtn_real_time_sync));

#ifndef PASSWORD_CRYPTO_OLD
	/* If we're disabling use of primary passphrase, we need to reencrypt
	 * all account passwords with hardcoded key. */
	if (!gtk_toggle_button_get_active(
			GTK_TOGGLE_BUTTON(page->checkbtn_use_passphrase))
			&& primary_passphrase_is_set()) {
		primary_passphrase_change(NULL, NULL);

		/* In case user did not finish the passphrase change process
		 * (e.g. did not enter a correct current primary passphrase),
		 * we need to enable the "use primary passphrase" checkbox again,
		 * since the old primary passphrase is still valid. */
		if (primary_passphrase_is_set()) {
			gtk_toggle_button_set_active(
				GTK_TOGGLE_BUTTON(page->checkbtn_use_passphrase), TRUE);
		}
	}

	if (gtk_toggle_button_get_active(
			GTK_TOGGLE_BUTTON(page->checkbtn_use_passphrase))
			&& !primary_passphrase_is_set()) {
		primary_passphrase_change_dialog();

		/* In case user cancelled the passphrase change dialog, we need
		 * to disable the "use primary passphrase" checkbox. */
		if (!primary_passphrase_is_set()) {
			gtk_toggle_button_set_active(
				GTK_TOGGLE_BUTTON(page->checkbtn_use_passphrase), FALSE);
		}
	}

	prefs_common.use_primary_passphrase =
		gtk_toggle_button_get_active(
			GTK_TOGGLE_BUTTON(page->checkbtn_use_passphrase));
#endif

	gtk_enable_accels = gtk_toggle_button_get_active(
		GTK_TOGGLE_BUTTON(page->checkbtn_gtk_enable_accels));

<<<<<<< HEAD
		gtk_settings_set_long_property(gtk_settings_get_default(),
				"gtk-can-change-accels",
				(glong)prefs_common.gtk_can_change_accels,
				"XProperty");
	}
	gtk_enable_accels = gtk_toggle_button_get_active(
		GTK_TOGGLE_BUTTON(page->checkbtn_gtk_enable_accels));

	if (prefs_common.gtk_enable_accels != gtk_enable_accels) {
		prefs_common.gtk_enable_accels = gtk_enable_accels;

		gtk_settings_set_long_property(gtk_settings_get_default(),
				"gtk-enable-accels",
				(glong)prefs_common.gtk_enable_accels,
				"XProperty");
		
		gtk_settings_set_long_property(gtk_settings_get_default(),
				"gtk-enable-mnemonics",
				(glong)prefs_common.gtk_enable_accels,
				"XProperty");
	}
	
	if (prefs_common.gtk_enable_accels != gtk_enable_accels ||
	    prefs_common.gtk_can_change_accels != gtk_can_change_accels) {		
=======
	if (prefs_common.gtk_enable_accels != gtk_enable_accels) {
		prefs_common.gtk_enable_accels = gtk_enable_accels;

		g_object_set(G_OBJECT(settings), "gtk-enable-accels",
			     (glong)prefs_common.gtk_enable_accels,
			     NULL);
		g_object_set(G_OBJECT(settings), "gtk-enable-mnemonics",
			     (glong)prefs_common.gtk_enable_accels,
			     NULL);
	}
	
	if (prefs_common.gtk_enable_accels != gtk_enable_accels) {		
>>>>>>> 1465ce9c
		/* gtk_can_change_accels value changed : we have (only if changed)
		 * to apply the gtk property to all widgets : */
		gtk_rc_reparse_all_for_settings(gtk_settings_get_default(), TRUE);
	}
}

static void prefs_other_destroy_widget(PrefsPage *_page)
{
}

OtherPage *prefs_other;

void prefs_other_init(void)
{
	OtherPage *page;
	GtkSettings *settings = gtk_settings_get_default();
	static gchar *path[3];

	path[0] = _("Other");
	path[1] = _("Miscellaneous");
	path[2] = NULL;

	page = g_new0(OtherPage, 1);
	page->page.path = path;
	page->page.create_widget = prefs_other_create_widget;
	page->page.destroy_widget = prefs_other_destroy_widget;
	page->page.save_page = prefs_other_save;
	page->page.weight = 5.0;
	prefs_gtk_register_page((PrefsPage *) page);
	prefs_other = page;

<<<<<<< HEAD
	gtk_settings_set_long_property(gtk_settings_get_default(),
			"gtk-can-change-accels",
			(glong)prefs_common.gtk_can_change_accels,
			"XProperty");
	gtk_settings_set_long_property(gtk_settings_get_default(),
			"gtk-enable-accels",
			(glong)prefs_common.gtk_enable_accels,
			"XProperty");
	gtk_settings_set_long_property(gtk_settings_get_default(),
			"gtk-enable-mnemonics",
			(glong)prefs_common.gtk_enable_accels,
			"XProperty");
=======
	g_object_set(G_OBJECT(settings), "gtk-enable-accels",
			(glong)prefs_common.gtk_enable_accels,
			NULL);
	g_object_set(G_OBJECT(settings), "gtk-enable-mnemonics",
			(glong)prefs_common.gtk_enable_accels,
			NULL);
>>>>>>> 1465ce9c
}

void prefs_other_done(void)
{
	prefs_gtk_unregister_page((PrefsPage *) prefs_other);
	g_free(prefs_other);
}

#ifndef PASSWORD_CRYPTO_OLD
void prefs_change_primary_passphrase(GtkButton *button, gpointer data)
{
	/* Call the passphrase change dialog */
	primary_passphrase_change_dialog();
}

void prefs_use_passphrase_toggled(GtkToggleButton *chkbtn, gpointer data)
{
	GtkWidget *button = GTK_WIDGET(data);
	gboolean active = gtk_toggle_button_get_active(chkbtn);

	if (!active)
		gtk_widget_set_sensitive(button, active);
}
#endif<|MERGE_RESOLUTION|>--- conflicted
+++ resolved
@@ -1,11 +1,6 @@
 /*
-<<<<<<< HEAD
- * Claws Mail -- a GTK+ based, lightweight, and fast e-mail client
- * Copyright (C) 2005-2019 Colin Leroy and The Claws Mail Team
-=======
  * Claws Mail -- a GTK based, lightweight, and fast e-mail client
  * Copyright (C) 2005-2022 Colin Leroy and The Claws Mail Team
->>>>>>> 1465ce9c
  *
  * This program is free software; you can redistribute it and/or modify
  * it under the terms of the GNU General Public License as published by
@@ -65,10 +60,6 @@
 	GtkWidget *checkbtn_warnqueued;
 	GtkWidget *spinbtn_iotimeout;
 	GtkWidget *checkbtn_gtk_enable_accels;
-<<<<<<< HEAD
-	GtkWidget *checkbtn_gtk_can_change_accels;
-=======
->>>>>>> 1465ce9c
 	GtkWidget *checkbtn_askonfilter;
 	GtkWidget *checkbtn_use_shred;
 	GtkWidget *checkbtn_real_time_sync;
@@ -465,10 +456,6 @@
 	GtkWidget *frame_keys;
 	GtkWidget *vbox_keys;
 	GtkWidget *checkbtn_gtk_enable_accels;
-<<<<<<< HEAD
-	GtkWidget *checkbtn_gtk_can_change_accels;
-=======
->>>>>>> 1465ce9c
 	GtkWidget *button_keybind;
 
 	GtkWidget *label_iotimeout;
@@ -527,19 +514,6 @@
 
 	PACK_CHECK_BUTTON(vbox_keys, checkbtn_gtk_enable_accels,
 			_("Enable keyboard shortcuts"));
-<<<<<<< HEAD
-
-	PACK_CHECK_BUTTON(vbox_keys, checkbtn_gtk_can_change_accels,
-			_("Enable customisable keyboard shortcuts"));
-
-	CLAWS_SET_TIP(checkbtn_gtk_can_change_accels,
-			_("If checked, you can change the keyboard shortcuts of "
-				"most of the menu items by focusing on the menu "
-				"item and pressing a key combination.\n"
-				"Uncheck this option if you want to lock all "
-				"existing keyboard shortcuts."));
-=======
->>>>>>> 1465ce9c
 
 	button_keybind = gtk_button_new_with_label(
 				_(" Choose preset keyboard shortcuts... "));
@@ -650,10 +624,6 @@
 	g_signal_connect (G_OBJECT (button_change_passphrase), "clicked",
 			  G_CALLBACK (prefs_change_primary_passphrase), NULL);
 #endif
-<<<<<<< HEAD
-	SET_TOGGLE_SENSITIVITY(checkbtn_gtk_enable_accels, checkbtn_gtk_can_change_accels);
-=======
->>>>>>> 1465ce9c
 	SET_TOGGLE_SENSITIVITY(checkbtn_gtk_enable_accels, button_keybind);
 
 	gtk_toggle_button_set_active(GTK_TOGGLE_BUTTON(checkbtn_addaddrbyclick), 
@@ -668,11 +638,6 @@
 		prefs_common.warn_queued_on_exit);
 	gtk_toggle_button_set_active(GTK_TOGGLE_BUTTON(checkbtn_gtk_enable_accels),
 		prefs_common.gtk_enable_accels);
-<<<<<<< HEAD
-	gtk_toggle_button_set_active(GTK_TOGGLE_BUTTON(checkbtn_gtk_can_change_accels),
-		prefs_common.gtk_can_change_accels);
-=======
->>>>>>> 1465ce9c
 
 	gtk_spin_button_set_value(GTK_SPIN_BUTTON(spinbtn_iotimeout),
 		prefs_common.io_timeout_secs);
@@ -701,10 +666,6 @@
 	prefs_other->spinbtn_iotimeout = spinbtn_iotimeout;
 	prefs_other->checkbtn_transhdr = checkbtn_transhdr;
 	prefs_other->checkbtn_gtk_enable_accels = checkbtn_gtk_enable_accels;
-<<<<<<< HEAD
-	prefs_other->checkbtn_gtk_can_change_accels = checkbtn_gtk_can_change_accels;
-=======
->>>>>>> 1465ce9c
 	prefs_other->checkbtn_askonfilter = checkbtn_askonfilter;
 	prefs_other->checkbtn_use_shred = checkbtn_use_shred;
 	prefs_other->checkbtn_real_time_sync = checkbtn_real_time_sync;
@@ -719,13 +680,8 @@
 static void prefs_other_save(PrefsPage *_page)
 {
 	OtherPage *page = (OtherPage *) _page;
-<<<<<<< HEAD
-	gboolean gtk_enable_accels;
-	gboolean gtk_can_change_accels;
-=======
 	GtkSettings *settings = gtk_settings_get_default();
 	gboolean gtk_enable_accels;
->>>>>>> 1465ce9c
 
 	prefs_common.add_address_by_click = gtk_toggle_button_get_active(
 		GTK_TOGGLE_BUTTON(page->checkbtn_addaddrbyclick));
@@ -796,32 +752,6 @@
 	gtk_enable_accels = gtk_toggle_button_get_active(
 		GTK_TOGGLE_BUTTON(page->checkbtn_gtk_enable_accels));
 
-<<<<<<< HEAD
-		gtk_settings_set_long_property(gtk_settings_get_default(),
-				"gtk-can-change-accels",
-				(glong)prefs_common.gtk_can_change_accels,
-				"XProperty");
-	}
-	gtk_enable_accels = gtk_toggle_button_get_active(
-		GTK_TOGGLE_BUTTON(page->checkbtn_gtk_enable_accels));
-
-	if (prefs_common.gtk_enable_accels != gtk_enable_accels) {
-		prefs_common.gtk_enable_accels = gtk_enable_accels;
-
-		gtk_settings_set_long_property(gtk_settings_get_default(),
-				"gtk-enable-accels",
-				(glong)prefs_common.gtk_enable_accels,
-				"XProperty");
-		
-		gtk_settings_set_long_property(gtk_settings_get_default(),
-				"gtk-enable-mnemonics",
-				(glong)prefs_common.gtk_enable_accels,
-				"XProperty");
-	}
-	
-	if (prefs_common.gtk_enable_accels != gtk_enable_accels ||
-	    prefs_common.gtk_can_change_accels != gtk_can_change_accels) {		
-=======
 	if (prefs_common.gtk_enable_accels != gtk_enable_accels) {
 		prefs_common.gtk_enable_accels = gtk_enable_accels;
 
@@ -834,7 +764,6 @@
 	}
 	
 	if (prefs_common.gtk_enable_accels != gtk_enable_accels) {		
->>>>>>> 1465ce9c
 		/* gtk_can_change_accels value changed : we have (only if changed)
 		 * to apply the gtk property to all widgets : */
 		gtk_rc_reparse_all_for_settings(gtk_settings_get_default(), TRUE);
@@ -866,27 +795,12 @@
 	prefs_gtk_register_page((PrefsPage *) page);
 	prefs_other = page;
 
-<<<<<<< HEAD
-	gtk_settings_set_long_property(gtk_settings_get_default(),
-			"gtk-can-change-accels",
-			(glong)prefs_common.gtk_can_change_accels,
-			"XProperty");
-	gtk_settings_set_long_property(gtk_settings_get_default(),
-			"gtk-enable-accels",
-			(glong)prefs_common.gtk_enable_accels,
-			"XProperty");
-	gtk_settings_set_long_property(gtk_settings_get_default(),
-			"gtk-enable-mnemonics",
-			(glong)prefs_common.gtk_enable_accels,
-			"XProperty");
-=======
 	g_object_set(G_OBJECT(settings), "gtk-enable-accels",
 			(glong)prefs_common.gtk_enable_accels,
 			NULL);
 	g_object_set(G_OBJECT(settings), "gtk-enable-mnemonics",
 			(glong)prefs_common.gtk_enable_accels,
 			NULL);
->>>>>>> 1465ce9c
 }
 
 void prefs_other_done(void)

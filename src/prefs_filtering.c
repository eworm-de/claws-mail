--- conflicted
+++ resolved
@@ -1466,13 +1466,8 @@
 	if (check_changed_list) {
 		if (modified && alertpanel(_("Filtering rules not saved"),
 					 _("The list of filtering rules have been modified. Close anyway?"),
-<<<<<<< HEAD
-					 GTK_STOCK_CLOSE, _("_Continue editing"), NULL,
-					 ALERTFOCUS_SECOND) != G_ALERTDEFAULT) {
-=======
 					 "window-close", _("_Close"), NULL, _("_Continue editing"),
 					 NULL, NULL, ALERTFOCUS_SECOND) != G_ALERTDEFAULT) {
->>>>>>> 1465ce9c
 			if (prop != NULL)
 				filteringprop_free(prop);
 			return TRUE;

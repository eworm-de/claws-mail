/*
<<<<<<< HEAD
 * Claws Mail -- a GTK+ based, lightweight, and fast e-mail client
=======
 * Claws Mail -- a GTK based, lightweight, and fast e-mail client
>>>>>>> 1465ce9c
 * Copyright (C) 1999-2021 the Claws Mail team and Hiroyuki Yamamoto
 *
 * This program is free software; you can redistribute it and/or modify
 * it under the terms of the GNU General Public License as published by
 * the Free Software Foundation; either version 3 of the License, or
 * (at your option) any later version.
 *
 * This program is distributed in the hope that it will be useful,
 * but WITHOUT ANY WARRANTY; without even the implied warranty of
 * MERCHANTABILITY or FITNESS FOR A PARTICULAR PURPOSE.  See the
 * GNU General Public License for more details.
 *
 * You should have received a copy of the GNU General Public License
 * along with this program. If not, see <http://www.gnu.org/licenses/>.
 */

#ifdef HAVE_CONFIG_H
#  include "config.h"
#include "claws-features.h"
#endif

#include "defs.h"

#include <glib.h>
#include <glib/gi18n.h>
#include <gtk/gtk.h>
#include <gdk/gdkkeysyms.h>
#include <gtk/filesel.h>
#include <stdio.h>
#include <sys/types.h>
#include <sys/stat.h>
#include <string.h>
#include <stdlib.h>
#include <ctype.h>
<<<<<<< HEAD
#include "gtkcmoptionmenu.h"
=======
>>>>>>> 1465ce9c
#include "main.h"
#include "prefs_gtk.h"
#include "prefs_account.h"
#include "prefs_receive.h"
#include "prefs_common.h"
#include "prefs_customheader.h"
#include "account.h"
#include "mainwindow.h"
#include "manage_window.h"
#include "folder.h"
#include "foldersel.h"
#include "inc.h"
#include "menu.h"
#include "gtkutils.h"
#include "utils.h"
#include "alertpanel.h"
#include "colorlabel.h"
#include "smtp.h"
#include "imap.h"
#include "pop.h"
#include "oauth2.h"
#include "remotefolder.h"
#include "combobox.h"
#include "setup.h"
#include "quote_fmt.h"
#include "hooks.h"
#include "privacy.h"
#include "inputdialog.h"
#include "ssl_certificate.h"
#include "passwordstore.h"
#include "file-utils.h"
#ifdef USE_GNUTLS
#include <gnutls/gnutls.h>
#endif

static gboolean cancelled;
static gboolean new_account;

static PrefsAccount tmp_ac_prefs;

static GtkWidget *sigfile_radiobtn;
static GtkWidget *sigcmd_radiobtn;
static GtkWidget *entry_sigpath;
static GtkWidget *signature_browse_button;
static GtkWidget *signature_edit_button;

#ifdef USE_GNUTLS
static GtkWidget *entry_in_cert_file;
static GtkWidget *entry_out_cert_file;
static GtkWidget *in_ssl_cert_browse_button;
static GtkWidget *out_ssl_cert_browse_button;
#endif

struct AutocheckWidgets {
	GtkWidget *autochk_hour_spinbtn;
	GtkWidget *autochk_min_spinbtn;
	GtkWidget *autochk_sec_spinbtn;
};

static GSList *prefs_pages = NULL;

typedef struct BasicPage
{
    PrefsPage page;

    GtkWidget *vbox;

	GtkWidget *acname_entry;
	GtkWidget *default_checkbtn;

	GtkWidget *name_entry;
	GtkWidget *addr_entry;
	GtkWidget *org_entry;

	GtkWidget *serv_frame;
	GtkWidget *serv_table;
	gpointer *protocol_optmenu;
	GtkWidget *recvserv_label;
	GtkWidget *smtpserv_label;
	GtkWidget *nntpserv_label;
	GtkWidget *localmbox_label;
	GtkWidget *mailcmd_label;
	GtkWidget *recvserv_entry;
	GtkWidget *smtpserv_entry;
	GtkWidget *nntpserv_entry;
	GtkWidget *nntpauth_checkbtn;
	GtkWidget *nntpauth_onconnect_checkbtn;
	GtkWidget *localmbox_entry;
	GtkWidget *mailcmd_checkbtn;
	GtkWidget *mailcmd_entry;
	GtkWidget *uid_label;
	GtkWidget *pass_label;
	GtkWidget *uid_entry;
	GtkWidget *pass_entry;
	GtkWidget *showpwd_checkbtn;
	GtkWidget *auto_configure_btn;
	GtkWidget *auto_configure_cancel_btn;
	GtkWidget *auto_configure_lbl;
} BasicPage;

typedef struct ReceivePage
{
    PrefsPage page;

    GtkWidget *vbox;

	GtkWidget *pop3_frame;
	GtkWidget *pop_auth_checkbtn;
	GtkWidget *pop_auth_type_optmenu;
	GtkWidget *rmmail_checkbtn;
	GtkWidget *leave_time_spinbtn;
	GtkWidget *leave_hour_spinbtn;
	GtkWidget *size_limit_checkbtn;
	GtkWidget *size_limit_spinbtn;
	GtkWidget *inbox_label;
	GtkWidget *inbox_entry;
	GtkWidget *inbox_btn;

	GtkWidget *autochk_frame;

	GtkWidget *local_frame;
	GtkWidget *local_inbox_label;
	GtkWidget *local_inbox_entry;
	GtkWidget *local_inbox_btn;

	GtkWidget *filter_on_recv_checkbtn;
	GtkWidget *filterhook_on_recv_checkbtn;
	GtkWidget *recvatgetall_checkbtn;
	
	GtkWidget *imap_frame;
	GtkWidget *imap_auth_type_optmenu;
	GtkWidget *imapdir_label;
	GtkWidget *imapdir_entry;
	GtkWidget *subsonly_checkbtn;
	GtkWidget *low_bandwidth_checkbtn;

	GtkWidget *frame_maxarticle;
	GtkWidget *maxarticle_label;
	GtkWidget *maxarticle_spinbtn;
	GtkAdjustment *maxarticle_spinbtn_adj;

	GtkWidget *autochk_checkbtn;
	GtkWidget *autochk_use_default_checkbtn;
	struct AutocheckWidgets *autochk_widgets;
} ReceivePage;

typedef struct SendPage
{
    PrefsPage page;

    GtkWidget *vbox;

	GtkWidget *msgid_checkbtn;
	GtkWidget *xmailer_checkbtn;
	GtkWidget *customhdr_checkbtn;
	GtkWidget *msgid_with_addr_checkbtn;
	GtkWidget *smtp_auth_checkbtn;
	GtkWidget *smtp_auth_type_optmenu;
	GtkWidget *smtp_uid_entry;
	GtkWidget *smtp_pass_entry;
	GtkWidget *pop_bfr_smtp_checkbtn;
	GtkWidget *pop_bfr_smtp_tm_spinbtn;
	GtkWidget *pop_auth_timeout_lbl;
	GtkWidget *pop_auth_minutes_lbl;
} SendPage;

typedef struct Oauth2Page
{
        PrefsPage page;

        GtkWidget *vbox;
        GtkWidget *oauth2_sensitive;

	GtkWidget *oauth2_authorise_btn;
	GtkWidget *oauth2_deauthorise_btn;
	GtkWidget *oauth2_authcode_entry;
	GtkWidget *oauth2_auth_optmenu;	
<<<<<<< HEAD
	GtkWidget *oauth2_link_button;
	GtkWidget *oauth2_link_copy_button;
        gpointer *protocol_optmenu;
	GtkWidget *oauth2_client_id_entry;
	GtkWidget *oauth2_client_secret_entry;
=======
 	GtkWidget *oauth2_link_button;
 	GtkWidget *oauth2_link_copy_button;
        gpointer *protocol_optmenu;
        GtkWidget *oauth2_client_id_entry;
        GtkWidget *oauth2_client_secret_entry;
>>>>>>> 1465ce9c

} Oauth2Page;

typedef struct
{
        gchar *auth_uri;
        GtkWidget *entry;
} AuthCodeQueryButtonData;

typedef struct ComposePage
{
    PrefsPage page;

    GtkWidget *vbox;

	GtkWidget *sigfile_radiobtn;
	GtkWidget *entry_sigpath;
	GtkWidget *checkbtn_autosig;
	GtkWidget *entry_sigsep;
	GtkWidget *autocc_checkbtn;
	GtkWidget *autocc_entry;
	GtkWidget *autobcc_checkbtn;
	GtkWidget *autobcc_entry;
	GtkWidget *autoreplyto_checkbtn;
	GtkWidget *autoreplyto_entry;
#if USE_ENCHANT
	GtkWidget *checkbtn_enable_default_dictionary;
	GtkWidget *combo_default_dictionary;
	GtkWidget *checkbtn_enable_default_alt_dictionary;
	GtkWidget *combo_default_alt_dictionary;
#endif
} ComposePage;

typedef struct TemplatesPage
{
    PrefsPage page;

    GtkWidget *vbox;

	GtkWidget *checkbtn_compose_with_format;
	GtkWidget *compose_subject_format;
	GtkWidget *compose_body_format;
	GtkWidget *checkbtn_reply_with_format;
	GtkWidget *reply_quotemark;
	GtkWidget *reply_body_format;
	GtkWidget *checkbtn_forward_with_format;
	GtkWidget *forward_quotemark;
	GtkWidget *forward_body_format;
} TemplatesPage;

typedef struct PrivacyPage
{
    PrefsPage page;

    GtkWidget *vbox;

	GtkWidget *default_privacy_system;
	GtkWidget *default_encrypt_checkbtn;
	GtkWidget *default_encrypt_reply_checkbtn;
	GtkWidget *default_sign_checkbtn;
	GtkWidget *default_sign_reply_checkbtn;
	GtkWidget *save_clear_text_checkbtn;
	GtkWidget *encrypt_to_self_checkbtn;
} PrivacyPage;

typedef struct SSLPage
{
    PrefsPage page;

    GtkWidget *vbox;

	GtkWidget *pop_frame;
	GtkWidget *pop_nossl_radiobtn;
	GtkWidget *pop_ssltunnel_radiobtn;
	GtkWidget *pop_starttls_radiobtn;

	GtkWidget *imap_frame;
	GtkWidget *imap_nossl_radiobtn;
	GtkWidget *imap_ssltunnel_radiobtn;
	GtkWidget *imap_starttls_radiobtn;

	GtkWidget *nntp_frame;
	GtkWidget *nntp_nossl_radiobtn;
	GtkWidget *nntp_ssltunnel_radiobtn;

	GtkWidget *send_frame;
	GtkWidget *smtp_nossl_radiobtn;
	GtkWidget *smtp_ssltunnel_radiobtn;
	GtkWidget *smtp_starttls_radiobtn;

	GtkWidget *entry_in_cert_file;
	GtkWidget *entry_in_cert_pass;
	GtkWidget *entry_out_cert_file;
	GtkWidget *entry_out_cert_pass;

	GtkWidget *ssl_certs_auto_accept_checkbtn;
	GtkWidget *use_nonblocking_ssl_checkbtn;
} SSLPage;

typedef struct ProxyPage
{
	PrefsPage page;

	GtkWidget *vbox;

	GtkWidget *proxy_checkbtn;
	GtkWidget *default_proxy_checkbtn;
	GtkWidget *socks4_radiobtn;
	GtkWidget *socks5_radiobtn;
	GtkWidget *proxy_host_entry;
	GtkWidget *proxy_port_spinbtn;
	GtkWidget *proxy_auth_checkbtn;
	GtkWidget *proxy_name_entry;
	GtkWidget *proxy_pass_entry;
	GtkWidget *proxy_send_checkbtn;
} ProxyPage;

typedef struct AdvancedPage
{
    PrefsPage page;

    GtkWidget *vbox;

	GtkWidget *smtpport_checkbtn;
	GtkWidget *smtpport_spinbtn;
	GtkWidget *popport_hbox;
	GtkWidget *popport_checkbtn;
	GtkWidget *popport_spinbtn;
	GtkWidget *imapport_hbox;
	GtkWidget *imapport_checkbtn;
	GtkWidget *imapport_spinbtn;
	GtkWidget *nntpport_hbox;
	GtkWidget *nntpport_checkbtn;
	GtkWidget *nntpport_spinbtn;
	GtkWidget *domain_checkbtn;
	GtkWidget *domain_entry;
	GtkWidget *crosspost_checkbtn;
 	GtkWidget *crosspost_colormenu;

#ifndef G_OS_WIN32
	GtkWidget *tunnelcmd_checkbtn;
	GtkWidget *tunnelcmd_entry;
#endif

	GtkWidget *sent_folder_checkbtn;
	GtkWidget *sent_folder_entry;
	GtkWidget *queue_folder_checkbtn;
	GtkWidget *queue_folder_entry;
	GtkWidget *draft_folder_checkbtn;
	GtkWidget *draft_folder_entry;
	GtkWidget *trash_folder_checkbtn;
	GtkWidget *trash_folder_entry;
} AdvancedPage;

static BasicPage basic_page;
static ReceivePage receive_page;
static SendPage send_page;
static Oauth2Page oauth2_page;
static ComposePage compose_page;
static TemplatesPage templates_page;
static PrivacyPage privacy_page;
#ifdef USE_GNUTLS
static SSLPage ssl_page;
#endif
static ProxyPage proxy_page;
static AdvancedPage advanced_page;

struct BasicProtocol {
	GtkWidget *combobox;
	GtkWidget *label;
	GtkWidget *descrlabel;
	GtkWidget *no_imap_warn_icon;
	GtkWidget *no_imap_warn_label;
};

static char *protocol_names[] = {
	N_("POP"),
	N_("IMAP"),
	N_("News (NNTP)"),
	N_("Local mbox file"),
	N_("None (SMTP only)")
};

static void prefs_account_protocol_set_data_from_optmenu(PrefParam *pparam);
static void prefs_account_protocol_set_optmenu		(PrefParam *pparam);
static void prefs_account_protocol_changed		(GtkComboBox *combobox,
							gpointer data);

static void prefs_account_set_string_from_combobox (PrefParam *pparam);
static void prefs_account_set_privacy_combobox_from_string (PrefParam *pparam);

static void prefs_account_imap_auth_type_set_data_from_optmenu
							(PrefParam *pparam);
static void prefs_account_imap_auth_type_set_optmenu	(PrefParam *pparam);
static void prefs_account_smtp_auth_type_set_data_from_optmenu
							(PrefParam *pparam);
static void prefs_account_smtp_auth_type_set_optmenu	(PrefParam *pparam);
static void prefs_account_pop_auth_type_set_data_from_optmenu
							(PrefParam *pparam);
static void prefs_account_pop_auth_type_set_optmenu	(PrefParam *pparam);
<<<<<<< HEAD

=======
 
>>>>>>> 1465ce9c
static void prefs_account_oauth2_provider_set_data_from_optmenu
							(PrefParam *pparam);
static void prefs_account_oauth2_provider_set_optmenu	(PrefParam *pparam);
static void prefs_account_oauth2_copy_url                       (GtkButton *button, 
							 gpointer data);
static void prefs_account_oauth2_set_sensitivity(void);
static void prefs_account_oauth2_set_auth_sensitivity(void);
static void prefs_account_oauth2_obtain_tokens(GtkButton *button, gpointer data);
static void prefs_account_set_autochk_interval_from_widgets(PrefParam *pparam);
static void prefs_account_set_autochk_interval_to_widgets(PrefParam *pparam);

static void prefs_account_enum_set_data_from_radiobtn	(PrefParam *pparam);
static void prefs_account_enum_set_radiobtn		(PrefParam *pparam);

static void crosspost_color_toggled(void);
static void prefs_account_crosspost_set_data_from_colormenu(PrefParam *pparam);
static void prefs_account_crosspost_set_colormenu(PrefParam *pparam);

static void prefs_account_nntpauth_toggled(GtkToggleButton *button,
					   gpointer user_data);
static void prefs_account_mailcmd_toggled(GtkToggleButton *button,
					  gpointer user_data);
static void prefs_account_showpwd_checkbtn_toggled(GtkToggleButton *button,
					  gpointer user_data);
static void prefs_account_entry_changed_newline_check_cb(GtkWidget *entry,
						gpointer user_data);
static void prefs_account_filter_on_recv_toggled(GtkToggleButton *button,
					  gpointer user_data);

#if USE_ENCHANT
static void prefs_account_compose_default_dictionary_set_string_from_optmenu
							(PrefParam *pparam);
static void prefs_account_compose_default_dictionary_set_optmenu_from_string
							(PrefParam *pparam);
#endif

static gchar *privacy_prefs;

static PrefParam basic_param[] = {
	{"account_name", NULL, &tmp_ac_prefs.account_name, P_STRING,
	 &basic_page.acname_entry, prefs_set_data_from_entry, prefs_set_entry},

	{"is_default", "FALSE", &tmp_ac_prefs.is_default, P_BOOL,
	 &basic_page.default_checkbtn,
	 prefs_set_data_from_toggle, prefs_set_toggle},

	{"name", NULL, &tmp_ac_prefs.name, P_STRING,
	 &basic_page.name_entry, prefs_set_data_from_entry, prefs_set_entry},

	{"address", NULL, &tmp_ac_prefs.address, P_STRING,
	 &basic_page.addr_entry, prefs_set_data_from_entry, prefs_set_entry},

	{"organization", NULL, &tmp_ac_prefs.organization, P_STRING,
	 &basic_page.org_entry, prefs_set_data_from_entry, prefs_set_entry},

	{"protocol", NULL, &tmp_ac_prefs.protocol, P_ENUM,
	 (GtkWidget **)&basic_page.protocol_optmenu,
	 prefs_account_protocol_set_data_from_optmenu,
	 prefs_account_protocol_set_optmenu},

	{"receive_server", NULL, &tmp_ac_prefs.recv_server, P_STRING,
	 &basic_page.recvserv_entry, prefs_set_data_from_entry, prefs_set_entry},

	{"smtp_server", NULL, &tmp_ac_prefs.smtp_server, P_STRING,
	 &basic_page.smtpserv_entry, prefs_set_data_from_entry, prefs_set_entry},

	{"nntp_server", NULL, &tmp_ac_prefs.nntp_server, P_STRING,
	 &basic_page.nntpserv_entry, prefs_set_data_from_entry, prefs_set_entry},

	{"local_mbox", "/var/mail", &tmp_ac_prefs.local_mbox, P_STRING,
	 &basic_page.localmbox_entry, prefs_set_data_from_entry, prefs_set_entry},

	{"use_mail_command", "FALSE", &tmp_ac_prefs.use_mail_command, P_BOOL,
	 &basic_page.mailcmd_checkbtn, prefs_set_data_from_toggle, prefs_set_toggle},

	{"mail_command", DEFAULT_SENDMAIL_CMD, &tmp_ac_prefs.mail_command, P_STRING,
	 &basic_page.mailcmd_entry, prefs_set_data_from_entry, prefs_set_entry},

	{"use_nntp_auth", "FALSE", &tmp_ac_prefs.use_nntp_auth, P_BOOL,
	 &basic_page.nntpauth_checkbtn,
	 prefs_set_data_from_toggle, prefs_set_toggle},
	
	{"use_nntp_auth_onconnect", "FALSE", &tmp_ac_prefs.use_nntp_auth_onconnect, P_BOOL,
	 &basic_page.nntpauth_onconnect_checkbtn,
	 prefs_set_data_from_toggle, prefs_set_toggle},

	{"user_id", NULL, &tmp_ac_prefs.userid, P_STRING,
	 &basic_page.uid_entry, prefs_set_data_from_entry, prefs_set_entry},

	{"password", NULL, &tmp_ac_prefs.passwd, P_PASSWORD,
	 NULL, NULL, NULL},

	{"config_version", "-1", &tmp_ac_prefs.config_version, P_INT,
		NULL, NULL, NULL},

	{NULL, NULL, NULL, P_OTHER, NULL, NULL, NULL}
};

static PrefParam receive_param[] = {
	{"use_apop_auth", "FALSE", &tmp_ac_prefs.use_apop_auth, P_BOOL,
	 NULL, NULL}, /* deprecated */

	{"use_pop_auth", "FALSE", &tmp_ac_prefs.use_pop_auth, P_BOOL,
	 &receive_page.pop_auth_checkbtn,
	 prefs_set_data_from_toggle, prefs_set_toggle},

	{"pop_auth_method", "0", &tmp_ac_prefs.pop_auth_type, P_ENUM,
	 &receive_page.pop_auth_type_optmenu,
	 prefs_account_pop_auth_type_set_data_from_optmenu,
	 prefs_account_pop_auth_type_set_optmenu},

	{"remove_mail", "TRUE", &tmp_ac_prefs.rmmail, P_BOOL,
	 &receive_page.rmmail_checkbtn,
	 prefs_set_data_from_toggle, prefs_set_toggle},

#ifndef GENERIC_UMPC
	{"message_leave_time", "7", &tmp_ac_prefs.msg_leave_time, P_INT,
	 &receive_page.leave_time_spinbtn,
	 prefs_set_data_from_spinbtn, prefs_set_spinbtn},
#else
	{"message_leave_time", "30", &tmp_ac_prefs.msg_leave_time, P_INT,
	 &receive_page.leave_time_spinbtn,
	 prefs_set_data_from_spinbtn, prefs_set_spinbtn},
#endif
	{"message_leave_hour", "0", &tmp_ac_prefs.msg_leave_hour, P_INT,
	 &receive_page.leave_hour_spinbtn,
	 prefs_set_data_from_spinbtn, prefs_set_spinbtn},

	{"enable_size_limit", "FALSE", &tmp_ac_prefs.enable_size_limit, P_BOOL,
	 &receive_page.size_limit_checkbtn,
	 prefs_set_data_from_toggle, prefs_set_toggle},
	{"size_limit", "1024", &tmp_ac_prefs.size_limit, P_INT,
	 &receive_page.size_limit_spinbtn,
	 prefs_set_data_from_spinbtn, prefs_set_spinbtn},

	{"filter_on_receive", "TRUE", &tmp_ac_prefs.filter_on_recv, P_BOOL,
	 &receive_page.filter_on_recv_checkbtn,
	 prefs_set_data_from_toggle, prefs_set_toggle},

	{"filterhook_on_receive", "TRUE", &tmp_ac_prefs.filterhook_on_recv, P_BOOL,
	 &receive_page.filterhook_on_recv_checkbtn,
	 prefs_set_data_from_toggle, prefs_set_toggle},

	{"imap_auth_method", "0", &tmp_ac_prefs.imap_auth_type, P_ENUM,
	 &receive_page.imap_auth_type_optmenu,
	 prefs_account_imap_auth_type_set_data_from_optmenu,
	 prefs_account_imap_auth_type_set_optmenu},

	{"receive_at_get_all", "TRUE", &tmp_ac_prefs.recv_at_getall, P_BOOL,
	 &receive_page.recvatgetall_checkbtn,
	 prefs_set_data_from_toggle, prefs_set_toggle},

	{"max_news_articles", "300", &tmp_ac_prefs.max_articles, P_INT,
	 &receive_page.maxarticle_spinbtn,
	 prefs_set_data_from_spinbtn, prefs_set_spinbtn},

	{"inbox", "#mh/Mailbox/inbox", &tmp_ac_prefs.inbox, P_STRING,
	 &receive_page.inbox_entry, prefs_set_data_from_entry, prefs_set_entry},

	{"local_inbox", "#mh/Mailbox/inbox", &tmp_ac_prefs.local_inbox, P_STRING,
	 &receive_page.local_inbox_entry, prefs_set_data_from_entry, prefs_set_entry},

	{"imap_directory", NULL, &tmp_ac_prefs.imap_dir, P_STRING,
	 &receive_page.imapdir_entry, prefs_set_data_from_entry, prefs_set_entry},

	{"imap_subsonly", "TRUE", &tmp_ac_prefs.imap_subsonly, P_BOOL,
	 &receive_page.subsonly_checkbtn,
	 prefs_set_data_from_toggle, prefs_set_toggle},

	{"low_bandwidth", "FALSE", &tmp_ac_prefs.low_bandwidth, P_BOOL,
	 &receive_page.low_bandwidth_checkbtn,
	 prefs_set_data_from_toggle, prefs_set_toggle},

	{"autochk_use_default", "TRUE", &tmp_ac_prefs.autochk_use_default, P_BOOL,
		&receive_page.autochk_use_default_checkbtn,
		prefs_set_data_from_toggle, prefs_set_toggle},

	{"autochk_use_custom", "FALSE", &tmp_ac_prefs.autochk_use_custom, P_BOOL,
		&receive_page.autochk_checkbtn,
		prefs_set_data_from_toggle, prefs_set_toggle},

	/* Here we lie a bit, passing a pointer to our custom struct,
	 * disguised as a GtkWidget pointer, to get around the
	 * inflexibility of PrefParam system. */
	{"autochk_interval", "600", &tmp_ac_prefs.autochk_itv, P_INT,
		(GtkWidget **)&receive_page.autochk_widgets,
		prefs_account_set_autochk_interval_from_widgets,
		prefs_account_set_autochk_interval_to_widgets},

	{NULL, NULL, NULL, P_OTHER, NULL, NULL, NULL}
};

static PrefParam send_param[] = {
	{"generate_msgid", "TRUE", &tmp_ac_prefs.gen_msgid, P_BOOL,
	 &send_page.msgid_checkbtn,
	 prefs_set_data_from_toggle, prefs_set_toggle},

	{"generate_xmailer", "TRUE", &tmp_ac_prefs.gen_xmailer, P_BOOL,
	 &send_page.xmailer_checkbtn,
	 prefs_set_data_from_toggle, prefs_set_toggle},

	{"add_custom_header", "FALSE", &tmp_ac_prefs.add_customhdr, P_BOOL,
	 &send_page.customhdr_checkbtn,
	 prefs_set_data_from_toggle, prefs_set_toggle},

	{"msgid_with_addr", "FALSE", &tmp_ac_prefs.msgid_with_addr, P_BOOL,
	 &send_page.msgid_with_addr_checkbtn,
	 prefs_set_data_from_toggle, prefs_set_toggle},

	 {"use_smtp_auth", "FALSE", &tmp_ac_prefs.use_smtp_auth, P_BOOL,
	 &send_page.smtp_auth_checkbtn,
	 prefs_set_data_from_toggle, prefs_set_toggle},

	{"smtp_auth_method", "0", &tmp_ac_prefs.smtp_auth_type, P_ENUM,
	 &send_page.smtp_auth_type_optmenu,
	 prefs_account_smtp_auth_type_set_data_from_optmenu,
	 prefs_account_smtp_auth_type_set_optmenu},

	{"smtp_user_id", NULL, &tmp_ac_prefs.smtp_userid, P_STRING,
	 &send_page.smtp_uid_entry, prefs_set_data_from_entry, prefs_set_entry},
	{"smtp_password", NULL, &tmp_ac_prefs.smtp_passwd, P_PASSWORD,
	 NULL, NULL, NULL},

	{"pop_before_smtp", "FALSE", &tmp_ac_prefs.pop_before_smtp, P_BOOL,
	 &send_page.pop_bfr_smtp_checkbtn,
	 prefs_set_data_from_toggle, prefs_set_toggle},

	{"pop_before_smtp_timeout", "5", &tmp_ac_prefs.pop_before_smtp_timeout, P_INT,
	 &send_page.pop_bfr_smtp_tm_spinbtn,
	 prefs_set_data_from_spinbtn, prefs_set_spinbtn},

	{NULL, NULL, NULL, P_OTHER, NULL, NULL, NULL}
};

static PrefParam oauth2_param[] = {
	{"oauth2_auth_provider", "0", &tmp_ac_prefs.oauth2_provider, P_ENUM,
	 &oauth2_page.oauth2_auth_optmenu,
	 prefs_account_oauth2_provider_set_data_from_optmenu,
	 prefs_account_oauth2_provider_set_optmenu},

	{"oauth2_date", 0, &tmp_ac_prefs.oauth2_date, P_INT,
	 NULL, NULL, NULL},

	{"oauth2_authcode", NULL, &tmp_ac_prefs.oauth2_authcode, P_PASSWORD,
	 NULL, NULL, NULL},

	{"oauth2_client_id", NULL, &tmp_ac_prefs.oauth2_client_id, P_STRING,
	 &oauth2_page.oauth2_client_id_entry, prefs_set_data_from_entry, prefs_set_entry},

	{"oauth2_client_secret", NULL, &tmp_ac_prefs.oauth2_client_secret, P_STRING,
	 &oauth2_page.oauth2_client_secret_entry, prefs_set_data_from_entry, prefs_set_entry},

	{NULL, NULL, NULL, P_OTHER, NULL, NULL, NULL}
};

static PrefParam compose_param[] = {
	{"signature_type", "0", &tmp_ac_prefs.sig_type, P_ENUM,
	 &compose_page.sigfile_radiobtn,
	 prefs_account_enum_set_data_from_radiobtn,
	 prefs_account_enum_set_radiobtn},
	{"signature_path", "~" G_DIR_SEPARATOR_S DEFAULT_SIGNATURE,
	 &tmp_ac_prefs.sig_path, P_STRING, &compose_page.entry_sigpath,
	 prefs_set_data_from_entry, prefs_set_entry},

	{"auto_signature", "TRUE", &tmp_ac_prefs.auto_sig, P_BOOL,
	 &compose_page.checkbtn_autosig,
	 prefs_set_data_from_toggle, prefs_set_toggle},
	 
	{"signature_separator", "-- ", &tmp_ac_prefs.sig_sep, P_STRING,
	 &compose_page.entry_sigsep, 
	 prefs_set_data_from_entry, prefs_set_entry},

	{"set_autocc", "FALSE", &tmp_ac_prefs.set_autocc, P_BOOL,
	 &compose_page.autocc_checkbtn,
	 prefs_set_data_from_toggle, prefs_set_toggle},

	{"auto_cc", NULL, &tmp_ac_prefs.auto_cc, P_STRING,
	 &compose_page.autocc_entry,
	 prefs_set_data_from_entry, prefs_set_entry},

	{"set_autobcc", "FALSE", &tmp_ac_prefs.set_autobcc, P_BOOL,
	 &compose_page.autobcc_checkbtn,
	 prefs_set_data_from_toggle, prefs_set_toggle},

	{"auto_bcc", NULL, &tmp_ac_prefs.auto_bcc, P_STRING,
	 &compose_page.autobcc_entry,
	 prefs_set_data_from_entry, prefs_set_entry},

	{"set_autoreplyto", "FALSE", &tmp_ac_prefs.set_autoreplyto, P_BOOL,
	 &compose_page.autoreplyto_checkbtn,
	 prefs_set_data_from_toggle, prefs_set_toggle},

	{"auto_replyto", NULL, &tmp_ac_prefs.auto_replyto, P_STRING,
	 &compose_page.autoreplyto_entry,
	 prefs_set_data_from_entry, prefs_set_entry},

#if USE_ENCHANT
	{"enable_default_dictionary", "", &tmp_ac_prefs.enable_default_dictionary, P_BOOL,
	 &compose_page.checkbtn_enable_default_dictionary,
	 prefs_set_data_from_toggle, prefs_set_toggle},

	{"default_dictionary", NULL, &tmp_ac_prefs.default_dictionary, P_STRING,
	 &compose_page.combo_default_dictionary,
	 prefs_account_compose_default_dictionary_set_string_from_optmenu,
	 prefs_account_compose_default_dictionary_set_optmenu_from_string},

	{"enable_default_alt_dictionary", "", &tmp_ac_prefs.enable_default_alt_dictionary, P_BOOL,
	 &compose_page.checkbtn_enable_default_alt_dictionary,
	 prefs_set_data_from_toggle, prefs_set_toggle},

	{"default_alt_dictionary", NULL, &tmp_ac_prefs.default_alt_dictionary, P_STRING,
	 &compose_page.combo_default_alt_dictionary,
	 prefs_account_compose_default_dictionary_set_string_from_optmenu,
	 prefs_account_compose_default_dictionary_set_optmenu_from_string},
#else
	{"enable_default_dictionary", "", &tmp_ac_prefs.enable_default_dictionary, P_BOOL,
	 NULL, NULL, NULL},

	{"default_dictionary", NULL, &tmp_ac_prefs.default_dictionary, P_STRING,
	 NULL, NULL, NULL},

	{"enable_default_alt_dictionary", "", &tmp_ac_prefs.enable_default_alt_dictionary, P_BOOL,
	 NULL, NULL, NULL},

	{"default_alt_dictionary", NULL, &tmp_ac_prefs.default_alt_dictionary, P_STRING,
	 NULL, NULL, NULL},
#endif	 

	{NULL, NULL, NULL, P_OTHER, NULL, NULL, NULL}
};

static PrefParam templates_param[] = {
	{"compose_with_format", "FALSE", &tmp_ac_prefs.compose_with_format, P_BOOL,
	 &templates_page.checkbtn_compose_with_format,
	 prefs_set_data_from_toggle, prefs_set_toggle},

	{"compose_subject_format", NULL, &tmp_ac_prefs.compose_subject_format, P_STRING,
	 &templates_page.compose_subject_format,
	 prefs_set_escaped_data_from_entry, prefs_set_entry_from_escaped},

	{"compose_body_format", NULL, &tmp_ac_prefs.compose_body_format, P_STRING,
	 &templates_page.compose_body_format,
	 prefs_set_escaped_data_from_text, prefs_set_text_from_escaped},

	{"reply_with_format", "FALSE", &tmp_ac_prefs.reply_with_format, P_BOOL,
	 &templates_page.checkbtn_reply_with_format,
	 prefs_set_data_from_toggle, prefs_set_toggle},

	{"reply_quotemark", NULL, &tmp_ac_prefs.reply_quotemark, P_STRING,
	 &templates_page.reply_quotemark,
	 prefs_set_data_from_entry, prefs_set_entry_from_escaped},

	{"reply_body_format", NULL, &tmp_ac_prefs.reply_body_format, P_STRING,
	 &templates_page.reply_body_format,
	 prefs_set_escaped_data_from_text, prefs_set_text_from_escaped},

	{"forward_with_format", "FALSE", &tmp_ac_prefs.forward_with_format, P_BOOL,
	 &templates_page.checkbtn_forward_with_format,
	 prefs_set_data_from_toggle, prefs_set_toggle},

	{"forward_quotemark", NULL, &tmp_ac_prefs.forward_quotemark, P_STRING,
	 &templates_page.forward_quotemark,
	 prefs_set_data_from_entry, prefs_set_entry_from_escaped},

	{"forward_body_format", NULL, &tmp_ac_prefs.forward_body_format, P_STRING,
	 &templates_page.forward_body_format,
	 prefs_set_escaped_data_from_text, prefs_set_text_from_escaped},

	{NULL, NULL, NULL, P_OTHER, NULL, NULL, NULL}
};

static PrefParam privacy_param[] = {
	{"default_privacy_system", "", &tmp_ac_prefs.default_privacy_system, P_STRING,
	 &privacy_page.default_privacy_system,
	 prefs_account_set_string_from_combobox,
	 prefs_account_set_privacy_combobox_from_string},

	{"default_encrypt", "FALSE", &tmp_ac_prefs.default_encrypt, P_BOOL,
	 &privacy_page.default_encrypt_checkbtn,
	 prefs_set_data_from_toggle, prefs_set_toggle},

	{"default_encrypt_reply", "TRUE", &tmp_ac_prefs.default_encrypt_reply, P_BOOL,
	 &privacy_page.default_encrypt_reply_checkbtn,
	 prefs_set_data_from_toggle, prefs_set_toggle},

	{"default_sign", "FALSE", &tmp_ac_prefs.default_sign, P_BOOL,
	 &privacy_page.default_sign_checkbtn,
	 prefs_set_data_from_toggle, prefs_set_toggle},
#ifdef G_OS_UNIX
	{"default_sign_reply", "TRUE", &tmp_ac_prefs.default_sign_reply, P_BOOL,
	 &privacy_page.default_sign_reply_checkbtn,
	 prefs_set_data_from_toggle, prefs_set_toggle},
#else
	/* Bug 2367: disturbing for Win32 users with no keypair */
	{"default_sign_reply", "FALSE", &tmp_ac_prefs.default_sign_reply, P_BOOL,
	 &privacy_page.default_sign_reply_checkbtn,
	 prefs_set_data_from_toggle, prefs_set_toggle},
#endif
	{"save_clear_text", "FALSE", &tmp_ac_prefs.save_encrypted_as_clear_text, P_BOOL,
	 &privacy_page.save_clear_text_checkbtn,
	 prefs_set_data_from_toggle, prefs_set_toggle},

	{"encrypt_to_self", "FALSE", &tmp_ac_prefs.encrypt_to_self, P_BOOL,
	 &privacy_page.encrypt_to_self_checkbtn,
	 prefs_set_data_from_toggle, prefs_set_toggle},

	{"privacy_prefs", "", &privacy_prefs, P_STRING,
	 NULL, NULL, NULL},

	{NULL, NULL, NULL, P_OTHER, NULL, NULL, NULL}
};

static PrefParam ssl_param[] = {
#ifdef USE_GNUTLS
	{"ssl_pop", "0", &tmp_ac_prefs.ssl_pop, P_ENUM,
	 &ssl_page.pop_nossl_radiobtn,
	 prefs_account_enum_set_data_from_radiobtn,
	 prefs_account_enum_set_radiobtn},

	{"ssl_imap", "0", &tmp_ac_prefs.ssl_imap, P_ENUM,
	 &ssl_page.imap_nossl_radiobtn,
	 prefs_account_enum_set_data_from_radiobtn,
	 prefs_account_enum_set_radiobtn},

	{"ssl_nntp", "0", &tmp_ac_prefs.ssl_nntp, P_ENUM,
	 &ssl_page.nntp_nossl_radiobtn,
	 prefs_account_enum_set_data_from_radiobtn,
	 prefs_account_enum_set_radiobtn},

	{"ssl_smtp", "0", &tmp_ac_prefs.ssl_smtp, P_ENUM,
	 &ssl_page.smtp_nossl_radiobtn,
	 prefs_account_enum_set_data_from_radiobtn,
	 prefs_account_enum_set_radiobtn},

	{"ssl_certs_auto_accept", "0", &tmp_ac_prefs.ssl_certs_auto_accept, P_BOOL,
	 &ssl_page.ssl_certs_auto_accept_checkbtn,
	 prefs_set_data_from_toggle, prefs_set_toggle},

	{"use_nonblocking_ssl", "1", &tmp_ac_prefs.use_nonblocking_ssl, P_BOOL,
	 &ssl_page.use_nonblocking_ssl_checkbtn,
	 prefs_set_data_from_toggle, prefs_set_toggle},

	{"use_tls_sni", "1", &tmp_ac_prefs.use_tls_sni, P_BOOL,
	 NULL, NULL, NULL},

	{"in_ssl_client_cert_file", "", &tmp_ac_prefs.in_ssl_client_cert_file, P_STRING,
	 &ssl_page.entry_in_cert_file, prefs_set_data_from_entry, prefs_set_entry},

	{"in_ssl_client_cert_pass", "", &tmp_ac_prefs.in_ssl_client_cert_pass, P_PASSWORD,
	 NULL, NULL, NULL},

	{"out_ssl_client_cert_file", "", &tmp_ac_prefs.out_ssl_client_cert_file, P_STRING,
	 &ssl_page.entry_out_cert_file, prefs_set_data_from_entry, prefs_set_entry},

	{"out_ssl_client_cert_pass", "", &tmp_ac_prefs.out_ssl_client_cert_pass, P_PASSWORD,
	 NULL, NULL, NULL},
#else
	{"ssl_pop", "0", &tmp_ac_prefs.ssl_pop, P_ENUM,
	 NULL, NULL, NULL},

	{"ssl_imap", "0", &tmp_ac_prefs.ssl_imap, P_ENUM,
	 NULL, NULL, NULL},

	{"ssl_nntp", "0", &tmp_ac_prefs.ssl_nntp, P_ENUM,
	 NULL, NULL, NULL},

	{"ssl_smtp", "0", &tmp_ac_prefs.ssl_smtp, P_ENUM,
	 NULL, NULL, NULL},

	{"in_ssl_client_cert_file", "", &tmp_ac_prefs.in_ssl_client_cert_file, P_STRING,
	 NULL, NULL, NULL},

	{"in_ssl_client_cert_pass", "", &tmp_ac_prefs.in_ssl_client_cert_pass, P_PASSWORD,
	 NULL, NULL, NULL},

	{"out_ssl_client_cert_file", "", &tmp_ac_prefs.out_ssl_client_cert_file, P_STRING,
	 NULL, NULL, NULL},

	{"out_ssl_client_cert_pass", "", &tmp_ac_prefs.out_ssl_client_cert_pass, P_PASSWORD,
	 NULL, NULL, NULL},

	{"ssl_certs_auto_accept", "0", &tmp_ac_prefs.ssl_certs_auto_accept, P_BOOL,
	 NULL, NULL, NULL},

	{"use_nonblocking_ssl", "1", &tmp_ac_prefs.use_nonblocking_ssl, P_BOOL,
	 NULL, NULL, NULL},
#endif /* USE_GNUTLS */

	{NULL, NULL, NULL, P_OTHER, NULL, NULL, NULL}
};

static PrefParam proxy_param[] = {
	/* SOCKS proxy */
	{"use_proxy", "FALSE", &tmp_ac_prefs.use_proxy, P_BOOL,
	&proxy_page.proxy_checkbtn,
	prefs_set_data_from_toggle, prefs_set_toggle},

	{"use_default_proxy", "TRUE", &tmp_ac_prefs.use_default_proxy, P_BOOL,
	&proxy_page.default_proxy_checkbtn,
	prefs_set_data_from_toggle, prefs_set_toggle},

	{"use_proxy_for_send", "TRUE", &tmp_ac_prefs.use_proxy_for_send, P_BOOL,
	&proxy_page.proxy_send_checkbtn,
	prefs_set_data_from_toggle, prefs_set_toggle},

	{"proxy_type", "1", &tmp_ac_prefs.proxy_info.proxy_type, P_ENUM,
	&proxy_page.socks4_radiobtn,
	prefs_account_enum_set_data_from_radiobtn,
	prefs_account_enum_set_radiobtn},

	{"proxy_host", "localhost", &tmp_ac_prefs.proxy_info.proxy_host, P_STRING,
	&proxy_page.proxy_host_entry,
	prefs_set_data_from_entry, prefs_set_entry},

	{"proxy_port", "1080", &tmp_ac_prefs.proxy_info.proxy_port, P_USHORT,
	&proxy_page.proxy_port_spinbtn,
	prefs_set_data_from_spinbtn, prefs_set_spinbtn},

	{"use_proxy_auth", "FALSE", &tmp_ac_prefs.proxy_info.use_proxy_auth, P_BOOL,
	&proxy_page.proxy_auth_checkbtn,
	prefs_set_data_from_toggle, prefs_set_toggle},

	{"proxy_name", "", &tmp_ac_prefs.proxy_info.proxy_name, P_STRING,
	&proxy_page.proxy_name_entry,
	prefs_set_data_from_entry, prefs_set_entry},

	{"proxy_pass", NULL, &tmp_ac_prefs.proxy_info.proxy_pass, P_PASSWORD,
	NULL, NULL, NULL},


	{NULL, NULL, NULL, P_OTHER, NULL, NULL, NULL}
};

static PrefParam advanced_param[] = {
	{"set_smtpport", "FALSE", &tmp_ac_prefs.set_smtpport, P_BOOL,
	 &advanced_page.smtpport_checkbtn,
	 prefs_set_data_from_toggle, prefs_set_toggle},

	{"smtp_port", "25", &tmp_ac_prefs.smtpport, P_USHORT,
	 &advanced_page.smtpport_spinbtn,
	 prefs_set_data_from_spinbtn, prefs_set_spinbtn},

	{"set_popport", "FALSE", &tmp_ac_prefs.set_popport, P_BOOL,
	 &advanced_page.popport_checkbtn,
	 prefs_set_data_from_toggle, prefs_set_toggle},

	{"pop_port", "110", &tmp_ac_prefs.popport, P_USHORT,
	 &advanced_page.popport_spinbtn,
	 prefs_set_data_from_spinbtn, prefs_set_spinbtn},

	{"set_imapport", "FALSE", &tmp_ac_prefs.set_imapport, P_BOOL,
	 &advanced_page.imapport_checkbtn,
	 prefs_set_data_from_toggle, prefs_set_toggle},

	{"imap_port", "143", &tmp_ac_prefs.imapport, P_USHORT,
	 &advanced_page.imapport_spinbtn,
	 prefs_set_data_from_spinbtn, prefs_set_spinbtn},

	{"set_nntpport", "FALSE", &tmp_ac_prefs.set_nntpport, P_BOOL,
	 &advanced_page.nntpport_checkbtn,
	 prefs_set_data_from_toggle, prefs_set_toggle},

	{"nntp_port", "119", &tmp_ac_prefs.nntpport, P_USHORT,
	 &advanced_page.nntpport_spinbtn,
	 prefs_set_data_from_spinbtn, prefs_set_spinbtn},

	{"set_domain", "FALSE", &tmp_ac_prefs.set_domain, P_BOOL,
	 &advanced_page.domain_checkbtn,
	 prefs_set_data_from_toggle, prefs_set_toggle},

	{"domain", NULL, &tmp_ac_prefs.domain, P_STRING,
	 &advanced_page.domain_entry,
	 prefs_set_data_from_entry, prefs_set_entry},

#ifdef USE_GNUTLS
	{"gnutls_set_priority", "FALSE", &tmp_ac_prefs.set_gnutls_priority, P_BOOL,
	 NULL, NULL, NULL},

	{"gnutls_priority", NULL, &tmp_ac_prefs.gnutls_priority, P_STRING,
	 NULL, NULL, NULL},
#endif

#ifndef G_OS_WIN32
	{"set_tunnelcmd", "FALSE", &tmp_ac_prefs.set_tunnelcmd, P_BOOL,
	 &advanced_page.tunnelcmd_checkbtn,
	 prefs_set_data_from_toggle, prefs_set_toggle},

	{"tunnelcmd", NULL, &tmp_ac_prefs.tunnelcmd, P_STRING,
	 &advanced_page.tunnelcmd_entry,
	 prefs_set_data_from_entry, prefs_set_entry},
#endif
	{"mark_crosspost_read", "FALSE", &tmp_ac_prefs.mark_crosspost_read, P_BOOL,
	 &advanced_page.crosspost_checkbtn,
	 prefs_set_data_from_toggle, prefs_set_toggle},

	{"crosspost_color", NULL, &tmp_ac_prefs.crosspost_col, P_ENUM,
	 &advanced_page.crosspost_colormenu,
	 prefs_account_crosspost_set_data_from_colormenu,
	 prefs_account_crosspost_set_colormenu},

	{"set_sent_folder", "FALSE", &tmp_ac_prefs.set_sent_folder, P_BOOL,
	 &advanced_page.sent_folder_checkbtn,
	 prefs_set_data_from_toggle, prefs_set_toggle},
	{"sent_folder", NULL, &tmp_ac_prefs.sent_folder, P_STRING,
	 &advanced_page.sent_folder_entry,
	 prefs_set_data_from_entry, prefs_set_entry},

	{"set_queue_folder", "FALSE", &tmp_ac_prefs.set_queue_folder, P_BOOL,
	 &advanced_page.queue_folder_checkbtn,
	 prefs_set_data_from_toggle, prefs_set_toggle},
	{"queue_folder", NULL, &tmp_ac_prefs.queue_folder, P_STRING,
	 &advanced_page.queue_folder_entry,
	 prefs_set_data_from_entry, prefs_set_entry},

	{"set_draft_folder", "FALSE", &tmp_ac_prefs.set_draft_folder, P_BOOL,
	 &advanced_page.draft_folder_checkbtn,
	 prefs_set_data_from_toggle, prefs_set_toggle},
	{"draft_folder", NULL, &tmp_ac_prefs.draft_folder, P_STRING,
	 &advanced_page.draft_folder_entry,
	 prefs_set_data_from_entry, prefs_set_entry},

	{"set_trash_folder", "FALSE", &tmp_ac_prefs.set_trash_folder, P_BOOL,
	 &advanced_page.trash_folder_checkbtn,
	 prefs_set_data_from_toggle, prefs_set_toggle},
	{"trash_folder", NULL, &tmp_ac_prefs.trash_folder, P_STRING,
	 &advanced_page.trash_folder_entry,
	 prefs_set_data_from_entry, prefs_set_entry},
	 

	{NULL, NULL, NULL, P_OTHER, NULL, NULL, NULL}
};

static gint prefs_account_get_new_id		(void);

static void prefs_account_select_folder_cb	(GtkWidget	*widget,
						 gpointer	 data);

static void prefs_account_sigfile_radiobtn_cb	(GtkWidget	*widget,
						 gpointer	 data);

static void prefs_account_sigcmd_radiobtn_cb	(GtkWidget	*widget,
						 gpointer	 data);

static void prefs_account_signature_browse_cb	(GtkWidget	*widget,
						 gpointer	 data);
#ifdef USE_GNUTLS
static void prefs_account_in_cert_browse_cb	(GtkWidget	*widget,
						 gpointer	 data);

static void prefs_account_out_cert_browse_cb	(GtkWidget	*widget,
						 gpointer	 data);
#endif
static void prefs_account_signature_edit_cb	(GtkWidget	*widget,
						 gpointer	 data);

static void pop_bfr_smtp_tm_set_sens		(GtkWidget	*widget,
						 gpointer	 data);

#if (defined USE_GNUTLS)
static void auto_configure_cb			(GtkWidget	*widget,
						 gpointer	 data);

#endif
static void prefs_account_edit_custom_header	(void);

static void prefs_account_receive_itv_spinbutton_value_changed_cb(GtkWidget *w,
					  gpointer data);

#define COMBOBOX_PRIVACY_PLUGIN_ID 3

/* Enable/disable necessary preference widgets based on current privacy
 * system choice. */
static void privacy_system_activated(GtkWidget *combobox)
{
	gtk_widget_set_sensitive (privacy_page.save_clear_text_checkbtn, 
		!gtk_toggle_button_get_active(
				GTK_TOGGLE_BUTTON(privacy_page.encrypt_to_self_checkbtn)));
}

/* Populate the privacy system choice combobox with valid choices */
static void update_privacy_system_menu() {
	GtkListStore *menu;
	GtkTreeIter iter;
	GSList *system_ids, *cur;

	menu = GTK_LIST_STORE(gtk_combo_box_get_model(
			GTK_COMBO_BOX(privacy_page.default_privacy_system)));

	/* First add "None", as that one is always available. :) */
	gtk_list_store_append(menu, &iter);
	gtk_list_store_set(menu, &iter,
			COMBOBOX_TEXT, _("None"),
			COMBOBOX_DATA, 0,
			COMBOBOX_SENS, TRUE,
			COMBOBOX_PRIVACY_PLUGIN_ID, "",
			-1);

	/* Now go through list of available privacy systems and add an entry
	 * for each. */
	system_ids = privacy_get_system_ids();
	for (cur = system_ids; cur != NULL; cur = g_slist_next(cur)) {
		gchar *id = (gchar *) cur->data;
		const gchar *name;
		
		name = privacy_system_get_name(id);
		gtk_list_store_append(menu, &iter);
		gtk_list_store_set(menu, &iter,
				COMBOBOX_TEXT, name,
				COMBOBOX_DATA, 1,
				COMBOBOX_SENS, TRUE,
				COMBOBOX_PRIVACY_PLUGIN_ID, id,
				-1);
		g_free(id);
	}
	g_slist_free(system_ids);

}

#define TABLE_YPAD 2

static void basic_create_widget_func(PrefsPage * _page,
                                           GtkWindow * window,
                                           gpointer data)
{
	BasicPage *page = (BasicPage *) _page;
	PrefsAccount *ac_prefs = (PrefsAccount *) data;

	GtkWidget *vbox1;
	GtkWidget *hbox;
	GtkWidget *label;
	GtkWidget *acname_entry;
	GtkWidget *default_checkbtn;
	GtkWidget *frame1;
	GtkWidget *table1;
	GtkWidget *name_entry;
	GtkWidget *addr_entry;
	GtkWidget *org_entry;

	GtkWidget *serv_frame;
	GtkWidget *vbox2;
	GtkWidget *optmenubox;
	GtkWidget *optmenu;
	GtkWidget *optlabel;
	GtkWidget *no_imap_warn_icon;
	GtkWidget *no_imap_warn_label;
	GtkWidget *serv_table;
	GtkWidget *recvserv_label;
	GtkWidget *smtpserv_label;
	GtkWidget *nntpserv_label;
	GtkWidget *localmbox_label;
	GtkWidget *mailcmd_label;
	GtkWidget *recvserv_entry;
	GtkWidget *smtpserv_entry;
	GtkWidget *nntpserv_entry;
	GtkWidget *nntpauth_checkbtn;
	GtkWidget *nntpauth_onconnect_checkbtn;
	GtkWidget *localmbox_entry;
	GtkWidget *mailcmd_checkbtn;
	GtkWidget *mailcmd_entry;
	GtkWidget *uid_label;
	GtkWidget *pass_label;
	GtkWidget *uid_entry;
	GtkWidget *pass_entry;
	GtkWidget *auto_configure_btn;
	GtkWidget *auto_configure_cancel_btn;
	GtkWidget *auto_configure_lbl;
	GtkWidget *showpwd_checkbtn;
	GtkListStore *menu;
	GtkTreeIter iter;
	gchar *buf;

	struct BasicProtocol *protocol_optmenu;
	gint i;

	vbox1 = gtk_box_new(GTK_ORIENTATION_VERTICAL, VSPACING);
	gtk_widget_show (vbox1);
	gtk_container_set_border_width (GTK_CONTAINER (vbox1), VBOX_BORDER);

	hbox = gtk_box_new(GTK_ORIENTATION_HORIZONTAL, 8);
	gtk_widget_show (hbox);
	gtk_box_pack_start (GTK_BOX (vbox1), hbox, FALSE, FALSE, 0);

	label = gtk_label_new (_("Name of account"));
	gtk_widget_show (label);
	gtk_box_pack_start (GTK_BOX (hbox), label, FALSE, FALSE, 0);

	acname_entry = gtk_entry_new ();
	gtk_widget_show (acname_entry);
	gtk_widget_set_size_request (acname_entry, DEFAULT_ENTRY_WIDTH, -1);
	gtk_box_pack_start (GTK_BOX (hbox), acname_entry, TRUE, TRUE, 0);

	default_checkbtn = gtk_check_button_new_with_label (_("Set as default"));
	gtk_widget_show (default_checkbtn);
#ifndef GENERIC_UMPC
	gtk_box_pack_end (GTK_BOX (hbox), default_checkbtn, TRUE, FALSE, 0);
#else
	gtk_box_pack_start (GTK_BOX (vbox1), default_checkbtn, FALSE, FALSE, 0);
	
#endif
	PACK_FRAME (vbox1, frame1, _("Personal information"));

	table1 = gtk_grid_new();
	gtk_widget_show (table1);
	gtk_container_add (GTK_CONTAINER (frame1), table1);
	gtk_container_set_border_width (GTK_CONTAINER (table1), 8);
	gtk_grid_set_row_spacing(GTK_GRID(table1), VSPACING_NARROW);
	gtk_grid_set_column_spacing(GTK_GRID(table1), 8);

	label = gtk_label_new (_("Full name"));
	gtk_widget_show (label);
	gtk_label_set_xalign(GTK_LABEL (label), 1.0);
	gtk_grid_attach(GTK_GRID(table1), label, 0, 0, 1, 1);

	label = gtk_label_new (_("Mail address"));
	gtk_widget_show (label);
	gtk_label_set_xalign(GTK_LABEL (label), 1.0);
	gtk_grid_attach(GTK_GRID(table1), label, 0, 1, 1, 1);

	label = gtk_label_new (_("Organization"));
	gtk_widget_show (label);
	gtk_label_set_xalign(GTK_LABEL (label), 1.0);
	gtk_grid_attach(GTK_GRID(table1), label, 0, 2, 1, 1);

	name_entry = gtk_entry_new ();
	gtk_widget_show (name_entry);
	gtk_grid_attach(GTK_GRID(table1), name_entry, 1, 0, 1, 1);
	gtk_widget_set_hexpand(name_entry, TRUE);
	gtk_widget_set_halign(name_entry, GTK_ALIGN_FILL);

	addr_entry = gtk_entry_new ();
	gtk_widget_show (addr_entry);
	gtk_grid_attach(GTK_GRID(table1), addr_entry, 1, 1, 1, 1);
	gtk_widget_set_hexpand(addr_entry, TRUE);
	gtk_widget_set_halign(addr_entry, GTK_ALIGN_FILL);

	org_entry = gtk_entry_new ();
	gtk_widget_show (org_entry);
	gtk_grid_attach(GTK_GRID(table1), org_entry, 1, 2, 1, 1);
	gtk_widget_set_hexpand(org_entry, TRUE);
	gtk_widget_set_halign(org_entry, GTK_ALIGN_FILL);

	vbox2 = gtkut_get_options_frame(vbox1, &serv_frame, _("Server information"));

	hbox = gtk_box_new(GTK_ORIENTATION_HORIZONTAL, 8);
	gtk_widget_show (hbox);
	gtk_box_pack_start (GTK_BOX (vbox2), hbox, FALSE, FALSE, 0);

	label = gtk_label_new (_("Protocol"));
	gtk_widget_show (label);
	gtk_box_pack_start (GTK_BOX (hbox), label, FALSE, FALSE, 0);

	/* Create GtkHBox for protocol combobox and label */
	optmenubox = gtk_box_new(GTK_ORIENTATION_HORIZONTAL, 20);
	gtk_widget_show(optmenubox);
	gtk_box_pack_start (GTK_BOX (hbox), optmenubox, FALSE, FALSE, 0);

	/* Create and populate the combobox */
	optmenu = gtkut_sc_combobox_create(NULL, FALSE);
	gtk_box_pack_start(GTK_BOX (optmenubox), optmenu, FALSE, FALSE, 0);

	menu = GTK_LIST_STORE(gtk_combo_box_get_model(GTK_COMBO_BOX(optmenu)));
	for( i = 0; i < NUM_RECV_PROTOCOLS; i++ )
		if( protocol_names[i] != NULL )
			COMBOBOX_ADD (menu, _(protocol_names[i]), i);

	g_signal_connect(G_OBJECT(optmenu), "changed",
			G_CALLBACK(prefs_account_protocol_changed), NULL);

	/* Create protocol label, empty for now */
	optlabel = gtk_label_new("");
	gtk_label_set_use_markup(GTK_LABEL(optlabel), TRUE);
	gtk_label_set_justify(GTK_LABEL(optlabel), GTK_JUSTIFY_CENTER);
	gtk_box_pack_start(GTK_BOX (optmenubox), optlabel, FALSE, FALSE, 0);

	auto_configure_btn = gtk_button_new_with_label(_("Auto-configure"));
	gtk_box_pack_start(GTK_BOX (optmenubox), auto_configure_btn, FALSE, FALSE, 0);
	auto_configure_cancel_btn = gtk_button_new_with_label(_("Cancel"));
	gtk_box_pack_start(GTK_BOX (optmenubox), auto_configure_cancel_btn, FALSE, FALSE, 0);
	auto_configure_lbl = gtk_label_new("");
	gtk_label_set_justify(GTK_LABEL(auto_configure_lbl), GTK_JUSTIFY_LEFT);
	gtk_box_pack_start(GTK_BOX (optmenubox), auto_configure_lbl, FALSE, FALSE, 0);
#if (defined USE_GNUTLS)
	gtk_widget_show(auto_configure_btn);
	gtk_widget_show(auto_configure_lbl);
	g_signal_connect (G_OBJECT (auto_configure_btn), "clicked",
			  G_CALLBACK (auto_configure_cb), NULL);
	g_signal_connect (G_OBJECT (auto_configure_cancel_btn), "clicked",
			  G_CALLBACK (auto_configure_cb), NULL);
#endif

	no_imap_warn_icon = gtk_image_new_from_icon_name
                        ("dialog-warning", GTK_ICON_SIZE_SMALL_TOOLBAR);
	buf = g_strconcat("<span weight=\"bold\">",
			_("Warning: this version of Claws Mail\n"
			  "has been built without IMAP and News support."), "</span>", NULL);
	no_imap_warn_label = gtk_label_new(buf);
	g_free(buf);
	gtk_label_set_use_markup(GTK_LABEL(no_imap_warn_label), TRUE);

	gtk_box_pack_start(GTK_BOX (optmenubox), no_imap_warn_icon, FALSE, FALSE, 0);
	gtk_box_pack_start(GTK_BOX (optmenubox), no_imap_warn_label, FALSE, FALSE, 0);
	/* Set up a struct to store pointers to necessary widgets */
	protocol_optmenu = g_new(struct BasicProtocol, 1);
	protocol_optmenu->combobox = optmenu;
	protocol_optmenu->label = optlabel;
	protocol_optmenu->descrlabel = label;
	protocol_optmenu->no_imap_warn_icon = no_imap_warn_icon;
	protocol_optmenu->no_imap_warn_label = no_imap_warn_label;

	serv_table = gtk_grid_new ();
	gtk_widget_show (serv_table);
	gtk_grid_set_row_spacing(GTK_GRID(serv_table), VSPACING_NARROW);
	gtk_grid_set_column_spacing(GTK_GRID(serv_table), 8);
	gtk_box_pack_start (GTK_BOX (vbox2), serv_table, FALSE, FALSE, 0);

	nntpserv_entry = gtk_entry_new ();
	gtk_widget_show (nntpserv_entry);
	gtk_grid_attach(GTK_GRID(serv_table), nntpserv_entry, 1, 0, 2, 1);
	gtk_widget_set_hexpand(nntpserv_entry, TRUE);
	gtk_widget_set_halign(nntpserv_entry, GTK_ALIGN_FILL);

	nntpauth_checkbtn = gtk_check_button_new_with_label
		(_("This server requires authentication"));
	gtk_widget_show (nntpauth_checkbtn);
	
	gtk_grid_attach(GTK_GRID(serv_table), nntpauth_checkbtn, 0, 6, 2, 1);

	nntpauth_onconnect_checkbtn = gtk_check_button_new_with_label
		(_("Authenticate on connect"));
	gtk_widget_show (nntpauth_onconnect_checkbtn);

	gtk_grid_attach(GTK_GRID(serv_table), nntpauth_onconnect_checkbtn, 2, 6, 1, 1);

	recvserv_entry = gtk_entry_new ();
	gtk_widget_show (recvserv_entry);
	gtk_grid_attach(GTK_GRID(serv_table), recvserv_entry, 1, 2, 2, 1);
	gtk_widget_set_hexpand(recvserv_entry, TRUE);
	gtk_widget_set_halign(recvserv_entry, GTK_ALIGN_FILL);

	localmbox_entry = gtk_entry_new ();
	gtk_widget_show (localmbox_entry);
	gtk_grid_attach(GTK_GRID(serv_table), localmbox_entry, 1, 3, 2, 1);
	gtk_widget_set_hexpand(localmbox_entry, TRUE);
	gtk_widget_set_halign(localmbox_entry, GTK_ALIGN_FILL);

	smtpserv_entry = gtk_entry_new ();
	gtk_widget_show (smtpserv_entry);
	gtk_grid_attach(GTK_GRID(serv_table), smtpserv_entry, 1, 4, 2, 1);
	gtk_widget_set_hexpand(smtpserv_entry, TRUE);
	gtk_widget_set_halign(smtpserv_entry, GTK_ALIGN_FILL);

	mailcmd_entry = gtk_entry_new ();
	gtk_widget_show (mailcmd_entry);
	gtk_grid_attach(GTK_GRID(serv_table), mailcmd_entry, 1, 6, 2, 1);
	gtk_widget_set_hexpand(mailcmd_entry, TRUE);
	gtk_widget_set_halign(mailcmd_entry, GTK_ALIGN_FILL);

	uid_entry = gtk_entry_new ();
	gtk_widget_show (uid_entry);
	gtk_widget_set_size_request (uid_entry, DEFAULT_ENTRY_WIDTH, -1);
	gtk_grid_attach(GTK_GRID(serv_table), uid_entry, 1, 7, 1, 1);
	gtk_widget_set_hexpand(uid_entry, TRUE);
	gtk_widget_set_halign(uid_entry, GTK_ALIGN_FILL);
	g_signal_connect(G_OBJECT(uid_entry), "changed",
			G_CALLBACK(prefs_account_entry_changed_newline_check_cb),
			GINT_TO_POINTER(ac_prefs->protocol));

	pass_entry = gtk_entry_new ();
	gtk_widget_show (pass_entry);
	gtk_widget_set_size_request (pass_entry, DEFAULT_ENTRY_WIDTH, -1);
	gtk_grid_attach(GTK_GRID(serv_table), pass_entry, 1, 8, 1, 1);
	gtk_widget_set_hexpand(pass_entry, TRUE);
	gtk_widget_set_halign(pass_entry, GTK_ALIGN_FILL);
	gtk_entry_set_visibility (GTK_ENTRY (pass_entry), FALSE);
	g_signal_connect(G_OBJECT(pass_entry), "changed",
			G_CALLBACK(prefs_account_entry_changed_newline_check_cb),
			GINT_TO_POINTER(ac_prefs->protocol));

	nntpserv_label = gtk_label_new (_("News server"));
	gtk_widget_show (nntpserv_label);
	gtk_label_set_xalign(GTK_LABEL (nntpserv_label), 1.0);
	gtk_grid_attach(GTK_GRID(serv_table), nntpserv_label, 0, 0, 1, 1);

	recvserv_label = gtk_label_new (_("Server for receiving"));
	gtk_widget_show (recvserv_label);
	gtk_label_set_xalign(GTK_LABEL (recvserv_label), 1.0);
	gtk_grid_attach(GTK_GRID(serv_table), recvserv_label, 0, 2, 1, 1);

	localmbox_label = gtk_label_new (_("Local mailbox"));
	gtk_widget_show (localmbox_label);
	gtk_label_set_xalign(GTK_LABEL (localmbox_label), 1.0);
	gtk_grid_attach(GTK_GRID(serv_table), localmbox_label, 0, 3, 1, 1);

	smtpserv_label = gtk_label_new (_("SMTP server (send)"));
	gtk_widget_show (smtpserv_label);
	gtk_label_set_xalign(GTK_LABEL (smtpserv_label), 1.0);
	gtk_grid_attach(GTK_GRID(serv_table), smtpserv_label, 0, 4, 1, 1);

	mailcmd_checkbtn = gtk_check_button_new_with_label
		(_("Use mail command rather than SMTP server"));
	gtk_widget_show (mailcmd_checkbtn);
	gtk_grid_attach(GTK_GRID(serv_table), mailcmd_checkbtn, 0, 5, 2, 1);

	g_signal_connect(G_OBJECT(mailcmd_checkbtn), "toggled",
			 G_CALLBACK(prefs_account_mailcmd_toggled),
			 NULL);

	mailcmd_label = gtk_label_new (_("command to send mails"));
	gtk_widget_show (mailcmd_label);
	gtk_label_set_xalign(GTK_LABEL (mailcmd_label), 1.0);
	gtk_grid_attach(GTK_GRID(serv_table), mailcmd_label, 0, 6, 1, 1);

	uid_label = gtk_label_new (_("User ID"));
	gtk_widget_show (uid_label);
	gtk_label_set_xalign(GTK_LABEL (uid_label), 1.0);
	gtk_grid_attach(GTK_GRID(serv_table), uid_label, 0, 7, 1, 1);

	pass_label = gtk_label_new (_("Password"));
	gtk_widget_show (pass_label);
#ifdef GENERIC_UMPC
	gtk_label_set_xalign(GTK_LABEL (pass_label), 1.0);
#endif
	gtk_grid_attach(GTK_GRID(serv_table), pass_label, 0, 8, 1, 1);

	showpwd_checkbtn = gtk_check_button_new_with_label (_("Show password"));
	gtk_toggle_button_set_active(GTK_TOGGLE_BUTTON(showpwd_checkbtn), FALSE);
	gtk_widget_show(showpwd_checkbtn);
	gtk_grid_attach(GTK_GRID(serv_table), showpwd_checkbtn, 2, 8, 1, 1);
	g_signal_connect(G_OBJECT(showpwd_checkbtn), "toggled",
			G_CALLBACK(prefs_account_showpwd_checkbtn_toggled), pass_entry);

	SET_TOGGLE_SENSITIVITY (nntpauth_checkbtn, uid_label);
	SET_TOGGLE_SENSITIVITY (nntpauth_checkbtn, pass_label);
	SET_TOGGLE_SENSITIVITY (nntpauth_checkbtn, uid_entry);
	SET_TOGGLE_SENSITIVITY (nntpauth_checkbtn, pass_entry);
	SET_TOGGLE_SENSITIVITY (nntpauth_checkbtn, showpwd_checkbtn);
	SET_TOGGLE_SENSITIVITY (nntpauth_checkbtn, nntpauth_onconnect_checkbtn);

	page->acname_entry   = acname_entry;
	page->default_checkbtn = default_checkbtn;

	page->name_entry = name_entry;
	page->addr_entry = addr_entry;
	page->org_entry  = org_entry;

	page->serv_frame       = serv_frame;
	page->serv_table       = serv_table;
	page->protocol_optmenu = (gpointer)protocol_optmenu;
	page->recvserv_label   = recvserv_label;
	page->recvserv_entry   = recvserv_entry;
	page->smtpserv_label   = smtpserv_label;
	page->smtpserv_entry   = smtpserv_entry;
	page->nntpserv_label   = nntpserv_label;
	page->nntpserv_entry   = nntpserv_entry;
	page->nntpauth_checkbtn  = nntpauth_checkbtn;
	page->nntpauth_onconnect_checkbtn  = nntpauth_onconnect_checkbtn;
	page->localmbox_label   = localmbox_label;
	page->localmbox_entry   = localmbox_entry;
	page->mailcmd_checkbtn   = mailcmd_checkbtn;
	page->mailcmd_label   = mailcmd_label;
	page->mailcmd_entry   = mailcmd_entry;
	page->uid_label        = uid_label;
	page->pass_label       = pass_label;
	page->uid_entry        = uid_entry;
	page->pass_entry       = pass_entry;
	page->showpwd_checkbtn = showpwd_checkbtn;
	page->auto_configure_btn = auto_configure_btn;
	page->auto_configure_cancel_btn = auto_configure_cancel_btn;
	page->auto_configure_lbl = auto_configure_lbl;

	if (new_account) {
		prefs_set_dialog_to_default(basic_param);
		buf = g_strdup_printf(_("Account%d"), ac_prefs->account_id);
		gtk_entry_set_text(GTK_ENTRY(basic_page.acname_entry), buf);
		g_free(buf);
	} else {
		prefs_set_dialog(basic_param);

		/* Passwords are handled outside of PrefParams. */
		buf = passwd_store_get_account(ac_prefs->account_id,
				PWS_ACCOUNT_RECV);
		gtk_entry_set_text(GTK_ENTRY(page->pass_entry), buf != NULL ? buf : "");
		if (buf != NULL) {
			memset(buf, 0, strlen(buf));
			g_free(buf);
		}
	}

	page->vbox = vbox1;

	page->page.widget = vbox1;
}

static void receive_create_widget_func(PrefsPage * _page,
                                           GtkWindow * window,
                                           gpointer data)
{
	ReceivePage *page = (ReceivePage *) _page;
	PrefsAccount *ac_prefs = (PrefsAccount *) data;

	GtkWidget *vbox1, *vbox2, *vbox3, *vbox4, *vbox5;
	GtkWidget *hbox1, *hbox2, *hbox3;
	GtkWidget *frame1;
	GtkWidget *pop_auth_checkbtn;
	GtkWidget *rmmail_checkbtn;
	GtkWidget *hbox_spc;
	GtkWidget *leave_time_label;
	GtkWidget *leave_time_spinbtn;
	GtkWidget *leave_hour_label;
	GtkWidget *leave_hour_spinbtn;
	GtkWidget *size_limit_checkbtn;
	GtkWidget *size_limit_spinbtn;
	GtkWidget *label;
	GtkWidget *filter_on_recv_checkbtn;
	GtkWidget *filterhook_on_recv_checkbtn;
	GtkWidget *inbox_label;
	GtkWidget *inbox_entry;
	GtkWidget *inbox_btn;
	GtkWidget *imap_frame;
 	GtkWidget *imapdir_label;
	GtkWidget *imapdir_entry;
	GtkWidget *subsonly_checkbtn;
	GtkWidget *low_bandwidth_checkbtn;
	GtkWidget *local_frame;
	GtkWidget *local_vbox;
	GtkWidget *local_hbox;
	GtkWidget *local_inbox_label;
	GtkWidget *local_inbox_entry;
	GtkWidget *local_inbox_btn;
	GtkWidget *autochk_checkbtn;
	GtkWidget *autochk_hour_spinbtn, *autochk_hour_label;
	GtkWidget *autochk_min_spinbtn, *autochk_min_label;
	GtkWidget *autochk_sec_spinbtn, *autochk_sec_label;
	GtkWidget *autochk_use_default_checkbtn;
<<<<<<< HEAD
	GtkObject *adj;
=======
	GtkAdjustment *adj;
>>>>>>> 1465ce9c
	struct AutocheckWidgets *autochk_widgets;

	GtkWidget *optmenu, *optmenu2;
	GtkListStore *menu, *menu2;
	GtkTreeIter iter;
	GtkWidget *recvatgetall_checkbtn;

	GtkWidget *frame, *frame2;
	GtkWidget *maxarticle_label;
	GtkWidget *maxarticle_spinbtn;
	GtkAdjustment *maxarticle_spinbtn_adj;

	vbox1 = gtk_box_new(GTK_ORIENTATION_VERTICAL, VSPACING);
	gtk_widget_show (vbox1);
	gtk_container_set_border_width (GTK_CONTAINER (vbox1), VBOX_BORDER);

	local_vbox = gtkut_get_options_frame(vbox1, &local_frame, _("Local"));

	local_hbox = gtk_box_new(GTK_ORIENTATION_HORIZONTAL, 8);
	gtk_widget_show (local_hbox);
	gtk_box_pack_start (GTK_BOX (local_vbox), local_hbox, TRUE, TRUE, 0);

	local_inbox_label = gtk_label_new (_("Default Inbox"));
	gtk_widget_show (local_inbox_label);
	gtk_box_pack_start (GTK_BOX (local_hbox), local_inbox_label, FALSE, FALSE, 0);

	local_inbox_entry = gtk_entry_new ();
	gtk_widget_show (local_inbox_entry);
	CLAWS_SET_TIP(local_inbox_entry,
			     _("Unfiltered messages will be stored in this folder"));
	gtk_box_pack_start (GTK_BOX (local_hbox), local_inbox_entry, TRUE, TRUE, 0);

	local_inbox_btn = gtkut_get_browse_file_btn(_("Bro_wse"));
	gtk_widget_show (local_inbox_btn);
	CLAWS_SET_TIP(local_inbox_btn,
			     _("Unfiltered messages will be stored in this folder"));
	gtk_box_pack_start (GTK_BOX (local_hbox), local_inbox_btn, FALSE, FALSE, 0);
	g_signal_connect (G_OBJECT (local_inbox_btn), "clicked",
			  G_CALLBACK (prefs_account_select_folder_cb),
			  local_inbox_entry);

	vbox2 = gtkut_get_options_frame(vbox1, &frame1, _("POP"));

	PACK_CHECK_BUTTON (vbox2, pop_auth_checkbtn,
			   _("Authenticate before POP connection"));

<<<<<<< HEAD
	vbox5 = gtk_vbox_new (FALSE, 0);
	gtk_widget_show (vbox5);
	gtk_box_pack_start (GTK_BOX (vbox2), vbox5, FALSE, FALSE, 0);

	hbox3 = gtk_hbox_new (FALSE, 8);
	gtk_widget_show (hbox3);
	gtk_box_pack_start (GTK_BOX (vbox5), hbox3, FALSE, FALSE, 0);

	hbox_spc = gtk_hbox_new (FALSE, 0);
=======
	//vbox5 = gtk_vbox_new (FALSE, 0);
	vbox5 = gtk_box_new(GTK_ORIENTATION_VERTICAL, 8);
	gtk_widget_show (vbox5);
	gtk_box_pack_start (GTK_BOX (vbox2), vbox5, FALSE, FALSE, 0);

	hbox3 = gtk_box_new(GTK_ORIENTATION_HORIZONTAL, 8);
	gtk_widget_show (hbox3);
	gtk_box_pack_start (GTK_BOX (vbox5), hbox3, FALSE, FALSE, 0);

	hbox_spc = gtk_box_new(GTK_ORIENTATION_HORIZONTAL, 0);
>>>>>>> 1465ce9c
	gtk_widget_show (hbox_spc);
	gtk_box_pack_start (GTK_BOX (hbox3), hbox_spc, FALSE, FALSE, 0);
	gtk_widget_set_size_request (hbox_spc, 12, -1);

	label = gtk_label_new (_("Authentication method"));
	gtk_widget_show (label);
	gtk_box_pack_start (GTK_BOX (hbox3), label, FALSE, FALSE, 0);

	optmenu2 = gtkut_sc_combobox_create(NULL, FALSE);
	menu2 = GTK_LIST_STORE(gtk_combo_box_get_model(GTK_COMBO_BOX(optmenu2)));
	gtk_widget_show (optmenu2);
	gtk_box_pack_start (GTK_BOX (hbox3), optmenu2, FALSE, FALSE, 0);

	COMBOBOX_ADD (menu2, _("Select"), 0);
	COMBOBOX_ADD (menu2, NULL, 0);
	COMBOBOX_ADD (menu2, "APOP", POPAUTH_APOP);
	COMBOBOX_ADD (menu2, "OAuth2", POPAUTH_OAUTH2);

	SET_TOGGLE_SENSITIVITY (pop_auth_checkbtn, vbox5);

	PACK_CHECK_BUTTON (vbox2, rmmail_checkbtn,
			   _("Remove messages on server when received"));

	hbox1 = gtk_box_new(GTK_ORIENTATION_HORIZONTAL, 8);
	gtk_widget_show (hbox1);
	gtk_box_pack_start (GTK_BOX (vbox2), hbox1, FALSE, FALSE, 0);

	hbox_spc = gtk_box_new(GTK_ORIENTATION_HORIZONTAL, 0);
	gtk_widget_show (hbox_spc);
	gtk_box_pack_start (GTK_BOX (hbox1), hbox_spc, FALSE, FALSE, 0);
	gtk_widget_set_size_request (hbox_spc, 12, -1);

	leave_time_label = gtk_label_new (_("Remove after"));
	gtk_widget_show (leave_time_label);
	gtk_box_pack_start (GTK_BOX (hbox1), leave_time_label, FALSE, FALSE, 0);

	leave_time_spinbtn = gtk_spin_button_new_with_range(0, 365, 1);
	gtk_widget_show (leave_time_spinbtn);
	CLAWS_SET_TIP(leave_time_spinbtn,
			     _("0 days and 0 hours : remove immediately"));
	gtk_box_pack_start (GTK_BOX (hbox1), leave_time_spinbtn, FALSE, FALSE, 0);

	leave_time_label = gtk_label_new (_("days"));
	gtk_widget_show (leave_time_label);
	gtk_box_pack_start (GTK_BOX (hbox1), leave_time_label, FALSE, FALSE, 0);

	leave_hour_spinbtn = gtk_spin_button_new_with_range(0, 23, 1);
	gtk_widget_show (leave_hour_spinbtn);
	CLAWS_SET_TIP(leave_hour_spinbtn,
			     _("0 days and 0 hours : remove immediately"));
	gtk_box_pack_start (GTK_BOX (hbox1), leave_hour_spinbtn, FALSE, FALSE, 0);

	leave_hour_label = gtk_label_new (_("hours"));
	gtk_widget_show (leave_hour_label);
	gtk_box_pack_start (GTK_BOX (hbox1), leave_hour_label, FALSE, FALSE, 0);

	SET_TOGGLE_SENSITIVITY (rmmail_checkbtn, hbox1);

	hbox1 = gtk_box_new(GTK_ORIENTATION_HORIZONTAL, 8);
	gtk_widget_show (hbox1);
	gtk_box_pack_start (GTK_BOX (vbox2), hbox1, FALSE, FALSE, 0);

	PACK_CHECK_BUTTON (hbox1, size_limit_checkbtn, _("Receive size limit"));

	CLAWS_SET_TIP(size_limit_checkbtn,
			     _("Messages over this limit will be partially retrieved. "
		   	       "When selecting them you will be able to download them fully "
			       "or delete them."));

	size_limit_spinbtn = gtk_spin_button_new_with_range(0, 100000, 1);
	gtk_widget_show (size_limit_spinbtn);
	gtk_box_pack_start (GTK_BOX (hbox1), size_limit_spinbtn, FALSE, FALSE, 0);

	label = gtk_label_new (_("KiB"));
	gtk_widget_show (label);
	gtk_box_pack_start (GTK_BOX (hbox1), label, FALSE, FALSE, 0);

	SET_TOGGLE_SENSITIVITY (size_limit_checkbtn, size_limit_spinbtn);

	PACK_SPACER(vbox2, vbox3, VSPACING_NARROW_2);

	hbox1 = gtk_box_new(GTK_ORIENTATION_HORIZONTAL, 8);
	gtk_widget_show (hbox1);
	gtk_box_pack_start (GTK_BOX (vbox2), hbox1, TRUE, TRUE, 0);

	inbox_label = gtk_label_new (_("Default Inbox"));
	gtk_widget_show (inbox_label);
	gtk_box_pack_start (GTK_BOX (hbox1), inbox_label, FALSE, FALSE, 0);

	inbox_entry = gtk_entry_new ();
	gtk_widget_show (inbox_entry);
	CLAWS_SET_TIP(inbox_entry,
			     _("Unfiltered messages will be stored in this folder"));
	gtk_box_pack_start (GTK_BOX (hbox1), inbox_entry, TRUE, TRUE, 0);

	inbox_btn = gtkut_get_browse_file_btn(_("Bro_wse"));
	gtk_widget_show (inbox_btn);
	CLAWS_SET_TIP(inbox_btn,
			     _("Unfiltered messages will be stored in this folder"));
	gtk_box_pack_start (GTK_BOX (hbox1), inbox_btn, FALSE, FALSE, 0);
	g_signal_connect (G_OBJECT (inbox_btn), "clicked",
			  G_CALLBACK (prefs_account_select_folder_cb),
			  inbox_entry);

	vbox2 = gtkut_get_options_frame(vbox1, &frame2, _("NNTP"));

	hbox2 = gtk_box_new(GTK_ORIENTATION_HORIZONTAL, 8);
	gtk_widget_show (hbox2);
	gtk_box_pack_start (GTK_BOX (vbox2), hbox2, FALSE, FALSE, 0);

	maxarticle_label = gtk_label_new
		(_("Maximum number of articles to download"));
	gtk_widget_show (maxarticle_label);
	gtk_box_pack_start (GTK_BOX (hbox2), maxarticle_label, FALSE, FALSE, 0);

	maxarticle_spinbtn_adj =
		GTK_ADJUSTMENT(gtk_adjustment_new (300, 0, 10000, 10, 100, 0));
	maxarticle_spinbtn = gtk_spin_button_new
		(GTK_ADJUSTMENT (maxarticle_spinbtn_adj), 10, 0);
	gtk_widget_show (maxarticle_spinbtn);
	CLAWS_SET_TIP(maxarticle_spinbtn,
			     _("unlimited if 0 is specified"));
	gtk_box_pack_start (GTK_BOX (hbox2), maxarticle_spinbtn,
			    FALSE, FALSE, 0);
	gtk_widget_set_size_request (maxarticle_spinbtn, 64, -1);
	gtk_spin_button_set_numeric
		(GTK_SPIN_BUTTON (maxarticle_spinbtn), TRUE);

	vbox2 = gtkut_get_options_frame(vbox1, &imap_frame, _("IMAP"));

	hbox1 = gtk_box_new(GTK_ORIENTATION_HORIZONTAL, 8);
	gtk_widget_show (hbox1);
	gtk_box_pack_start (GTK_BOX (vbox2), hbox1, FALSE, FALSE, 0);

	label = gtk_label_new (_("Authentication method"));
	gtk_widget_show (label);
	gtk_box_pack_start (GTK_BOX (hbox1), label, FALSE, FALSE, 0);


	optmenu = gtkut_sc_combobox_create(NULL, FALSE);
	menu = GTK_LIST_STORE(gtk_combo_box_get_model(GTK_COMBO_BOX(optmenu)));
	gtk_widget_show (optmenu);
	gtk_box_pack_start (GTK_BOX (hbox1), optmenu, FALSE, FALSE, 0);

	COMBOBOX_ADD (menu, _("Automatic"), 0);
	COMBOBOX_ADD (menu, NULL, 0);
	COMBOBOX_ADD (menu, _("Plain text"), IMAP_AUTH_PLAINTEXT);
	COMBOBOX_ADD (menu, "CRAM-MD5", IMAP_AUTH_CRAM_MD5);
	COMBOBOX_ADD (menu, "ANONYMOUS", IMAP_AUTH_ANON);
	COMBOBOX_ADD (menu, "GSSAPI", IMAP_AUTH_GSSAPI);
	COMBOBOX_ADD (menu, "DIGEST-MD5", IMAP_AUTH_DIGEST_MD5);
	COMBOBOX_ADD (menu, "SCRAM-SHA-1", IMAP_AUTH_SCRAM_SHA1);
	COMBOBOX_ADD (menu, "PLAIN", IMAP_AUTH_PLAIN);
	COMBOBOX_ADD (menu, "LOGIN", IMAP_AUTH_LOGIN);
	COMBOBOX_ADD (menu, "OAUTH2", IMAP_AUTH_OAUTH2);

	hbox1 = gtk_box_new(GTK_ORIENTATION_HORIZONTAL, 8);
	gtk_widget_show (hbox1);
	gtk_box_pack_start (GTK_BOX (vbox2), hbox1, FALSE, FALSE, 4);

	imapdir_label = gtk_label_new (_("IMAP server directory"));
	gtk_widget_show (imapdir_label);
	gtk_box_pack_start (GTK_BOX (hbox1), imapdir_label, FALSE, FALSE, 0);

	imapdir_label = gtk_label_new(_("(usually empty)"));
	gtk_widget_show (imapdir_label);
	gtkut_widget_set_small_font_size (imapdir_label);
	gtk_box_pack_start (GTK_BOX (hbox1), imapdir_label, FALSE, FALSE, 0);

	imapdir_entry = gtk_entry_new();
	gtk_widget_show (imapdir_entry);
	gtk_box_pack_start (GTK_BOX (hbox1), imapdir_entry, FALSE, FALSE, 0);

	hbox1 = gtk_box_new(GTK_ORIENTATION_HORIZONTAL, 8);
	gtk_widget_show (hbox1);
	gtk_box_pack_start (GTK_BOX (vbox2), hbox1, FALSE, FALSE, 4);

	PACK_CHECK_BUTTON (hbox1, subsonly_checkbtn,
			   _("Show subscribed folders only"));

	hbox1 = gtk_box_new(GTK_ORIENTATION_HORIZONTAL, 8);
	gtk_widget_show (hbox1);
	gtk_box_pack_start (GTK_BOX (vbox2), hbox1, FALSE, FALSE, 4);

	PACK_CHECK_BUTTON (hbox1, low_bandwidth_checkbtn,
			   _("Bandwidth-efficient mode (prevents retrieving remote tags)"));
	CLAWS_SET_TIP(low_bandwidth_checkbtn,
			     _("This mode uses less bandwidth, but can be slower with some servers."));

	hbox1 = gtk_box_new(GTK_ORIENTATION_HORIZONTAL, 8);
	gtk_widget_show (hbox1);
	gtk_box_pack_start (GTK_BOX (vbox2), hbox1, FALSE, FALSE, 4);

	/* Auto-checking */
	vbox4 = gtkut_get_options_frame(vbox1, &frame, _("Automatic checking"));

	PACK_CHECK_BUTTON(vbox4, autochk_use_default_checkbtn,
			_("Use global settings"));

<<<<<<< HEAD
	hbox2 = gtk_hbox_new(FALSE, 8);
=======
	hbox2 = gtk_box_new(GTK_ORIENTATION_HORIZONTAL, 8);
>>>>>>> 1465ce9c
	gtk_box_pack_start(GTK_BOX(vbox4), hbox2, FALSE, FALSE, 0);

	PACK_CHECK_BUTTON(hbox2, autochk_checkbtn,
			_("Check for new mail every"));

	adj = gtk_adjustment_new(5, 0, 99, 1, 10, 0);
	autochk_hour_spinbtn = gtk_spin_button_new(GTK_ADJUSTMENT(adj), 1, 0);
	gtk_spin_button_set_numeric(GTK_SPIN_BUTTON(autochk_hour_spinbtn), TRUE);
	gtk_box_pack_start(GTK_BOX(hbox2), autochk_hour_spinbtn, FALSE, FALSE, 0);
	autochk_hour_label = gtk_label_new(_("hours"));
	gtk_box_pack_start(GTK_BOX(hbox2), autochk_hour_label, FALSE, FALSE, 0);

	adj = gtk_adjustment_new(5, 0, 99, 1, 10, 0);
	autochk_min_spinbtn = gtk_spin_button_new(GTK_ADJUSTMENT(adj), 1, 0);
	gtk_spin_button_set_numeric(GTK_SPIN_BUTTON(autochk_min_spinbtn), TRUE);
	gtk_box_pack_start(GTK_BOX(hbox2), autochk_min_spinbtn, FALSE, FALSE, 0);
	autochk_min_label = gtk_label_new(_("minutes"));
	gtk_box_pack_start(GTK_BOX(hbox2), autochk_min_label, FALSE, FALSE, 0);

	adj = gtk_adjustment_new(5, 0, 99, 1, 10, 0);
	autochk_sec_spinbtn = gtk_spin_button_new(GTK_ADJUSTMENT(adj), 1, 0);
	gtk_spin_button_set_numeric(GTK_SPIN_BUTTON(autochk_sec_spinbtn), TRUE);
	gtk_box_pack_start(GTK_BOX(hbox2), autochk_sec_spinbtn, FALSE, FALSE, 0);
	autochk_sec_label = gtk_label_new(_("seconds"));
	gtk_box_pack_start(GTK_BOX(hbox2), autochk_sec_label, FALSE, FALSE, 0);

	autochk_widgets = g_new0(struct AutocheckWidgets, 1);
	autochk_widgets->autochk_hour_spinbtn = autochk_hour_spinbtn;
	autochk_widgets->autochk_min_spinbtn = autochk_min_spinbtn;
	autochk_widgets->autochk_sec_spinbtn = autochk_sec_spinbtn;

	gtk_widget_show_all(vbox4);

	SET_TOGGLE_SENSITIVITY_REVERSE(autochk_use_default_checkbtn, hbox2);
	SET_TOGGLE_SENSITIVITY(autochk_checkbtn, autochk_hour_spinbtn);
	SET_TOGGLE_SENSITIVITY(autochk_checkbtn, autochk_min_spinbtn);
	SET_TOGGLE_SENSITIVITY(autochk_checkbtn, autochk_sec_spinbtn);
	SET_TOGGLE_SENSITIVITY(autochk_checkbtn, autochk_hour_label);
	SET_TOGGLE_SENSITIVITY(autochk_checkbtn, autochk_min_label);
	SET_TOGGLE_SENSITIVITY(autochk_checkbtn, autochk_sec_label);

	PACK_CHECK_BUTTON (vbox1, filter_on_recv_checkbtn,
			   _("Filter messages on receiving"));

	g_signal_connect(G_OBJECT(filter_on_recv_checkbtn), "toggled",
			 G_CALLBACK(prefs_account_filter_on_recv_toggled),
			 NULL);
	g_signal_connect(G_OBJECT(autochk_hour_spinbtn), "value-changed",
		G_CALLBACK(prefs_account_receive_itv_spinbutton_value_changed_cb),
		(gpointer) page);
	g_signal_connect(G_OBJECT(autochk_min_spinbtn), "value-changed",
		G_CALLBACK(prefs_account_receive_itv_spinbutton_value_changed_cb),
		(gpointer) page);
	g_signal_connect(G_OBJECT(autochk_sec_spinbtn), "value-changed",
		G_CALLBACK(prefs_account_receive_itv_spinbutton_value_changed_cb),
		(gpointer) page);

	PACK_CHECK_BUTTON (vbox1, filterhook_on_recv_checkbtn,
			   _("Allow filtering using plugins on receiving"));

	PACK_CHECK_BUTTON
		(vbox1, recvatgetall_checkbtn,
		 _("'Get Mail' checks for new messages on this account"));

	page->pop3_frame               = frame1;
	page->pop_auth_checkbtn          = pop_auth_checkbtn;
	page->pop_auth_type_optmenu      = optmenu2;
	page->rmmail_checkbtn            = rmmail_checkbtn;
	page->leave_time_spinbtn         = leave_time_spinbtn;
	page->leave_hour_spinbtn         = leave_hour_spinbtn;
	page->size_limit_checkbtn        = size_limit_checkbtn;
	page->size_limit_spinbtn         = size_limit_spinbtn;
	page->filter_on_recv_checkbtn    = filter_on_recv_checkbtn;
	page->filterhook_on_recv_checkbtn = filterhook_on_recv_checkbtn;
	page->inbox_label              = inbox_label;
	page->inbox_entry              = inbox_entry;
	page->inbox_btn                = inbox_btn;

	page->autochk_frame            = frame;

	page->imap_frame               = imap_frame;
	page->imap_auth_type_optmenu   = optmenu;

	page->imapdir_label		= imapdir_label;
	page->imapdir_entry		= imapdir_entry;
	page->subsonly_checkbtn		= subsonly_checkbtn;
	page->low_bandwidth_checkbtn	= low_bandwidth_checkbtn;
	page->local_frame		= local_frame;
	page->local_inbox_label	= local_inbox_label;
	page->local_inbox_entry	= local_inbox_entry;
	page->local_inbox_btn		= local_inbox_btn;

	page->recvatgetall_checkbtn      = recvatgetall_checkbtn;

	page->frame_maxarticle	= frame2;
	page->maxarticle_spinbtn     	= maxarticle_spinbtn;
	page->maxarticle_spinbtn_adj 	= maxarticle_spinbtn_adj;

	page->autochk_checkbtn = autochk_checkbtn;
	page->autochk_widgets = autochk_widgets;
	page->autochk_use_default_checkbtn = autochk_use_default_checkbtn;

	tmp_ac_prefs = *ac_prefs;

	if (new_account) {
		prefs_set_dialog_to_default(receive_param);
	} else
		prefs_set_dialog(receive_param);

	page->vbox = vbox1;

	page->page.widget = vbox1;
}

static void send_create_widget_func(PrefsPage * _page,
                                           GtkWindow * window,
                                           gpointer data)
{
	SendPage *page = (SendPage *) _page;
	PrefsAccount *ac_prefs = (PrefsAccount *) data;

	GtkWidget *vbox1;
	GtkWidget *vbox2;
	GtkWidget *frame;
	GtkWidget *msgid_checkbtn;
	GtkWidget *xmailer_checkbtn;
	GtkWidget *hbox;
	GtkWidget *customhdr_checkbtn;
	GtkWidget *customhdr_edit_btn;
	GtkWidget *checkbtn_msgid_with_addr;
	GtkWidget *vbox3;
	GtkWidget *smtp_auth_checkbtn;
	GtkWidget *showpwd_checkbtn;
	GtkWidget *optmenu;
	GtkListStore *menu;
	GtkTreeIter iter;
	GtkWidget *vbox4;
	GtkWidget *hbox_spc;
	GtkWidget *label;
	GtkWidget *smtp_uid_entry;
	GtkWidget *smtp_pass_entry;
	GtkWidget *vbox_spc;
	GtkWidget *pop_bfr_smtp_checkbtn;
	GtkWidget *pop_bfr_smtp_tm_spinbtn;
	GtkWidget *pop_auth_timeout_lbl;
	GtkWidget *pop_auth_minutes_lbl;
	gchar *buf;

	vbox1 = gtk_box_new(GTK_ORIENTATION_VERTICAL, VSPACING);
	gtk_widget_show (vbox1);
	gtk_container_set_border_width (GTK_CONTAINER (vbox1), VBOX_BORDER);

	vbox2 = gtkut_get_options_frame(vbox1, &frame, _("Header"));

	PACK_CHECK_BUTTON (vbox2, msgid_checkbtn, _("Generate Message-ID"));

	PACK_CHECK_BUTTON (vbox2, checkbtn_msgid_with_addr,
			   _("Send account mail address in Message-ID"));

	PACK_CHECK_BUTTON (vbox2, xmailer_checkbtn,
			   _("Add user agent header"));

	hbox = gtk_box_new(GTK_ORIENTATION_HORIZONTAL, 12);
	gtk_widget_show (hbox);
	gtk_box_pack_start (GTK_BOX (vbox2), hbox, FALSE, FALSE, 0);

	PACK_CHECK_BUTTON (hbox, customhdr_checkbtn,
			   _("Add user-defined header"));

	customhdr_edit_btn = gtk_button_new_with_mnemonic("_Edit");
	gtk_widget_show (customhdr_edit_btn);
	gtk_box_pack_start (GTK_BOX (hbox), customhdr_edit_btn,
			    FALSE, FALSE, 0);
	g_signal_connect (G_OBJECT (customhdr_edit_btn), "clicked",
			  G_CALLBACK (prefs_account_edit_custom_header),
			  NULL);

	SET_TOGGLE_SENSITIVITY (customhdr_checkbtn, customhdr_edit_btn);

	vbox3 = gtkut_get_options_frame(vbox1, &frame, _("Authentication"));

	PACK_CHECK_BUTTON (vbox3, smtp_auth_checkbtn,
		_("SMTP Authentication (SMTP AUTH)"));

	vbox4 = gtk_box_new(GTK_ORIENTATION_VERTICAL, 0);
	gtk_widget_show (vbox4);
	gtk_box_pack_start (GTK_BOX (vbox3), vbox4, FALSE, FALSE, 0);

	hbox = gtk_box_new(GTK_ORIENTATION_HORIZONTAL, 8);
	gtk_widget_show (hbox);
	gtk_box_pack_start (GTK_BOX (vbox4), hbox, FALSE, FALSE, 0);

	hbox_spc = gtk_box_new(GTK_ORIENTATION_HORIZONTAL, 0);
	gtk_widget_show (hbox_spc);
	gtk_box_pack_start (GTK_BOX (hbox), hbox_spc, FALSE, FALSE, 0);
	gtk_widget_set_size_request (hbox_spc, 12, -1);

	label = gtk_label_new (_("Authentication method"));
	gtk_widget_show (label);
	gtk_box_pack_start (GTK_BOX (hbox), label, FALSE, FALSE, 0);

	optmenu = gtkut_sc_combobox_create(NULL, FALSE);
	menu = GTK_LIST_STORE(gtk_combo_box_get_model(GTK_COMBO_BOX(optmenu)));
	gtk_widget_show (optmenu);
	gtk_box_pack_start (GTK_BOX (hbox), optmenu, FALSE, FALSE, 0);

	COMBOBOX_ADD (menu, _("Automatic"), 0);
	COMBOBOX_ADD (menu, NULL, 0);
	COMBOBOX_ADD (menu, "PLAIN", SMTPAUTH_PLAIN);
	COMBOBOX_ADD (menu, "LOGIN", SMTPAUTH_LOGIN);
	COMBOBOX_ADD (menu, "CRAM-MD5", SMTPAUTH_CRAM_MD5);
	COMBOBOX_ADD (menu, "OAUTH2", SMTPAUTH_OAUTH2);
	COMBOBOX_ADD (menu, "DIGEST-MD5", SMTPAUTH_DIGEST_MD5);
	gtk_list_store_set(menu, &iter, COMBOBOX_SENS, FALSE, -1);

	PACK_SPACER(vbox4, vbox_spc, VSPACING_NARROW_2);

	hbox = gtk_box_new(GTK_ORIENTATION_HORIZONTAL, 8);
	gtk_widget_show (hbox);
	gtk_box_pack_start (GTK_BOX (vbox4), hbox, FALSE, FALSE, 0);

	hbox_spc = gtk_box_new(GTK_ORIENTATION_HORIZONTAL, 0);
	gtk_widget_show (hbox_spc);
	gtk_box_pack_start (GTK_BOX (hbox), hbox_spc, FALSE, FALSE, 0);
	gtk_widget_set_size_request (hbox_spc, 12, -1);

	label = gtk_label_new (_("User ID"));
	gtk_widget_show (label);
	gtk_box_pack_start (GTK_BOX (hbox), label, FALSE, FALSE, 0);

	smtp_uid_entry = gtk_entry_new ();
	gtk_widget_show (smtp_uid_entry);
	gtk_widget_set_size_request (smtp_uid_entry, DEFAULT_ENTRY_WIDTH, -1);
	gtk_box_pack_start (GTK_BOX (hbox), smtp_uid_entry, TRUE, TRUE, 0);
	g_signal_connect(G_OBJECT(smtp_uid_entry), "changed",
			G_CALLBACK(prefs_account_entry_changed_newline_check_cb),
			GINT_TO_POINTER(ac_prefs->protocol));

#ifdef GENERIC_UMPC
	PACK_SPACER(vbox4, vbox_spc, VSPACING_NARROW_2);
<<<<<<< HEAD
	hbox = gtk_hbox_new (FALSE, 8);
=======
	hbox = gtk_box_new(GTK_ORIENTATION_HORIZONTAL, 8);
>>>>>>> 1465ce9c
	gtk_widget_show (hbox);
	gtk_box_pack_start (GTK_BOX (vbox4), hbox, FALSE, FALSE, 0);

	hbox_spc = gtk_box_new(GTK_ORIENTATION_HORIZONTAL, 0);
	gtk_widget_show (hbox_spc);
	gtk_box_pack_start (GTK_BOX (hbox), hbox_spc, FALSE, FALSE, 0);
	gtk_widget_set_size_request (hbox_spc, 12, -1);
#endif
	label = gtk_label_new (_("Password"));
	gtk_widget_show (label);
	gtk_box_pack_start (GTK_BOX (hbox), label, FALSE, FALSE, 0);

	smtp_pass_entry = gtk_entry_new ();
	gtk_widget_show (smtp_pass_entry);
	gtk_widget_set_size_request (smtp_pass_entry, DEFAULT_ENTRY_WIDTH, -1);
	gtk_box_pack_start (GTK_BOX (hbox), smtp_pass_entry, TRUE, TRUE, 0);
	gtk_entry_set_visibility (GTK_ENTRY (smtp_pass_entry), FALSE);
	g_signal_connect(G_OBJECT(smtp_pass_entry), "changed",
			G_CALLBACK(prefs_account_entry_changed_newline_check_cb),
			GINT_TO_POINTER(ac_prefs->protocol));

	showpwd_checkbtn = gtk_check_button_new_with_label (_("Show password"));
	gtk_toggle_button_set_active(GTK_TOGGLE_BUTTON(showpwd_checkbtn), FALSE);
	gtk_widget_show(showpwd_checkbtn);
	gtk_box_pack_start(GTK_BOX (hbox), showpwd_checkbtn, FALSE, FALSE, 0);
	g_signal_connect(G_OBJECT(showpwd_checkbtn), "toggled",
			G_CALLBACK(prefs_account_showpwd_checkbtn_toggled), smtp_pass_entry);

	PACK_SPACER(vbox4, vbox_spc, VSPACING_NARROW_2);

	hbox = gtk_box_new(GTK_ORIENTATION_HORIZONTAL, 8);
	gtk_widget_show (hbox);
	gtk_box_pack_start (GTK_BOX (vbox4), hbox, FALSE, FALSE, 0);

	hbox_spc = gtk_box_new(GTK_ORIENTATION_HORIZONTAL, 0);
	gtk_widget_show (hbox_spc);
	gtk_box_pack_start (GTK_BOX (hbox), hbox_spc, FALSE, FALSE, 0);
	gtk_widget_set_size_request (hbox_spc, 12, -1);

	label = gtk_label_new
		(_("If you leave these entries empty, the same "
		   "user ID and password as receiving will be used."));
	gtk_widget_show (label);
	gtk_box_pack_start (GTK_BOX (hbox), label, FALSE, FALSE, 0);
	gtk_label_set_justify (GTK_LABEL (label), GTK_JUSTIFY_LEFT);
	gtk_label_set_line_wrap (GTK_LABEL (label), TRUE);
	gtkut_widget_set_small_font_size (label);

	SET_TOGGLE_SENSITIVITY (smtp_auth_checkbtn, vbox4);

	PACK_CHECK_BUTTON (vbox3, pop_bfr_smtp_checkbtn,
		_("Authenticate with POP before sending"));
	
	g_signal_connect (G_OBJECT (pop_bfr_smtp_checkbtn), "clicked",
			  G_CALLBACK (pop_bfr_smtp_tm_set_sens),
			  NULL);

	hbox = gtk_box_new(GTK_ORIENTATION_HORIZONTAL, 8);
	gtk_widget_show (hbox);
	gtk_box_pack_start (GTK_BOX (vbox3), hbox, FALSE, FALSE, 0);

	hbox_spc = gtk_box_new(GTK_ORIENTATION_HORIZONTAL, 0);
	gtk_widget_show (hbox_spc);
	gtk_box_pack_start (GTK_BOX (hbox), hbox_spc, FALSE, FALSE, 0);
	gtk_widget_set_size_request (hbox_spc, 12, -1);

	pop_auth_timeout_lbl = gtk_label_new(_("POP authentication timeout"));
	gtk_widget_show (pop_auth_timeout_lbl);
	gtk_box_pack_start (GTK_BOX (hbox), pop_auth_timeout_lbl, FALSE, FALSE, 0);

	pop_bfr_smtp_tm_spinbtn = gtk_spin_button_new_with_range(0, 1440, 1);
	gtk_widget_show (pop_bfr_smtp_tm_spinbtn);
	gtk_box_pack_start (GTK_BOX (hbox), pop_bfr_smtp_tm_spinbtn, FALSE, FALSE, 0);

	pop_auth_minutes_lbl = gtk_label_new(_("minutes"));
	gtk_widget_show (pop_auth_minutes_lbl);
	gtk_box_pack_start (GTK_BOX (hbox), pop_auth_minutes_lbl, FALSE, FALSE, 0);
	
	page->msgid_checkbtn     = msgid_checkbtn;
	page->xmailer_checkbtn   = xmailer_checkbtn;
	page->customhdr_checkbtn = customhdr_checkbtn;
	page->msgid_with_addr_checkbtn	= checkbtn_msgid_with_addr;

	page->smtp_auth_checkbtn       = smtp_auth_checkbtn;
	page->smtp_auth_type_optmenu = optmenu;
	page->smtp_uid_entry         = smtp_uid_entry;
	page->smtp_pass_entry        = smtp_pass_entry;
	page->pop_bfr_smtp_checkbtn    = pop_bfr_smtp_checkbtn;
	page->pop_bfr_smtp_tm_spinbtn  = pop_bfr_smtp_tm_spinbtn;
	page->pop_auth_timeout_lbl   = pop_auth_timeout_lbl;
	page->pop_auth_minutes_lbl   = pop_auth_minutes_lbl;

	tmp_ac_prefs = *ac_prefs;

	if (new_account) {
		prefs_set_dialog_to_default(send_param);
	} else {
		prefs_set_dialog(send_param);

		/* Passwords are handled outside of PrefParams. */
		buf = passwd_store_get_account(ac_prefs->account_id,
				PWS_ACCOUNT_SEND);
		gtk_entry_set_text(GTK_ENTRY(page->smtp_pass_entry), buf != NULL ? buf : "");
		if (buf != NULL) {
			memset(buf, 0, strlen(buf));
			g_free(buf);
		}
	}

	pop_bfr_smtp_tm_set_sens (NULL, NULL);

	page->vbox = vbox1;

	page->page.widget = vbox1;
}

static void oauth2_create_widget_func(PrefsPage * _page,
                                           GtkWindow * window,
                                           gpointer data)
{
	Oauth2Page *page = (Oauth2Page *) _page;
	PrefsAccount *ac_prefs = (PrefsAccount *) data;

	GtkWidget *vbox1, *vbox2, *vbox3;
	GtkWidget *hbox;
	GtkWidget *hbox_spc;
	GtkWidget *oauth2_authorise_btn;
	GtkWidget *auth_vbox, *auth_frame;
	GtkWidget *label;
	GtkWidget *oauth2_authcode_entry;
	GtkWidget *oauth2_auth_optmenu;
        GtkWidget *oauth2_link_button;
        GtkWidget *oauth2_link_copy_button;
	GtkWidget *oauth2_client_id_entry;
	GtkWidget *oauth2_client_secret_entry;
	GtkWidget *table1;
	GtkListStore *menu;
	GtkTreeIter iter;
	char *buf;
	struct BasicProtocol *protocol_optmenu;

	vbox1 = gtk_box_new(GTK_ORIENTATION_VERTICAL, VSPACING);
	gtk_widget_show (vbox1);
	gtk_container_set_border_width (GTK_CONTAINER (vbox1), VBOX_BORDER);

	auth_vbox = gtkut_get_options_frame(vbox1, &auth_frame,
			_("Authorization"));
	
<<<<<<< HEAD
static void oauth2_create_widget_func(PrefsPage * _page,
                                           GtkWindow * window,
                                           gpointer data)
{
	Oauth2Page *page = (Oauth2Page *) _page;
	PrefsAccount *ac_prefs = (PrefsAccount *) data;

	GtkWidget *vbox1, *vbox2, *vbox3;
	GtkWidget *hbox;
	GtkWidget *hbox_spc;
	GtkWidget *oauth2_authorise_btn;
	GtkWidget *auth_vbox, *auth_frame;
	GtkWidget *label;
	GtkWidget *oauth2_authcode_entry;
	GtkWidget *oauth2_auth_optmenu;
	GtkWidget *oauth2_link_button;
	GtkWidget *oauth2_link_copy_button;
	GtkWidget *oauth2_client_id_entry;
	GtkWidget *oauth2_client_secret_entry;
	GtkWidget *table1;
	GtkListStore *menu;
	GtkTreeIter iter;
	char *buf;
	struct BasicProtocol *protocol_optmenu;

	vbox1 = gtk_vbox_new (FALSE, VSPACING);
	gtk_widget_show (vbox1);
	gtk_container_set_border_width (GTK_CONTAINER (vbox1), VBOX_BORDER);

	auth_vbox = gtkut_get_options_frame(vbox1, &auth_frame,
			_("Authorization"));

	hbox = gtk_hbox_new (FALSE, 0);
	gtk_widget_show (hbox);
	gtk_box_pack_start (GTK_BOX (auth_vbox), hbox, FALSE, FALSE, 0);

	hbox_spc = gtk_hbox_new (FALSE, 0);
=======
	hbox = gtk_box_new(GTK_ORIENTATION_HORIZONTAL, 0);
	gtk_widget_show (hbox);
	gtk_box_pack_start (GTK_BOX (auth_vbox), hbox, FALSE, FALSE, 0);

	hbox_spc = gtk_box_new(GTK_ORIENTATION_HORIZONTAL, 0);
>>>>>>> 1465ce9c
	gtk_widget_show (hbox_spc);
	gtk_widget_set_size_request (hbox_spc, 12, -1);
	gtk_box_pack_start (GTK_BOX (hbox), hbox_spc, FALSE, FALSE, 0);

	/* Email service provider */

<<<<<<< HEAD
	hbox = gtk_hbox_new (FALSE, 8);
=======
	hbox = gtk_box_new(GTK_ORIENTATION_HORIZONTAL, 8);
>>>>>>> 1465ce9c
	gtk_widget_show (hbox);
	gtk_box_pack_start (GTK_BOX (auth_vbox), hbox, FALSE, FALSE, 0);

	label = gtk_label_new (_("Select OAuth2 Email Service Provider"));
	gtk_widget_show (label);
	gtk_box_pack_start (GTK_BOX (hbox), label, FALSE, FALSE, 0);

	oauth2_auth_optmenu = gtkut_sc_combobox_create(NULL, FALSE);
	menu = GTK_LIST_STORE(gtk_combo_box_get_model(GTK_COMBO_BOX(oauth2_auth_optmenu)));
	gtk_widget_show (oauth2_auth_optmenu);
	gtk_box_pack_start (GTK_BOX (hbox), oauth2_auth_optmenu, FALSE, FALSE, 0);

	COMBOBOX_ADD (menu, _("Select"), NULL);
	COMBOBOX_ADD (menu, NULL, 0);
	COMBOBOX_ADD (menu, "Google/Gmail", OAUTH2AUTH_GOOGLE);
	COMBOBOX_ADD (menu, "MS Outlook", OAUTH2AUTH_OUTLOOK);
	COMBOBOX_ADD (menu, "MS Exchange", OAUTH2AUTH_EXCHANGE);
	COMBOBOX_ADD (menu, "Yahoo", OAUTH2AUTH_YAHOO);

	protocol_optmenu = g_new(struct BasicProtocol, 1);
	protocol_optmenu->combobox = oauth2_auth_optmenu;
	protocol_optmenu->label = label;
	protocol_optmenu->descrlabel = label;

<<<<<<< HEAD
	hbox = gtk_hbox_new (FALSE, 8);
	gtk_widget_show (hbox);
	gtk_box_pack_start (GTK_BOX (auth_vbox), hbox, FALSE, FALSE, 0);

	vbox3 = gtk_vbox_new (FALSE, 0);
	gtk_widget_show (vbox3);
	gtk_box_pack_start (GTK_BOX (auth_vbox), vbox3, FALSE, FALSE, 0);

	vbox2 = gtk_vbox_new (FALSE, 0);
	gtk_widget_show (vbox2);
	gtk_box_pack_start (GTK_BOX (vbox3), vbox2, FALSE, FALSE, 0);

	table1 = gtk_table_new (3, 2, FALSE);
	gtk_widget_show (table1);
	gtk_container_add (GTK_CONTAINER (vbox2), table1);
	gtk_container_set_border_width (GTK_CONTAINER (table1), 8);
	gtk_table_set_row_spacings (GTK_TABLE (table1), VSPACING_NARROW);
	gtk_table_set_col_spacings (GTK_TABLE (table1), 8);

	label = gtk_label_new (_("Client ID"));
	gtk_widget_show (label);
	gtk_table_attach (GTK_TABLE (table1), label, 0, 1, 0, 1,
			  GTK_FILL, 0, 0, 0);
	gtk_misc_set_alignment (GTK_MISC (label), 1, 0.5);

	label = gtk_label_new (_("Client secret"));
	gtk_widget_show (label);
	gtk_table_attach (GTK_TABLE (table1), label, 0, 1, 1, 2,
			  GTK_FILL, 0, 0, 0);
	gtk_misc_set_alignment (GTK_MISC (label), 1, 0.5);

	oauth2_client_id_entry = gtk_entry_new ();
	gtk_widget_show (oauth2_client_id_entry);
	gtk_table_attach (GTK_TABLE (table1), oauth2_client_id_entry, 1, 2, 0, 1,
			  GTK_EXPAND | GTK_SHRINK | GTK_FILL,
			  GTK_EXPAND | GTK_SHRINK | GTK_FILL, 0, 0);

	oauth2_client_secret_entry = gtk_entry_new ();
	gtk_widget_show (oauth2_client_secret_entry);
	gtk_table_attach (GTK_TABLE (table1), oauth2_client_secret_entry, 1, 2, 1, 2,
			  GTK_EXPAND | GTK_SHRINK | GTK_FILL,
			  GTK_EXPAND | GTK_SHRINK | GTK_FILL, 0, 0);

	hbox_spc = gtk_hbox_new (FALSE, 0);
	gtk_widget_show (hbox_spc);
	gtk_box_pack_start (GTK_BOX (hbox), hbox_spc, FALSE, FALSE, 0);
	gtk_widget_set_size_request (hbox_spc, 12, -1);

	hbox_spc = gtk_hbox_new (FALSE, 0);
	gtk_widget_show (hbox_spc);
	gtk_box_pack_start (GTK_BOX (vbox2), hbox_spc, FALSE, FALSE, 0);
	gtk_widget_set_size_request (hbox_spc, 12, 10);

	hbox = gtk_hbox_new (FALSE, 8);
=======
	hbox = gtk_box_new(GTK_ORIENTATION_HORIZONTAL, 8);
	gtk_widget_show (hbox);
	gtk_box_pack_start (GTK_BOX (auth_vbox), hbox, FALSE, FALSE, 0);

	vbox3 = gtk_box_new(GTK_ORIENTATION_VERTICAL, 0);
	gtk_widget_show (vbox3);
	gtk_box_pack_start (GTK_BOX (auth_vbox), vbox3, FALSE, FALSE, 0);
 
	vbox2 = gtk_box_new(GTK_ORIENTATION_VERTICAL, 0);
	gtk_widget_show (vbox2);
	gtk_box_pack_start (GTK_BOX (vbox3), vbox2, FALSE, FALSE, 0);

	table1 = gtk_grid_new();
	gtk_widget_show (table1);
	gtk_container_add (GTK_CONTAINER (vbox2), table1);
	gtk_container_set_border_width (GTK_CONTAINER (table1), 8);
	gtk_grid_set_row_spacing(GTK_GRID(table1), VSPACING_NARROW);
	gtk_grid_set_column_spacing(GTK_GRID(table1), 8);

	label = gtk_label_new (_("Client ID"));
	gtk_widget_show (label);
	gtk_label_set_xalign(GTK_LABEL (label), 1.0);
	gtk_grid_attach(GTK_GRID(table1), label, 0, 0, 1, 1);

	oauth2_client_id_entry = gtk_entry_new();
	gtk_widget_show (oauth2_client_id_entry);
	gtk_grid_attach(GTK_GRID(table1), oauth2_client_id_entry, 1, 0, 1, 1);
	gtk_widget_set_hexpand(oauth2_client_id_entry, TRUE);
	gtk_widget_set_halign(oauth2_client_id_entry, GTK_ALIGN_FILL);

	label = gtk_label_new (_("Client secret"));
	gtk_widget_show (label);
	gtk_label_set_xalign(GTK_LABEL (label), 1.0);
	gtk_grid_attach(GTK_GRID(table1), label, 0, 1, 1, 1);

	oauth2_client_secret_entry = gtk_entry_new ();
	gtk_widget_show (oauth2_client_secret_entry);
	gtk_grid_attach(GTK_GRID(table1), oauth2_client_secret_entry, 1, 1, 1, 1);
	gtk_widget_set_hexpand(oauth2_client_secret_entry, TRUE);
	gtk_widget_set_halign(oauth2_client_secret_entry, GTK_ALIGN_FILL);

	hbox_spc = gtk_box_new(GTK_ORIENTATION_HORIZONTAL, 0);
	gtk_widget_show (hbox_spc);
	gtk_box_pack_start (GTK_BOX (hbox), hbox_spc, FALSE, FALSE, 0);
	//gtk_widget_set_size_request (hbox_spc, 12, -1);

	hbox_spc = gtk_box_new(GTK_ORIENTATION_HORIZONTAL, 0);
	gtk_widget_show (hbox_spc);
	gtk_box_pack_start (GTK_BOX (vbox2), hbox_spc, FALSE, FALSE, 0);
	//gtk_widget_set_size_request (hbox_spc, 12, 10);

	hbox = gtk_box_new(GTK_ORIENTATION_HORIZONTAL, 8);
>>>>>>> 1465ce9c
	gtk_widget_show (hbox);
	gtk_box_pack_start (GTK_BOX (vbox3), hbox, FALSE, FALSE, 0);

	label = gtk_label_new (_("Obtain authorization code"));
	gtk_widget_show (label);
	gtk_box_pack_start (GTK_BOX (hbox), label, FALSE, FALSE, 0);

	oauth2_link_button = gtk_button_new_with_label(_("Open default browser with request"));
	g_signal_connect(G_OBJECT(oauth2_link_button), "clicked", G_CALLBACK(prefs_account_oauth2_copy_url), NULL);
	gtk_widget_set_sensitive(oauth2_link_button, TRUE);
<<<<<<< HEAD
=======
	gtk_widget_set_margin_bottom(oauth2_link_button, 8);
>>>>>>> 1465ce9c
	gtk_widget_show (oauth2_link_button);
	gtk_box_pack_start (GTK_BOX (hbox), oauth2_link_button, FALSE, FALSE, 0);

	oauth2_link_copy_button = gtk_button_new_with_label(_("Copy link"));
	g_signal_connect(G_OBJECT(oauth2_link_copy_button), "clicked", G_CALLBACK(prefs_account_oauth2_copy_url), NULL);
	gtk_widget_set_sensitive(oauth2_link_copy_button, TRUE);
<<<<<<< HEAD
=======
	gtk_widget_set_margin_bottom(oauth2_link_copy_button, 8);
>>>>>>> 1465ce9c
	gtk_widget_show (oauth2_link_copy_button);
	gtk_box_pack_start (GTK_BOX (hbox), oauth2_link_copy_button, FALSE, FALSE, 0);

	/* Authorisation code */
<<<<<<< HEAD
	hbox = gtk_hbox_new (FALSE, 8);
	gtk_widget_show (hbox);
	gtk_box_pack_start (GTK_BOX (vbox3), hbox, FALSE, FALSE, 0);
	gtk_widget_set_size_request (hbox, -1, 50);
=======
	hbox = gtk_box_new(GTK_ORIENTATION_HORIZONTAL, 8);
	gtk_widget_show (hbox);
	gtk_box_pack_start (GTK_BOX (vbox3), hbox, FALSE, FALSE, 0);
	//gtk_widget_set_size_request (hbox, -1, 50);
>>>>>>> 1465ce9c

	label = gtk_label_new (_("Authorization code"));
	gtk_widget_show (label);
	gtk_box_pack_start (GTK_BOX (hbox), label, FALSE, FALSE, 0);

	oauth2_authcode_entry = gtk_entry_new ();
	gtk_widget_show (oauth2_authcode_entry);
<<<<<<< HEAD
	gtk_widget_set_size_request (oauth2_authcode_entry, DEFAULT_ENTRY_WIDTH, -1);
        gtk_widget_set_tooltip_text(oauth2_authcode_entry,
		_("Paste complete URL from browser or the provided authorization token"));
	gtk_box_pack_start (GTK_BOX (hbox), oauth2_authcode_entry, TRUE, TRUE, 0);

	hbox = gtk_hbox_new (FALSE, 8);
=======
	gtk_widget_set_margin_bottom(oauth2_authcode_entry, 8);
	//gtk_widget_set_size_request (oauth2_authcode_entry, DEFAULT_ENTRY_WIDTH, -1);
	gtk_widget_set_tooltip_text(oauth2_authcode_entry,
		_("Paste complete URL from browser or the provided authorization token"));
	gtk_box_pack_start (GTK_BOX (hbox), oauth2_authcode_entry, TRUE, TRUE, 0);

	hbox = gtk_box_new(GTK_ORIENTATION_HORIZONTAL, 8);
>>>>>>> 1465ce9c
	gtk_widget_show (hbox);
	gtk_box_pack_start (GTK_BOX (vbox3), hbox, FALSE, FALSE, 0);

	label = gtk_label_new (_("Complete authorization"));
	gtk_widget_show (label);
	gtk_box_pack_start (GTK_BOX (hbox), label, FALSE, FALSE, 0);

	oauth2_authorise_btn = gtk_button_new_with_label(_("Authorize"));
	gtk_box_pack_start(GTK_BOX(hbox), oauth2_authorise_btn, FALSE, FALSE, 0);
	g_signal_connect(G_OBJECT(oauth2_authorise_btn), "clicked",
			 G_CALLBACK(prefs_account_oauth2_obtain_tokens), NULL);
	gtk_widget_show(oauth2_authorise_btn);

	/* Add items to page struct */

	page->oauth2_link_button = oauth2_link_button;
	page->oauth2_link_copy_button = oauth2_link_copy_button;
	page->oauth2_authcode_entry = oauth2_authcode_entry;
	page->oauth2_auth_optmenu = oauth2_auth_optmenu;
	page->protocol_optmenu = (gpointer)protocol_optmenu;
	page->oauth2_authorise_btn = oauth2_authorise_btn;
	page->oauth2_client_id_entry = oauth2_client_id_entry;
	page->oauth2_client_secret_entry = oauth2_client_secret_entry;
	page->vbox = vbox1;
	page->page.widget = vbox1;
	page->oauth2_sensitive = vbox3;

	tmp_ac_prefs = *ac_prefs;

	g_signal_connect(G_OBJECT(oauth2_auth_optmenu), "changed", 
			 G_CALLBACK(prefs_account_oauth2_set_sensitivity), NULL);
	g_signal_connect(G_OBJECT(oauth2_authcode_entry), "changed", 
			 G_CALLBACK(prefs_account_oauth2_set_auth_sensitivity), NULL);
	prefs_account_oauth2_set_auth_sensitivity();

	if (new_account) {
		prefs_set_dialog_to_default(oauth2_param);
	} else {
		prefs_set_dialog(oauth2_param);

		/* Passwords are handled outside of PrefParams. */
		buf = passwd_store_get_account(ac_prefs->account_id,
				PWS_ACCOUNT_OAUTH2_AUTH);
		gtk_entry_set_text(GTK_ENTRY(page->oauth2_authcode_entry), buf != NULL ? buf : "");
		if (buf != NULL) {
			memset(buf, 0, strlen(buf));
			g_free(buf);
		}
	}

	/* For testing */
	/* 	oauth2_encode(OAUTH2info[0][OA2_CLIENT_ID]); */

}

<<<<<<< HEAD

=======
>>>>>>> 1465ce9c
static void compose_create_widget_func(PrefsPage * _page,
                                           GtkWindow * window,
                                           gpointer data)
{
	ComposePage *page = (ComposePage *) _page;
	PrefsAccount *ac_prefs = (PrefsAccount *) data;

	GtkWidget *vbox1;
	GtkWidget *sig_hbox;
	GtkWidget *hbox1;
	GtkWidget *hbox2;
	GtkWidget *frame_sig;
	GtkWidget *vbox_sig;
	GtkWidget *label_sigpath;
	GtkWidget *checkbtn_autosig;
	GtkWidget *label_sigsep;
	GtkWidget *entry_sigsep;
	GtkWidget *frame;
	GtkWidget *table;
	GtkWidget *autocc_checkbtn;
	GtkWidget *autocc_entry;
	GtkWidget *autobcc_checkbtn;
	GtkWidget *autobcc_entry;
	GtkWidget *autoreplyto_checkbtn;
	GtkWidget *autoreplyto_entry;
#if USE_ENCHANT
	GtkWidget *frame_dict;
	GtkWidget *table_dict;
	GtkWidget *checkbtn_enable_default_dictionary = NULL;
	GtkWidget *combo_default_dictionary = NULL;
	GtkWidget *checkbtn_enable_default_alt_dictionary = NULL;
	GtkWidget *combo_default_alt_dictionary = NULL;
#endif

	vbox1 = gtk_box_new(GTK_ORIENTATION_VERTICAL, VSPACING);
	gtk_widget_show (vbox1);
	gtk_container_set_border_width (GTK_CONTAINER (vbox1), VBOX_BORDER);

	vbox_sig = gtkut_get_options_frame(vbox1, &frame_sig, _("Signature"));

	PACK_CHECK_BUTTON (vbox_sig, checkbtn_autosig,
			   _("Automatically insert signature"));

	hbox1 = gtk_box_new(GTK_ORIENTATION_HORIZONTAL, 8);
	gtk_widget_show (hbox1);
	gtk_box_pack_start (GTK_BOX (vbox_sig), hbox1, TRUE, TRUE, 0);
	label_sigsep = gtk_label_new (_("Signature separator"));
	gtk_widget_show (label_sigsep);
	gtk_box_pack_start (GTK_BOX (hbox1), label_sigsep, FALSE, FALSE, 0);

	entry_sigsep = gtk_entry_new ();
	gtk_widget_show (entry_sigsep);
	gtk_box_pack_start (GTK_BOX (hbox1), entry_sigsep, FALSE, FALSE, 0);

	gtk_widget_set_size_request (entry_sigsep, 64, -1);

	sig_hbox = gtk_box_new(GTK_ORIENTATION_HORIZONTAL, 8);
	gtk_widget_show (sig_hbox);
	gtk_box_pack_start (GTK_BOX (vbox_sig), sig_hbox, FALSE, FALSE, 0);

	sigfile_radiobtn = gtk_radio_button_new_with_label (NULL, _("File"));
	gtk_widget_show (sigfile_radiobtn);
	gtk_box_pack_start (GTK_BOX (sig_hbox), sigfile_radiobtn,
			    FALSE, FALSE, 0);
	g_object_set_data (G_OBJECT (sigfile_radiobtn),
			   MENU_VAL_ID,
			   GINT_TO_POINTER (SIG_FILE));
	g_signal_connect(G_OBJECT(sigfile_radiobtn), "clicked",
			 G_CALLBACK(prefs_account_sigfile_radiobtn_cb), NULL);

	sigcmd_radiobtn = gtk_radio_button_new_with_label_from_widget
		(GTK_RADIO_BUTTON(sigfile_radiobtn), _("Command output"));
	gtk_widget_show (sigcmd_radiobtn);
	gtk_box_pack_start (GTK_BOX (sig_hbox), sigcmd_radiobtn,
			    FALSE, FALSE, 0);
	g_object_set_data (G_OBJECT (sigcmd_radiobtn),
			   MENU_VAL_ID,
			   GINT_TO_POINTER (SIG_COMMAND));
	g_signal_connect(G_OBJECT(sigcmd_radiobtn), "clicked",
			 G_CALLBACK(prefs_account_sigcmd_radiobtn_cb), NULL);

	hbox2 = gtk_box_new(GTK_ORIENTATION_HORIZONTAL, 8);
	gtk_widget_show (hbox2);
	gtk_box_pack_start (GTK_BOX (vbox_sig), hbox2, TRUE, TRUE, 0);
	label_sigpath = gtk_label_new (_("Signature"));
	gtk_widget_show (label_sigpath);
	gtk_box_pack_start (GTK_BOX (hbox2), label_sigpath, FALSE, FALSE, 0);

	entry_sigpath = gtk_entry_new ();
	gtk_widget_show (entry_sigpath);
	gtk_box_pack_start (GTK_BOX (hbox2), entry_sigpath, TRUE, TRUE, 0);

	signature_browse_button = gtkut_get_browse_file_btn(_("Bro_wse"));
	gtk_widget_show (signature_browse_button);
	gtk_box_pack_start (GTK_BOX (hbox2), signature_browse_button, FALSE, FALSE, 0);
	g_signal_connect(G_OBJECT(signature_browse_button), "clicked",
			 G_CALLBACK(prefs_account_signature_browse_cb), NULL);

	signature_edit_button = gtk_button_new_with_mnemonic("_Edit");
	gtk_widget_show (signature_edit_button);
	gtk_box_pack_start (GTK_BOX (hbox2), signature_edit_button, FALSE, FALSE, 0);
	g_signal_connect(G_OBJECT(signature_edit_button), "clicked",
			 G_CALLBACK(prefs_account_signature_edit_cb), entry_sigpath);

	PACK_FRAME (vbox1, frame, _("Automatically set the following addresses"));

	table =  gtk_grid_new();
	gtk_widget_show (table);
	gtk_container_add (GTK_CONTAINER (frame), table);
	gtk_container_set_border_width (GTK_CONTAINER (table), 8);
	gtk_grid_set_row_spacing(GTK_GRID(table), VSPACING_NARROW_2);
	gtk_grid_set_column_spacing(GTK_GRID(table), 8);

	autocc_checkbtn = gtk_check_button_new_with_label (
				prefs_common_translated_header_name("Cc:"));
	gtk_widget_show (autocc_checkbtn);
	gtk_grid_attach(GTK_GRID(table), autocc_checkbtn, 0, 0, 1, 1);

	autocc_entry = gtk_entry_new ();
	gtk_widget_show (autocc_entry);
	gtk_grid_attach(GTK_GRID(table), autocc_entry, 1, 0, 1, 1);
	gtk_widget_set_hexpand(autocc_entry, TRUE);
	gtk_widget_set_halign(autocc_entry, GTK_ALIGN_FILL);

	SET_TOGGLE_SENSITIVITY (autocc_checkbtn, autocc_entry);

	autobcc_checkbtn = gtk_check_button_new_with_label (
				prefs_common_translated_header_name("Bcc:"));
	gtk_widget_show (autobcc_checkbtn);
	gtk_grid_attach(GTK_GRID(table), autobcc_checkbtn, 0, 1, 1, 1);

	autobcc_entry = gtk_entry_new ();
	gtk_widget_show (autobcc_entry);
	gtk_grid_attach(GTK_GRID(table), autobcc_entry, 1, 1, 1, 1);
	gtk_widget_set_hexpand(autobcc_entry, TRUE);
	gtk_widget_set_halign(autobcc_entry, GTK_ALIGN_FILL);

	SET_TOGGLE_SENSITIVITY (autobcc_checkbtn, autobcc_entry);

	autoreplyto_checkbtn = gtk_check_button_new_with_label (
				prefs_common_translated_header_name("Reply-To:"));
	gtk_widget_show (autoreplyto_checkbtn);
	gtk_grid_attach(GTK_GRID(table), autoreplyto_checkbtn, 0, 2, 1, 1);

	autoreplyto_entry = gtk_entry_new ();
	gtk_widget_show (autoreplyto_entry);
	gtk_grid_attach(GTK_GRID(table), autoreplyto_entry, 1, 2, 1, 1);
	gtk_widget_set_hexpand(autoreplyto_entry, TRUE);
	gtk_widget_set_halign(autoreplyto_entry, GTK_ALIGN_FILL);

	SET_TOGGLE_SENSITIVITY (autoreplyto_checkbtn, autoreplyto_entry);

#if USE_ENCHANT
	PACK_FRAME (vbox1, frame_dict, _("Spell check dictionaries"));

	table_dict =  gtk_grid_new();
	gtk_widget_show (table_dict);
	gtk_container_add (GTK_CONTAINER (frame_dict), table_dict);
	gtk_container_set_border_width (GTK_CONTAINER (table_dict), 8);
	gtk_grid_set_row_spacing(GTK_GRID(table_dict), VSPACING_NARROW_2);
	gtk_grid_set_column_spacing(GTK_GRID(table_dict), 8);

	/* Default dictionary */
	checkbtn_enable_default_dictionary = gtk_check_button_new_with_label(_("Default dictionary"));
	gtk_grid_attach(GTK_GRID(table_dict), checkbtn_enable_default_dictionary, 0, 0, 1, 1);

	gtk_toggle_button_set_active(GTK_TOGGLE_BUTTON(checkbtn_enable_default_dictionary),
			tmp_ac_prefs.enable_default_dictionary);

	combo_default_dictionary = gtkaspell_dictionary_combo_new(TRUE);
	gtk_grid_attach(GTK_GRID(table_dict), combo_default_dictionary, 1, 0, 1, 1);

	SET_TOGGLE_SENSITIVITY(checkbtn_enable_default_dictionary, combo_default_dictionary);

	/* Default dictionary */
	checkbtn_enable_default_alt_dictionary = gtk_check_button_new_with_label(_("Default alternate dictionary"));
	gtk_grid_attach(GTK_GRID(table_dict), checkbtn_enable_default_alt_dictionary, 0, 1, 1, 1);

	gtk_toggle_button_set_active(GTK_TOGGLE_BUTTON(checkbtn_enable_default_alt_dictionary),
			tmp_ac_prefs.enable_default_alt_dictionary);

	combo_default_alt_dictionary = gtkaspell_dictionary_combo_new(FALSE);
	gtk_grid_attach(GTK_GRID(table_dict), combo_default_alt_dictionary, 1, 1, 1, 1);

	SET_TOGGLE_SENSITIVITY(checkbtn_enable_default_alt_dictionary, combo_default_alt_dictionary);

	gtk_widget_show_all(table_dict);
#endif

	page->sigfile_radiobtn = sigfile_radiobtn;
	page->entry_sigpath      = entry_sigpath;
	page->checkbtn_autosig   = checkbtn_autosig;
	page->entry_sigsep       = entry_sigsep;

	page->autocc_checkbtn      = autocc_checkbtn;
	page->autocc_entry       = autocc_entry;
	page->autobcc_checkbtn     = autobcc_checkbtn;
	page->autobcc_entry      = autobcc_entry;
	page->autoreplyto_checkbtn = autoreplyto_checkbtn;
	page->autoreplyto_entry  = autoreplyto_entry;
#ifdef USE_ENCHANT
	page->checkbtn_enable_default_dictionary = checkbtn_enable_default_dictionary;
	page->combo_default_dictionary = combo_default_dictionary;
	page->checkbtn_enable_default_alt_dictionary = checkbtn_enable_default_alt_dictionary;
	page->combo_default_alt_dictionary = combo_default_alt_dictionary;
#endif

#ifdef USE_ENCHANT
	/* reset gtkaspell menus */
	if (compose_page.combo_default_dictionary != NULL) {
		gtk_combo_box_set_model(GTK_COMBO_BOX(compose_page.combo_default_dictionary),
					gtkaspell_dictionary_store_new());
		gtk_combo_box_set_model(GTK_COMBO_BOX(compose_page.combo_default_alt_dictionary),
					gtkaspell_dictionary_store_new_with_refresh(
						FALSE));
	}
#endif

	tmp_ac_prefs = *ac_prefs;

	if (new_account) {
		prefs_set_dialog_to_default(compose_param);
	} else
		prefs_set_dialog(compose_param);

	page->vbox = vbox1;

	page->page.widget = vbox1;
}
	
static void templates_create_widget_func(PrefsPage * _page,
                                           GtkWindow * window,
                                           gpointer data)
{
	TemplatesPage *page = (TemplatesPage *) _page;
	PrefsAccount *ac_prefs = (PrefsAccount *) data;
	GtkWidget *vbox;
	GtkWidget *vbox2;
	GtkWidget *notebook;

	vbox = gtk_box_new(GTK_ORIENTATION_VERTICAL, 0);
	gtk_widget_show(vbox);
	
	notebook = gtk_notebook_new();
	gtk_widget_show(notebook);
	gtk_box_pack_start(GTK_BOX(vbox), notebook, TRUE, TRUE, 0);

	/* compose format */
	vbox2 = gtk_box_new(GTK_ORIENTATION_VERTICAL, VSPACING);
	gtk_widget_show (vbox2);
	gtk_container_set_border_width (GTK_CONTAINER (vbox2), VBOX_BORDER);

	quotefmt_create_new_msg_fmt_widgets(
				window,
				vbox2,
				&page->checkbtn_compose_with_format,
				NULL,
				&page->compose_subject_format,
				&page->compose_body_format,
				TRUE, NULL);
	gtk_notebook_append_page(GTK_NOTEBOOK(notebook), vbox2, gtk_label_new(_("Compose")));

	/* reply format */	
	vbox2 = gtk_box_new(GTK_ORIENTATION_VERTICAL, VSPACING);
	gtk_widget_show (vbox2);
	gtk_container_set_border_width (GTK_CONTAINER (vbox2), VBOX_BORDER);
	
	quotefmt_create_reply_fmt_widgets(
				window,
				vbox2,
				&page->checkbtn_reply_with_format,
				NULL,
				&page->reply_quotemark,
				&page->reply_body_format,
				TRUE, NULL);
	gtk_notebook_append_page(GTK_NOTEBOOK(notebook), vbox2, gtk_label_new(_("Reply")));

	/* forward format */	
	vbox2 = gtk_box_new(GTK_ORIENTATION_VERTICAL, VSPACING);
	gtk_widget_show (vbox2);
	gtk_container_set_border_width (GTK_CONTAINER (vbox2), VBOX_BORDER);

	quotefmt_create_forward_fmt_widgets(
				window,
				vbox2,
				&page->checkbtn_forward_with_format,
				NULL,
				&page->forward_quotemark,
				&page->forward_body_format,
				TRUE, NULL);
	gtk_notebook_append_page(GTK_NOTEBOOK(notebook), vbox2, gtk_label_new(_("Forward")));

	tmp_ac_prefs = *ac_prefs;

	if (new_account) {
		prefs_set_dialog_to_default(templates_param);
	} else
		prefs_set_dialog(templates_param);

	page->vbox = vbox;

	page->page.widget = vbox;
}

static void privacy_create_widget_func(PrefsPage * _page,
                                           GtkWindow * window,
                                           gpointer data)
{
	PrivacyPage *page = (PrivacyPage *) _page;
	PrefsAccount *ac_prefs = (PrefsAccount *) data;

	GtkWidget *vbox1;
	GtkWidget *vbox2;
	GtkWidget *hbox1;
	GtkWidget *label;
	GtkWidget *default_privacy_system;
	GtkListStore *menu;
	GtkCellRenderer *rend;
	GtkWidget *default_encrypt_checkbtn;
	GtkWidget *default_encrypt_reply_checkbtn;
	GtkWidget *default_sign_checkbtn;
	GtkWidget *default_sign_reply_checkbtn;
	GtkWidget *save_clear_text_checkbtn;
	GtkWidget *encrypt_to_self_checkbtn;

	vbox1 = gtk_box_new(GTK_ORIENTATION_VERTICAL, VSPACING);
	gtk_widget_show (vbox1);
	gtk_container_set_border_width (GTK_CONTAINER (vbox1), VBOX_BORDER);

	vbox2 = gtk_box_new(GTK_ORIENTATION_VERTICAL, 0);
	gtk_widget_show (vbox2);
	gtk_box_pack_start (GTK_BOX (vbox1), vbox2, FALSE, FALSE, 0);

	hbox1 = gtk_box_new(GTK_ORIENTATION_HORIZONTAL, 8);
	gtk_widget_show (hbox1);
	gtk_container_add (GTK_CONTAINER(vbox2), hbox1);

	label = gtk_label_new(_("Default privacy system"));
	gtk_widget_show(label);
	gtk_box_pack_start (GTK_BOX (hbox1), label, FALSE, FALSE, 0);

	/* Can't use gtkut_sc_combobox_create() here, because model for this
	 * combobox needs an extra string column to store privacy plugin id. */
	menu = gtk_list_store_new(4,
			G_TYPE_STRING,
			G_TYPE_INT,
			G_TYPE_BOOLEAN,
			G_TYPE_STRING);	/* This is where we store the privacy plugin id. */
	default_privacy_system = gtk_combo_box_new_with_model(GTK_TREE_MODEL(menu));

	rend = gtk_cell_renderer_text_new();
	gtk_cell_layout_pack_start(GTK_CELL_LAYOUT(default_privacy_system), rend, TRUE);
	gtk_cell_layout_set_attributes(GTK_CELL_LAYOUT(default_privacy_system), rend,
			"text", COMBOBOX_TEXT,
			"sensitive", COMBOBOX_SENS,
			NULL);
	gtk_widget_set_focus_on_click(GTK_WIDGET(default_privacy_system), FALSE);

	gtk_widget_show (default_privacy_system);
	gtk_box_pack_start (GTK_BOX(hbox1), default_privacy_system, FALSE, TRUE, 0);

	g_signal_connect(G_OBJECT(default_privacy_system), "changed",
			 G_CALLBACK(privacy_system_activated),
			 NULL);

	PACK_CHECK_BUTTON (vbox2, default_sign_checkbtn,
			   _("Always sign messages"));
	PACK_CHECK_BUTTON (vbox2, default_encrypt_checkbtn,
			   _("Always encrypt messages"));
	PACK_CHECK_BUTTON (vbox2, default_sign_reply_checkbtn,
			   _("Always sign messages when replying to a "
			     "signed message"));
	PACK_CHECK_BUTTON (vbox2, default_encrypt_reply_checkbtn,
			   _("Always encrypt messages when replying to an "
			     "encrypted message"));
	PACK_CHECK_BUTTON (vbox2, encrypt_to_self_checkbtn,
			   _("Encrypt sent messages with your own key in addition to recipient's"));
	PACK_CHECK_BUTTON (vbox2, save_clear_text_checkbtn,
			   _("Save sent encrypted messages as clear text"));

	SET_TOGGLE_SENSITIVITY_REVERSE(encrypt_to_self_checkbtn, save_clear_text_checkbtn);
	SET_TOGGLE_SENSITIVITY_REVERSE(save_clear_text_checkbtn, encrypt_to_self_checkbtn);

	page->default_privacy_system = default_privacy_system;
	page->default_encrypt_checkbtn = default_encrypt_checkbtn;
	page->default_encrypt_reply_checkbtn = default_encrypt_reply_checkbtn;
	page->default_sign_reply_checkbtn = default_sign_reply_checkbtn;
	page->default_sign_checkbtn    = default_sign_checkbtn;
	page->save_clear_text_checkbtn = save_clear_text_checkbtn;
	page->encrypt_to_self_checkbtn = encrypt_to_self_checkbtn;

	update_privacy_system_menu();

	tmp_ac_prefs = *ac_prefs;

	if (new_account) {
		prefs_set_dialog_to_default(privacy_param);
	} else
		prefs_set_dialog(privacy_param);

	page->vbox = vbox1;

	page->page.widget = vbox1;
}

#define CREATE_RADIO_BUTTON(box, btn, btn_p, label, data)		\
{									\
	btn = gtk_radio_button_new_with_label_from_widget		\
		(GTK_RADIO_BUTTON (btn_p), label);			\
	gtk_widget_show (btn);						\
	gtk_box_pack_start (GTK_BOX (box), btn, FALSE, FALSE, 0);	\
	g_object_set_data (G_OBJECT (btn),				\
			   MENU_VAL_ID,					\
			   GINT_TO_POINTER (data));			\
}

#ifdef USE_GNUTLS

#define CREATE_RADIO_BUTTONS(box,					\
			     btn1, btn1_label, btn1_data,		\
			     btn2, btn2_label, btn2_data,		\
			     btn3, btn3_label, btn3_data)		\
{									\
	btn1 = gtk_radio_button_new_with_label(NULL, btn1_label);	\
	gtk_widget_show (btn1);						\
	gtk_box_pack_start (GTK_BOX (box), btn1, FALSE, FALSE, 0);	\
	g_object_set_data (G_OBJECT (btn1),				\
			   MENU_VAL_ID,					\
			   GINT_TO_POINTER (btn1_data));		\
									\
	CREATE_RADIO_BUTTON(box, btn2, btn1, btn2_label, btn2_data);	\
	CREATE_RADIO_BUTTON(box, btn3, btn1, btn3_label, btn3_data);	\
}

static void pop_ssltunnel_toggled(GtkToggleButton *button,
					gpointer data)
{
	gboolean active = gtk_toggle_button_get_active(button);
	
	if (gtk_toggle_button_get_active(GTK_TOGGLE_BUTTON(
			advanced_page.popport_checkbtn)) == TRUE)
		return;
	gtk_spin_button_set_value(GTK_SPIN_BUTTON(advanced_page.popport_spinbtn),
				  active ? 995 : 110);
}

static void imap_ssltunnel_toggled(GtkToggleButton *button,
					gpointer data)
{
	gboolean active = gtk_toggle_button_get_active(button);
	
	if (gtk_toggle_button_get_active(GTK_TOGGLE_BUTTON(
			advanced_page.imapport_checkbtn)) == TRUE)
		return;
	gtk_spin_button_set_value(GTK_SPIN_BUTTON(advanced_page.imapport_spinbtn),
				  active ? 993 : 143);
}

static void nntp_ssltunnel_toggled(GtkToggleButton *button,
					gpointer data)
{
	gboolean active = gtk_toggle_button_get_active(button);
	
	if (gtk_toggle_button_get_active(GTK_TOGGLE_BUTTON(
			advanced_page.nntpport_checkbtn)) == TRUE)
		return;
	gtk_spin_button_set_value(GTK_SPIN_BUTTON(advanced_page.nntpport_spinbtn),
				  active ? 563 : 119);
}	

static void smtp_ssltunnel_toggled(GtkToggleButton *button,
					gpointer data)
{
	gboolean active = gtk_toggle_button_get_active(button);
	
	if (gtk_toggle_button_get_active(GTK_TOGGLE_BUTTON(
			advanced_page.smtpport_checkbtn)) == TRUE)
		return;
	gtk_spin_button_set_value(GTK_SPIN_BUTTON(advanced_page.smtpport_spinbtn),
				  active ? 465 : 25);	
}

static void ssl_create_widget_func(PrefsPage * _page,
                                           GtkWindow * window,
                                           gpointer data)
{
	SSLPage *page = (SSLPage *) _page;
	PrefsAccount *ac_prefs = (PrefsAccount *) data;

	GtkWidget *vbox1;

	GtkWidget *pop_frame;
	GtkWidget *vbox2;
	GtkWidget *pop_nossl_radiobtn;
	GtkWidget *pop_ssltunnel_radiobtn;
	GtkWidget *pop_starttls_radiobtn;

	GtkWidget *imap_frame;
	GtkWidget *vbox3;
	GtkWidget *imap_nossl_radiobtn;
	GtkWidget *imap_ssltunnel_radiobtn;
	GtkWidget *imap_starttls_radiobtn;

	GtkWidget *nntp_frame;
	GtkWidget *vbox4;
	GtkWidget *nntp_nossl_radiobtn;
	GtkWidget *nntp_ssltunnel_radiobtn;

	GtkWidget *send_frame;
	GtkWidget *vbox5;
	GtkWidget *smtp_nossl_radiobtn;
	GtkWidget *smtp_ssltunnel_radiobtn;
	GtkWidget *smtp_starttls_radiobtn;

	GtkWidget *cert_frame;
	GtkWidget *cert_table;
	GtkWidget *entry_in_cert_pass;
	GtkWidget *entry_out_cert_pass;
	GtkWidget *showpwd_checkbtn;

	GtkWidget *vbox7;
	GtkWidget *ssl_certs_auto_accept_checkbtn;
	GtkWidget *use_nonblocking_ssl_checkbtn;
	GtkWidget *hbox;
	GtkWidget *hbox_spc;
	GtkWidget *label;
	gchar *buf;

	vbox1 = gtk_box_new(GTK_ORIENTATION_VERTICAL, VSPACING);
	gtk_widget_show (vbox1);
	gtk_container_set_border_width (GTK_CONTAINER (vbox1), VBOX_BORDER);

	vbox2 = gtkut_get_options_frame(vbox1, &pop_frame, _("POP"));

	CREATE_RADIO_BUTTONS(vbox2,
			     pop_nossl_radiobtn,
			     _("Don't use TLS"),
			     SSL_NONE,
			     pop_ssltunnel_radiobtn,
			     _("Use TLS"),
			     SSL_TUNNEL,
			     pop_starttls_radiobtn,
			     _("Use STARTTLS command to start encrypted session"),
			     SSL_STARTTLS);
	g_signal_connect(G_OBJECT(pop_ssltunnel_radiobtn), "toggled",
			 G_CALLBACK(pop_ssltunnel_toggled), NULL);
	
	vbox3 = gtkut_get_options_frame(vbox1, &imap_frame, _("IMAP"));

	CREATE_RADIO_BUTTONS(vbox3,
			     imap_nossl_radiobtn,
			     _("Don't use TLS"),
			     SSL_NONE,
			     imap_ssltunnel_radiobtn,
			     _("Use TLS"),
			     SSL_TUNNEL,
			     imap_starttls_radiobtn,
			     _("Use STARTTLS command to start encrypted session"),
			     SSL_STARTTLS);
	g_signal_connect(G_OBJECT(imap_ssltunnel_radiobtn), "toggled",
			 G_CALLBACK(imap_ssltunnel_toggled), NULL);

	vbox4 = gtkut_get_options_frame(vbox1, &nntp_frame, _("NNTP"));

	nntp_nossl_radiobtn =
		gtk_radio_button_new_with_label (NULL, _("Don't use TLS"));
	gtk_widget_show (nntp_nossl_radiobtn);
	gtk_box_pack_start (GTK_BOX (vbox4), nntp_nossl_radiobtn,
			    FALSE, FALSE, 0);
	g_object_set_data (G_OBJECT (nntp_nossl_radiobtn),
			   MENU_VAL_ID,
			   GINT_TO_POINTER (SSL_NONE));

	CREATE_RADIO_BUTTON(vbox4, nntp_ssltunnel_radiobtn, nntp_nossl_radiobtn,
			    _("Use TLS"), SSL_TUNNEL);
	g_signal_connect(G_OBJECT(nntp_ssltunnel_radiobtn), "toggled",
			 G_CALLBACK(nntp_ssltunnel_toggled), NULL);

	vbox5 = gtkut_get_options_frame(vbox1, &send_frame, _("Send (SMTP)"));

	CREATE_RADIO_BUTTONS(vbox5,
			     smtp_nossl_radiobtn,
			     _("Don't use TLS (but, if necessary, use STARTTLS)"),
			     SSL_NONE,
			     smtp_ssltunnel_radiobtn,
			     _("Use TLS"),
			     SSL_TUNNEL,
			     smtp_starttls_radiobtn,
			     _("Use STARTTLS command to start encrypted session"),
			     SSL_STARTTLS);
	g_signal_connect(G_OBJECT(smtp_ssltunnel_radiobtn), "toggled",
			 G_CALLBACK(smtp_ssltunnel_toggled), NULL);

	PACK_FRAME(vbox1, cert_frame, _("Client certificates"));

	cert_table = gtk_grid_new();
	gtk_container_add(GTK_CONTAINER(cert_frame), cert_table);
	gtk_container_set_border_width(GTK_CONTAINER(cert_table), 8);
	gtk_grid_set_row_spacing(GTK_GRID(cert_table), VSPACING_NARROW_2);
	gtk_grid_set_column_spacing(GTK_GRID(cert_table), 8);

	label = gtk_label_new(_("Certificate for receiving"));
	gtk_label_set_xalign(GTK_LABEL(label), 1.0);
	entry_in_cert_file = gtk_entry_new();
	in_ssl_cert_browse_button = gtkut_get_browse_file_btn(_("Browse"));
	CLAWS_SET_TIP(label,
			     _("Client certificate file as a PKCS12 or PEM file"));
	CLAWS_SET_TIP(entry_in_cert_file,
			     _("Client certificate file as a PKCS12 or PEM file"));
	gtk_grid_attach(GTK_GRID(cert_table), label, 0, 0, 1, 1);
	gtk_grid_attach(GTK_GRID(cert_table), entry_in_cert_file, 1, 0, 1, 1);
	gtk_widget_set_hexpand(entry_in_cert_file, TRUE);
	gtk_widget_set_halign(entry_in_cert_file, GTK_ALIGN_FILL);
	gtk_grid_attach(GTK_GRID(cert_table), in_ssl_cert_browse_button, 2, 0, 1, 1);

	label = gtk_label_new(_("Password"));
	gtk_label_set_xalign(GTK_LABEL(label), 1.0);
	entry_in_cert_pass = gtk_entry_new();
	gtk_entry_set_visibility(GTK_ENTRY(entry_in_cert_pass), FALSE);
	showpwd_checkbtn = gtk_check_button_new_with_label (_("Show password"));
	gtk_toggle_button_set_active(GTK_TOGGLE_BUTTON(showpwd_checkbtn), FALSE);
	g_signal_connect(G_OBJECT(showpwd_checkbtn), "toggled",
			G_CALLBACK(prefs_account_showpwd_checkbtn_toggled), entry_in_cert_pass);
	gtk_grid_attach(GTK_GRID(cert_table), label, 0, 1, 1, 1);
	gtk_grid_attach(GTK_GRID(cert_table), entry_in_cert_pass, 1, 1, 1, 1);
	gtk_widget_set_hexpand(entry_in_cert_pass, TRUE);
	gtk_widget_set_halign(entry_in_cert_pass, GTK_ALIGN_FILL);
	gtk_grid_attach(GTK_GRID(cert_table), showpwd_checkbtn, 2, 1, 1, 1);

	label = gtk_label_new(_("Certificate for sending"));
	gtk_label_set_xalign(GTK_LABEL(label), 1.0);
	entry_out_cert_file = gtk_entry_new();
	out_ssl_cert_browse_button = gtkut_get_browse_file_btn(_("Browse"));
	CLAWS_SET_TIP(label,
			     _("Client certificate file as a PKCS12 or PEM file"));
	CLAWS_SET_TIP(entry_out_cert_file,
			     _("Client certificate file as a PKCS12 or PEM file"));
	gtk_grid_attach(GTK_GRID(cert_table), label, 0, 2, 1, 1);
	gtk_grid_attach(GTK_GRID(cert_table), entry_out_cert_file, 1, 2, 1, 1);
	gtk_widget_set_hexpand(entry_out_cert_file, TRUE);
	gtk_widget_set_halign(entry_out_cert_file, GTK_ALIGN_FILL);
	gtk_grid_attach(GTK_GRID(cert_table), out_ssl_cert_browse_button, 2, 2, 1, 1);

	label = gtk_label_new(_("Password"));
	gtk_label_set_xalign(GTK_LABEL(label), 1.0);
	entry_out_cert_pass = gtk_entry_new();
	gtk_entry_set_visibility(GTK_ENTRY(entry_out_cert_pass), FALSE);
	showpwd_checkbtn = gtk_check_button_new_with_label (_("Show password"));
	gtk_toggle_button_set_active(GTK_TOGGLE_BUTTON(showpwd_checkbtn), FALSE);
	g_signal_connect(G_OBJECT(showpwd_checkbtn), "toggled",
			G_CALLBACK(prefs_account_showpwd_checkbtn_toggled), entry_out_cert_pass);
	gtk_grid_attach(GTK_GRID(cert_table), label, 0, 3, 1, 1);
	gtk_grid_attach(GTK_GRID(cert_table), entry_out_cert_pass, 1, 3, 1, 1);
	gtk_widget_set_hexpand(entry_out_cert_pass, TRUE);
	gtk_widget_set_halign(entry_out_cert_pass, GTK_ALIGN_FILL);
	gtk_grid_attach(GTK_GRID(cert_table), showpwd_checkbtn, 2, 3, 1, 1);

	gtk_widget_show_all(cert_table);

	g_signal_connect(G_OBJECT(in_ssl_cert_browse_button), "clicked",
			 G_CALLBACK(prefs_account_in_cert_browse_cb), NULL);
	g_signal_connect(G_OBJECT(out_ssl_cert_browse_button), "clicked",
			 G_CALLBACK(prefs_account_out_cert_browse_cb), NULL);
	
	vbox7 = gtk_box_new(GTK_ORIENTATION_VERTICAL, 0);
	gtk_widget_show (vbox7);
	gtk_box_pack_start (GTK_BOX (vbox1), vbox7, FALSE, FALSE, 0);

	PACK_CHECK_BUTTON(vbox7, ssl_certs_auto_accept_checkbtn,
			  _("Automatically accept valid TLS certificates"));

	PACK_CHECK_BUTTON(vbox7, use_nonblocking_ssl_checkbtn,
			  _("Use non-blocking TLS"));

	hbox = gtk_box_new(GTK_ORIENTATION_HORIZONTAL, 0);
	gtk_widget_show (hbox);
	gtk_box_pack_start (GTK_BOX (vbox7), hbox, FALSE, FALSE, 0);

	hbox_spc = gtk_box_new(GTK_ORIENTATION_HORIZONTAL, 0);
	gtk_widget_show (hbox_spc);
	gtk_box_pack_start (GTK_BOX (hbox), hbox_spc, FALSE, FALSE, 0);
	gtk_widget_set_size_request (hbox_spc, 16, -1);

	label = gtk_label_new
		(_("Turn this off if you have TLS connection problems"));
	gtk_widget_show (label);
	gtk_box_pack_start (GTK_BOX (hbox), label, FALSE, FALSE, 0);
	gtkut_widget_set_small_font_size (label);

	page->pop_frame               = pop_frame;
	page->pop_nossl_radiobtn      = pop_nossl_radiobtn;
	page->pop_ssltunnel_radiobtn  = pop_ssltunnel_radiobtn;
	page->pop_starttls_radiobtn   = pop_starttls_radiobtn;

	page->imap_frame              = imap_frame;
	page->imap_nossl_radiobtn     = imap_nossl_radiobtn;
	page->imap_ssltunnel_radiobtn = imap_ssltunnel_radiobtn;
	page->imap_starttls_radiobtn  = imap_starttls_radiobtn;

	page->nntp_frame              = nntp_frame;
	page->nntp_nossl_radiobtn     = nntp_nossl_radiobtn;
	page->nntp_ssltunnel_radiobtn = nntp_ssltunnel_radiobtn;

	page->send_frame              = send_frame;
	page->smtp_nossl_radiobtn     = smtp_nossl_radiobtn;
	page->smtp_ssltunnel_radiobtn = smtp_ssltunnel_radiobtn;
	page->smtp_starttls_radiobtn  = smtp_starttls_radiobtn;

	page->entry_in_cert_file      = entry_in_cert_file;
	page->entry_in_cert_pass      = entry_in_cert_pass;
	page->entry_out_cert_file     = entry_out_cert_file;
	page->entry_out_cert_pass     = entry_out_cert_pass;

	page->ssl_certs_auto_accept_checkbtn = ssl_certs_auto_accept_checkbtn;
	page->use_nonblocking_ssl_checkbtn = use_nonblocking_ssl_checkbtn;

	tmp_ac_prefs = *ac_prefs;

	if (new_account) {
		prefs_set_dialog_to_default(ssl_param);
	} else {
		prefs_set_dialog(ssl_param);

		/* Passwords are handled outside of PrefParams. */
		buf = passwd_store_get_account(ac_prefs->account_id,
				PWS_ACCOUNT_RECV_CERT);
		gtk_entry_set_text(GTK_ENTRY(page->entry_in_cert_pass), buf != NULL ? buf : "");
		if (buf != NULL) {
			memset(buf, 0, strlen(buf));
			g_free(buf);
		}

		buf = passwd_store_get_account(ac_prefs->account_id,
				PWS_ACCOUNT_SEND_CERT);
		gtk_entry_set_text(GTK_ENTRY(page->entry_out_cert_pass), buf != NULL ? buf : "");
		if (buf != NULL) {
			memset(buf, 0, strlen(buf));
			g_free(buf);
		}
	}

	page->vbox = vbox1;

	page->page.widget = vbox1;
}

#undef CREATE_RADIO_BUTTONS
#endif /* USE_GNUTLS */

static void proxy_create_widget_func(PrefsPage * _page,
                                           GtkWindow * window,
                                           gpointer data)
{
	ProxyPage *page = (ProxyPage *) _page;
	PrefsAccount *ac_prefs = (PrefsAccount *) data;
	GtkWidget *vbox1, *vbox2, *vbox3, *vbox4;
	GtkWidget *proxy_frame;
	GtkWidget *proxy_checkbtn;
	GtkWidget *default_proxy_checkbtn;
	GtkWidget *hbox;
	GtkWidget *label;
	GtkWidget *socks4_radiobtn;
	GtkWidget *socks5_radiobtn;
	GtkWidget *proxy_host_entry;
	GtkWidget *proxy_port_spinbtn;
	GtkWidget *proxy_auth_checkbtn;
	GtkWidget *proxy_name_entry;
	GtkWidget *proxy_pass_entry;
	GtkWidget *proxy_send_checkbtn;
	GtkWidget *table;
	GtkWidget *button;
	gchar *buf;

<<<<<<< HEAD
	vbox1 = gtk_vbox_new (FALSE, VSPACING);
=======
	vbox1 = gtk_box_new(GTK_ORIENTATION_VERTICAL, VSPACING);
>>>>>>> 1465ce9c
	gtk_container_set_border_width (GTK_CONTAINER (vbox1), VBOX_BORDER);

	proxy_checkbtn = gtk_check_button_new_with_label (_("Use proxy server"));
	PACK_FRAME (vbox1, proxy_frame, NULL);
	gtk_frame_set_label_widget (GTK_FRAME(proxy_frame), proxy_checkbtn);

<<<<<<< HEAD
	vbox2 = gtk_vbox_new (FALSE, VSPACING_NARROW);
=======
	vbox2 = gtk_box_new(GTK_ORIENTATION_VERTICAL, VSPACING_NARROW);
>>>>>>> 1465ce9c
	gtk_container_add (GTK_CONTAINER (proxy_frame), vbox2);
	gtk_container_set_border_width (GTK_CONTAINER (vbox2), 8);

	default_proxy_checkbtn =
		gtk_check_button_new_with_label (C_("In account preferences, referring to whether or not use proxy settings from common preferences", "Use default settings"));
	CLAWS_SET_TIP(default_proxy_checkbtn,
			_("Use global proxy server settings"));
	gtk_box_pack_start (GTK_BOX (vbox2), default_proxy_checkbtn, FALSE, FALSE, 0);

<<<<<<< HEAD
	vbox3 = gtk_vbox_new (FALSE, VSPACING_NARROW);
	gtk_box_pack_start (GTK_BOX (vbox2), vbox3, FALSE, FALSE, 0);

	hbox = gtk_hbox_new (FALSE, 8);
=======
	vbox3 = gtk_box_new(GTK_ORIENTATION_VERTICAL, VSPACING_NARROW);
	gtk_box_pack_start (GTK_BOX (vbox2), vbox3, FALSE, FALSE, 0);

	hbox = gtk_box_new(GTK_ORIENTATION_HORIZONTAL, 8);
>>>>>>> 1465ce9c
	gtk_box_pack_start (GTK_BOX (vbox3), hbox, FALSE, FALSE, 0);

	socks4_radiobtn = gtk_radio_button_new_with_label(NULL, "SOCKS4");
	gtk_box_pack_start (GTK_BOX (hbox), socks4_radiobtn, FALSE, FALSE, 0);
	g_object_set_data(G_OBJECT(socks4_radiobtn), MENU_VAL_ID,
			  GINT_TO_POINTER(PROXY_SOCKS4));

	CREATE_RADIO_BUTTON(hbox, socks5_radiobtn, socks4_radiobtn, "SOCKS5",
			    PROXY_SOCKS5);

<<<<<<< HEAD
	hbox = gtk_hbox_new (FALSE, 8);
=======
	hbox = gtk_box_new(GTK_ORIENTATION_HORIZONTAL, 8);
>>>>>>> 1465ce9c
	gtk_box_pack_start (GTK_BOX (vbox3), hbox, FALSE, FALSE, 0);

	label = gtk_label_new(_("Hostname"));
	gtk_box_pack_start(GTK_BOX(hbox), label, FALSE, FALSE, 0);

	proxy_host_entry = gtk_entry_new();
	gtk_widget_set_size_request(proxy_host_entry, DEFAULT_ENTRY_WIDTH, -1);
	gtk_box_pack_start(GTK_BOX(hbox), proxy_host_entry, TRUE, TRUE, 0);

	label = gtk_label_new(_("Port"));
	gtk_box_pack_start(GTK_BOX(hbox), label, FALSE, FALSE, 0);

	proxy_port_spinbtn = gtk_spin_button_new_with_range(0, 65535, 1080);
	gtk_widget_set_size_request(proxy_port_spinbtn, 64, -1);
	gtk_box_pack_start(GTK_BOX(hbox), proxy_port_spinbtn, FALSE, FALSE, 0);

<<<<<<< HEAD
	vbox4 = gtk_vbox_new (FALSE, VSPACING_NARROW);
=======
	vbox4 = gtk_box_new(GTK_ORIENTATION_VERTICAL, VSPACING_NARROW);
>>>>>>> 1465ce9c
	gtk_box_pack_start(GTK_BOX(vbox3), vbox4, FALSE, FALSE, 0);

	PACK_CHECK_BUTTON (vbox4, proxy_auth_checkbtn, _("Use authentication"));

<<<<<<< HEAD
	table = gtk_table_new(2, 4, FALSE);
	gtk_box_pack_start (GTK_BOX (vbox4), table, FALSE, FALSE, 0);

	label = gtk_label_new(_("Username"));
	gtk_table_attach(GTK_TABLE(table), label, 0, 1, 0, 1,
			GTK_SHRINK | GTK_FILL,
			GTK_SHRINK | GTK_FILL, 0, 0);

	proxy_name_entry = gtk_entry_new();
	gtk_widget_set_size_request(proxy_name_entry, DEFAULT_ENTRY_WIDTH, -1);
	gtk_table_attach(GTK_TABLE(table), proxy_name_entry, 1, 2, 0, 1,
			GTK_EXPAND | GTK_SHRINK | GTK_FILL,
			GTK_EXPAND | GTK_SHRINK | GTK_FILL, 0, 0);

	label = gtk_label_new(_("Password"));
	gtk_table_attach(GTK_TABLE(table), label, 2, 3, 0, 1,
			GTK_SHRINK | GTK_FILL,
			GTK_SHRINK | GTK_FILL, 0, 0);
=======
	table = gtk_grid_new();
	gtk_box_pack_start (GTK_BOX (vbox4), table, FALSE, FALSE, 0);

	label = gtk_label_new(_("Username"));
	gtk_grid_attach(GTK_GRID(table), label, 0, 0, 1, 1);

	proxy_name_entry = gtk_entry_new();
	gtk_widget_set_size_request(proxy_name_entry, DEFAULT_ENTRY_WIDTH, -1);
	gtk_grid_attach(GTK_GRID(table), proxy_name_entry, 1, 0, 1, 1);
	gtk_widget_set_hexpand(proxy_name_entry, TRUE);
	gtk_widget_set_halign(proxy_name_entry, GTK_ALIGN_FILL);

	label = gtk_label_new(_("Password"));
	gtk_grid_attach(GTK_GRID(table), label, 2, 0, 1, 1);
>>>>>>> 1465ce9c

	proxy_pass_entry = gtk_entry_new();
	gtk_widget_set_size_request(proxy_pass_entry, DEFAULT_ENTRY_WIDTH, -1);
	gtk_entry_set_visibility(GTK_ENTRY(proxy_pass_entry), FALSE);
<<<<<<< HEAD
	gtk_table_attach(GTK_TABLE(table), proxy_pass_entry, 3, 4, 0, 1,
			GTK_EXPAND | GTK_SHRINK | GTK_FILL,
			GTK_EXPAND | GTK_SHRINK | GTK_FILL, 0, 0);

	button = gtk_check_button_new_with_label(_("Show password"));
	gtk_toggle_button_set_active(GTK_TOGGLE_BUTTON(button), FALSE);
	gtk_table_attach(GTK_TABLE(table), button, 3, 4, 1, 2,
			GTK_SHRINK | GTK_FILL,
			GTK_SHRINK | GTK_FILL, 0, 0);
	g_signal_connect(G_OBJECT(button), "toggled",
			G_CALLBACK(prefs_account_showpwd_checkbtn_toggled), proxy_pass_entry);

	gtk_box_pack_start(GTK_BOX(vbox2), gtk_hseparator_new(), FALSE, FALSE, 0);
=======
	gtk_grid_attach(GTK_GRID(table), proxy_pass_entry, 3, 0, 1, 1);
	gtk_widget_set_hexpand(proxy_pass_entry, TRUE);
	gtk_widget_set_halign(proxy_pass_entry, GTK_ALIGN_FILL);

	button = gtk_check_button_new_with_label(_("Show password"));
	gtk_toggle_button_set_active(GTK_TOGGLE_BUTTON(button), FALSE);
	gtk_grid_attach(GTK_GRID(table), button, 3, 1, 1, 1);

	g_signal_connect(G_OBJECT(button), "toggled",
			G_CALLBACK(prefs_account_showpwd_checkbtn_toggled), proxy_pass_entry);

	gtk_box_pack_start(GTK_BOX(vbox2), gtk_separator_new(GTK_ORIENTATION_HORIZONTAL), FALSE, FALSE, 0);
>>>>>>> 1465ce9c

	PACK_CHECK_BUTTON(vbox2, proxy_send_checkbtn,
			  _("Use proxy server for sending"));
	CLAWS_SET_TIP(proxy_send_checkbtn,
			_("If disabled, messages will be sent using direct connection to configured outgoing server, bypassing any configured proxy server."));

	SET_TOGGLE_SENSITIVITY(proxy_auth_checkbtn, table);
	SET_TOGGLE_SENSITIVITY(socks5_radiobtn, vbox4);
	SET_TOGGLE_SENSITIVITY(proxy_checkbtn, vbox2);
	SET_TOGGLE_SENSITIVITY_REVERSE(default_proxy_checkbtn, vbox3);

	gtk_widget_show_all(vbox1);

	page->proxy_checkbtn = proxy_checkbtn;
	page->default_proxy_checkbtn = default_proxy_checkbtn;
	page->socks4_radiobtn = socks4_radiobtn;
	page->socks5_radiobtn = socks5_radiobtn;
	page->proxy_host_entry = proxy_host_entry;
	page->proxy_port_spinbtn = proxy_port_spinbtn;
	page->proxy_auth_checkbtn = proxy_auth_checkbtn;
	page->proxy_name_entry = proxy_name_entry;
	page->proxy_pass_entry = proxy_pass_entry;
	page->proxy_send_checkbtn = proxy_send_checkbtn;
	page->vbox = vbox1;
	page->page.widget = vbox1;

	tmp_ac_prefs = *ac_prefs;

	if (new_account) {
		prefs_set_dialog_to_default(proxy_param);
	} else {
		prefs_set_dialog(proxy_param);

		/* Passwords are handled outside of PrefParams. */
		buf = passwd_store_get_account(ac_prefs->account_id,
				PWS_ACCOUNT_PROXY_PASS);
		gtk_entry_set_text(GTK_ENTRY(page->proxy_pass_entry),
				buf != NULL ? buf : "");
		if (buf != NULL) {
			memset(buf, 0, strlen(buf));
			g_free(buf);
		}
	}

	page->vbox = vbox1;

	page->page.widget = vbox1;
}

static void advanced_create_widget_func(PrefsPage * _page,
                                           GtkWindow * window,
                                           gpointer data)
{
	AdvancedPage *page = (AdvancedPage *) _page;
	PrefsAccount *ac_prefs = (PrefsAccount *) data;

	GtkWidget *vbox1;
	GtkWidget *vbox2;
	GtkWidget *hbox1;
	GtkWidget *checkbtn_smtpport;
	GtkWidget *spinbtn_smtpport;
	GtkWidget *hbox_popport;
	GtkWidget *checkbtn_popport;
	GtkWidget *spinbtn_popport;
	GtkWidget *hbox_imapport;
	GtkWidget *checkbtn_imapport;
	GtkWidget *spinbtn_imapport;
	GtkWidget *hbox_nntpport;
	GtkWidget *checkbtn_nntpport;
	GtkWidget *spinbtn_nntpport;
	GtkWidget *checkbtn_domain;
	GtkWidget *entry_domain;
	gchar *tip_domain;
	GtkWidget *checkbtn_crosspost;
 	GtkWidget *colormenu_crosspost;
<<<<<<< HEAD
 	GtkWidget *menu;
=======
>>>>>>> 1465ce9c
#ifndef G_OS_WIN32
	GtkWidget *checkbtn_tunnelcmd;
	GtkWidget *entry_tunnelcmd;
#endif
	GtkWidget *folder_frame;
	GtkWidget *vbox3;
	GtkWidget *table;
	GtkWidget *sent_folder_checkbtn;
	GtkWidget *sent_folder_entry;
	GtkWidget *queue_folder_checkbtn;
	GtkWidget *queue_folder_entry;
	GtkWidget *draft_folder_checkbtn;
	GtkWidget *draft_folder_entry;
	GtkWidget *trash_folder_checkbtn;
	GtkWidget *trash_folder_entry;
	GtkSizeGroup *size_group = gtk_size_group_new(GTK_SIZE_GROUP_HORIZONTAL);

#define PACK_HBOX(hbox) \
	{ \
	hbox = gtk_box_new(GTK_ORIENTATION_HORIZONTAL, 8); \
	gtk_widget_show (hbox); \
	gtk_box_pack_start (GTK_BOX (vbox2), hbox, FALSE, FALSE, 0); \
	}

#define PACK_PORT_SPINBTN(box, spinbtn) \
	{ \
	spinbtn = gtk_spin_button_new_with_range(0, 65535, 1); \
	gtk_widget_show (spinbtn); \
	gtk_box_pack_start (GTK_BOX (box), spinbtn, FALSE, FALSE, 0); \
	}

	vbox1 = gtk_box_new(GTK_ORIENTATION_VERTICAL, VSPACING);
	gtk_widget_show (vbox1);
	gtk_container_set_border_width (GTK_CONTAINER (vbox1), VBOX_BORDER);

	vbox2 = gtk_box_new(GTK_ORIENTATION_VERTICAL, VSPACING_NARROW_2);
	gtk_widget_show (vbox2);
	gtk_box_pack_start (GTK_BOX (vbox1), vbox2, FALSE, FALSE, 0);

	PACK_HBOX (hbox1);
	PACK_CHECK_BUTTON (hbox1, checkbtn_smtpport, _("SMTP port"));
	PACK_PORT_SPINBTN (hbox1, spinbtn_smtpport);
	SET_TOGGLE_SENSITIVITY (checkbtn_smtpport, spinbtn_smtpport);
	gtk_size_group_add_widget(size_group, checkbtn_smtpport);
	
	PACK_HBOX (hbox_popport);
	PACK_CHECK_BUTTON (hbox_popport, checkbtn_popport,
			   _("POP port"));
	PACK_PORT_SPINBTN (hbox_popport, spinbtn_popport);
	SET_TOGGLE_SENSITIVITY (checkbtn_popport, spinbtn_popport);
	gtk_size_group_add_widget(size_group, checkbtn_popport);

	PACK_HBOX (hbox_imapport);
	PACK_CHECK_BUTTON (hbox_imapport, checkbtn_imapport,
			   _("IMAP port"));
	PACK_PORT_SPINBTN (hbox_imapport, spinbtn_imapport);
	SET_TOGGLE_SENSITIVITY (checkbtn_imapport, spinbtn_imapport);
	gtk_size_group_add_widget(size_group, checkbtn_imapport);

	PACK_HBOX (hbox_nntpport);
	PACK_CHECK_BUTTON (hbox_nntpport, checkbtn_nntpport,
			   _("NNTP port"));
	PACK_PORT_SPINBTN (hbox_nntpport, spinbtn_nntpport);
	SET_TOGGLE_SENSITIVITY (checkbtn_nntpport, spinbtn_nntpport);
	gtk_size_group_add_widget(size_group, checkbtn_nntpport);

	PACK_HBOX (hbox1);
	PACK_CHECK_BUTTON (hbox1, checkbtn_domain, _("Domain name"));
	gtk_size_group_add_widget(size_group, checkbtn_domain);	

	tip_domain = _("The domain name will be used in the generated "
			"Message-ID, and when connecting to SMTP servers.");

	CLAWS_SET_TIP(checkbtn_domain, tip_domain);

	entry_domain = gtk_entry_new ();
	gtk_widget_show (entry_domain);
	gtk_box_pack_start (GTK_BOX (hbox1), entry_domain, TRUE, TRUE, 0);
	SET_TOGGLE_SENSITIVITY (checkbtn_domain, entry_domain);
	CLAWS_SET_TIP(entry_domain, tip_domain);

#ifndef G_OS_WIN32	
	PACK_HBOX (hbox1);
	PACK_CHECK_BUTTON (hbox1, checkbtn_tunnelcmd,
			   _("Use command to communicate with server"));
	entry_tunnelcmd = gtk_entry_new ();
	gtk_widget_show (entry_tunnelcmd);
	gtk_box_pack_start (GTK_BOX (hbox1), entry_tunnelcmd, TRUE, TRUE, 0);
	SET_TOGGLE_SENSITIVITY (checkbtn_tunnelcmd, entry_tunnelcmd);
#endif

	PACK_HBOX (hbox1);
	PACK_CHECK_BUTTON (hbox1, checkbtn_crosspost, 
			   _("Mark cross-posted messages as read and color:"));
	g_signal_connect (G_OBJECT (checkbtn_crosspost), "toggled",
			  G_CALLBACK (crosspost_color_toggled),
			  NULL);

	colormenu_crosspost = colorlabel_create_combobox_colormenu();
	gtk_widget_show (colormenu_crosspost);
	gtk_box_pack_start (GTK_BOX (hbox1), colormenu_crosspost, FALSE, FALSE, 0);

	SET_TOGGLE_SENSITIVITY(checkbtn_crosspost, colormenu_crosspost);
#undef PACK_HBOX
#undef PACK_PORT_SPINBTN

	/* special folder setting (maybe these options are redundant) */

	vbox3 = gtkut_get_options_frame(vbox1, &folder_frame, _("Folder"));

	table = gtk_grid_new();
	gtk_widget_show (table);
	gtk_container_add (GTK_CONTAINER (vbox3), table);
	gtk_grid_set_row_spacing(GTK_GRID(table), VSPACING_NARROW_2);
	gtk_grid_set_column_spacing(GTK_GRID(table), 4);

#define SET_CHECK_BTN_AND_ENTRY(label, checkbtn, entry, n)		\
{									\
	GtkWidget *button;						\
									\
	checkbtn = gtk_check_button_new_with_label (label);		\
	gtk_widget_show (checkbtn);					\
	gtk_grid_attach(GTK_GRID(table), checkbtn, 0, n, 1, 1);		\
									\
	entry = gtk_entry_new ();					\
	gtk_widget_show (entry);					\
	gtk_grid_attach(GTK_GRID(table), entry, 1, n, 1, 1);		\
	gtk_widget_set_hexpand(entry, TRUE);				\
	gtk_widget_set_halign(entry, GTK_ALIGN_FILL);			\
									\
	button = gtkut_get_browse_file_btn(_("Browse"));		\
	gtk_widget_show (button);					\
	gtk_grid_attach(GTK_GRID(table), button, 2, n, 1, 1);		\
	g_signal_connect						\
		(G_OBJECT (button), "clicked",				\
		 G_CALLBACK (prefs_account_select_folder_cb),		\
		 entry);						\
									\
	SET_TOGGLE_SENSITIVITY (checkbtn, entry);			\
	SET_TOGGLE_SENSITIVITY (checkbtn, button);			\
}

	SET_CHECK_BTN_AND_ENTRY(_("Put sent messages in"),
				sent_folder_checkbtn, sent_folder_entry, 0);
	SET_CHECK_BTN_AND_ENTRY(_("Put queued messages in"),
				queue_folder_checkbtn, queue_folder_entry, 1);
	SET_CHECK_BTN_AND_ENTRY(_("Put draft messages in"),
				draft_folder_checkbtn, draft_folder_entry, 2);
	SET_CHECK_BTN_AND_ENTRY(_("Put deleted messages in"),
				trash_folder_checkbtn, trash_folder_entry, 3);

	page->smtpport_checkbtn	= checkbtn_smtpport;
	page->smtpport_spinbtn		= spinbtn_smtpport;
	page->popport_hbox		= hbox_popport;
	page->popport_checkbtn		= checkbtn_popport;
	page->popport_spinbtn		= spinbtn_popport;
	page->imapport_hbox		= hbox_imapport;
	page->imapport_checkbtn	= checkbtn_imapport;
	page->imapport_spinbtn		= spinbtn_imapport;
	page->nntpport_hbox		= hbox_nntpport;
	page->nntpport_checkbtn	= checkbtn_nntpport;
	page->nntpport_spinbtn		= spinbtn_nntpport;
	page->domain_checkbtn		= checkbtn_domain;
	page->domain_entry		= entry_domain;
 	page->crosspost_checkbtn	= checkbtn_crosspost;
 	page->crosspost_colormenu	= colormenu_crosspost;

#ifndef G_OS_WIN32
	page->tunnelcmd_checkbtn	= checkbtn_tunnelcmd;
	page->tunnelcmd_entry	= entry_tunnelcmd;
#endif
	page->sent_folder_checkbtn  = sent_folder_checkbtn;
	page->sent_folder_entry   = sent_folder_entry;
	page->queue_folder_checkbtn  = queue_folder_checkbtn;
	page->queue_folder_entry   = queue_folder_entry;
	page->draft_folder_checkbtn = draft_folder_checkbtn;
	page->draft_folder_entry  = draft_folder_entry;
	page->trash_folder_checkbtn = trash_folder_checkbtn;
	page->trash_folder_entry  = trash_folder_entry;

	tmp_ac_prefs = *ac_prefs;

	if (new_account) {
		prefs_set_dialog_to_default(advanced_param);
	} else
		prefs_set_dialog(advanced_param);

	page->vbox = vbox1;

	page->page.widget = vbox1;
	
	g_object_unref(G_OBJECT(size_group));
}
	
static gint prefs_basic_apply(void)
{
	RecvProtocol protocol;
	gchar *old_id = NULL;
	gchar *new_id = NULL;
	struct BasicProtocol *protocol_optmenu = (struct BasicProtocol *) basic_page.protocol_optmenu;
	GtkWidget *optmenu = protocol_optmenu->combobox;

	protocol = combobox_get_active_data(GTK_COMBO_BOX(optmenu));

	if (*gtk_entry_get_text(GTK_ENTRY(basic_page.acname_entry)) == '\0') {
		alertpanel_error(_("Account name is not entered."));
		return -1;
	}
	if (*gtk_entry_get_text(GTK_ENTRY(basic_page.addr_entry)) == '\0') {
		alertpanel_error(_("Mail address is not entered."));
		return -1;
	}

	if (((protocol == A_POP3) || 
	     (protocol == A_LOCAL && !gtk_toggle_button_get_active(GTK_TOGGLE_BUTTON(basic_page.mailcmd_checkbtn))) || 
	     (protocol == A_NONE)) &&
           *gtk_entry_get_text(GTK_ENTRY(basic_page.smtpserv_entry)) == '\0') {
		alertpanel_error(_("SMTP server is not entered."));
		return -1;
	}
	if ((protocol == A_POP3 || protocol == A_IMAP4) &&
	    *gtk_entry_get_text(GTK_ENTRY(basic_page.uid_entry)) == '\0') {
		alertpanel_error(_("User ID is not entered."));
		return -1;
	}
	if (protocol == A_POP3 &&
	    *gtk_entry_get_text(GTK_ENTRY(basic_page.recvserv_entry)) == '\0') {
		alertpanel_error(_("POP server is not entered."));
		return -1;
	}
	if (protocol == A_POP3 || protocol == A_LOCAL) {
		GtkWidget *inbox_entry = (protocol == A_POP3 ? receive_page.inbox_entry : receive_page.local_inbox_entry );
		const gchar *mailbox = gtk_entry_get_text(GTK_ENTRY(inbox_entry));
		FolderItem *inbox =  folder_find_item_from_identifier(mailbox);
		if (!inbox) {
			gchar *id = NULL;
			setup_write_mailbox_path(mainwindow_get_mainwindow(), "Mail");
			id = folder_item_get_identifier(folder_get_default_inbox_for_class(F_MH));
			gtk_entry_set_text(GTK_ENTRY(receive_page.inbox_entry),
				id);
			gtk_entry_set_text(GTK_ENTRY(receive_page.local_inbox_entry),
				id);
			g_free(id);
			mailbox = gtk_entry_get_text(GTK_ENTRY(inbox_entry));
			inbox =  folder_find_item_from_identifier(mailbox);
		}
	    	if (inbox == NULL) {
			alertpanel_error(_("The default Inbox folder doesn't exist."));
			return -1;
		}
	}
	if (protocol == A_IMAP4 &&
	    *gtk_entry_get_text(GTK_ENTRY(basic_page.recvserv_entry)) == '\0') {
		alertpanel_error(_("IMAP server is not entered."));
		return -1;
	}
	if (protocol == A_NNTP &&
	    *gtk_entry_get_text(GTK_ENTRY(basic_page.nntpserv_entry)) == '\0') {
		alertpanel_error(_("NNTP server is not entered."));
		return -1;
	}

	if (protocol == A_LOCAL &&
	    *gtk_entry_get_text(GTK_ENTRY(basic_page.localmbox_entry)) == '\0') {
		alertpanel_error(_("local mailbox filename is not entered."));
		return -1;
	}

	if (protocol == A_LOCAL &&
	    gtk_toggle_button_get_active(GTK_TOGGLE_BUTTON(basic_page.mailcmd_checkbtn)) && *gtk_entry_get_text(GTK_ENTRY(basic_page.mailcmd_entry)) == '\0') {
		alertpanel_error(_("mail command is not entered."));
		return -1;
	}
	
	if (protocol == A_IMAP4 || protocol == A_NNTP) 
		old_id = g_strdup_printf("#%s/%s",
				protocol == A_IMAP4 ? "imap":"news",
				tmp_ac_prefs.account_name ? tmp_ac_prefs.account_name : "(null)");
	
	if (strchr(gtk_entry_get_text(GTK_ENTRY(basic_page.uid_entry)), '\n') != NULL) {
		alertpanel_error(_("User ID cannot contain a newline character."));
		if (old_id)
			g_free(old_id);
		return -1;
	}

	if (strchr(gtk_entry_get_text(GTK_ENTRY(basic_page.pass_entry)), '\n') != NULL) {
		alertpanel_error(_("Password cannot contain a newline character."));
		if (old_id)
			g_free(old_id);
		return -1;
	}

	prefs_set_data_from_dialog(basic_param);

	/* Passwords are stored outside of PrefParams. */
	passwd_store_set_account(tmp_ac_prefs.account_id,
			PWS_ACCOUNT_RECV,
			gtk_entry_get_text(GTK_ENTRY(basic_page.pass_entry)),
			FALSE);

	/* Manual password change - reset expiry on OAUTH2 tokens*/
	passwd_store_set_account(tmp_ac_prefs.account_id, PWS_ACCOUNT_OAUTH2_EXPIRY, "0", FALSE);

	if (protocol == A_IMAP4 || protocol == A_NNTP) {
		new_id = g_strdup_printf("#%s/%s",
				protocol == A_IMAP4 ? "imap":"news",
				tmp_ac_prefs.account_name);
		if (old_id != NULL && new_id != NULL)
			prefs_filtering_rename_path(old_id, new_id);
		if (old_id)
			g_free(old_id);
		if (new_id)
			g_free(new_id);
	}
	
	return 0;
}

static gint prefs_receive_apply(void)
{
	if (strchr(gtk_entry_get_text(GTK_ENTRY(send_page.smtp_uid_entry)), '\n') != NULL) {
		alertpanel_error(_("SMTP user ID cannot contain a newline character."));
		return -1;
	}

	if (strchr(gtk_entry_get_text(GTK_ENTRY(send_page.smtp_pass_entry)), '\n') != NULL) {
		alertpanel_error(_("SMTP password cannot contain a newline character."));
		return -1;
	}

	prefs_set_data_from_dialog(receive_param);

	return 0;
}

static gint prefs_send_apply(void)
{
	prefs_set_data_from_dialog(send_param);

	/* Passwords are stored outside of PrefParams. */
	passwd_store_set_account(tmp_ac_prefs.account_id,
			PWS_ACCOUNT_SEND,
			gtk_entry_get_text(GTK_ENTRY(send_page.smtp_pass_entry)),
			FALSE);

	/* Manual password change - reset expiry on OAUTH2 tokens*/
	passwd_store_set_account(tmp_ac_prefs.account_id, PWS_ACCOUNT_OAUTH2_EXPIRY, "0", FALSE);

<<<<<<< HEAD
	return 0;
}

static gint prefs_oauth2_apply(void)
{
	prefs_set_data_from_dialog(oauth2_param);

	/* Passwords are stored outside of PrefParams. */
	passwd_store_set_account(tmp_ac_prefs.account_id,
			PWS_ACCOUNT_OAUTH2_AUTH,
			gtk_entry_get_text(GTK_ENTRY(oauth2_page.oauth2_authcode_entry)),
			FALSE);

=======
>>>>>>> 1465ce9c
	return 0;
}

static gint prefs_oauth2_apply(void)
{
	prefs_set_data_from_dialog(oauth2_param);

	/* Passwords are stored outside of PrefParams. */
	passwd_store_set_account(tmp_ac_prefs.account_id,
			PWS_ACCOUNT_OAUTH2_AUTH,
			gtk_entry_get_text(GTK_ENTRY(oauth2_page.oauth2_authcode_entry)),
			FALSE);

 	return 0;
}

static gint prefs_compose_apply(void)
{
	prefs_set_data_from_dialog(compose_param);
	return 0;
}

static gint prefs_templates_apply(void)
{
	prefs_set_data_from_dialog(templates_param);
	return 0;
}

static gint prefs_privacy_apply(void)
{
	prefs_set_data_from_dialog(privacy_param);
	return 0;
}

#ifdef USE_GNUTLS
static gint prefs_ssl_apply(void)
{
	prefs_set_data_from_dialog(ssl_param);

	/* Passwords are stored outside of PrefParams. */
	passwd_store_set_account(tmp_ac_prefs.account_id,
			PWS_ACCOUNT_RECV_CERT,
			gtk_entry_get_text(GTK_ENTRY(ssl_page.entry_in_cert_pass)),
			FALSE);
	passwd_store_set_account(tmp_ac_prefs.account_id,
			PWS_ACCOUNT_SEND_CERT,
			gtk_entry_get_text(GTK_ENTRY(ssl_page.entry_out_cert_pass)),
			FALSE);

	return 0;
}
#endif

static gint prefs_proxy_apply(void)
{
	prefs_set_data_from_dialog(proxy_param);

	/* Passwords are stored outside of PrefParams. */
	passwd_store_set_account(tmp_ac_prefs.account_id,
			PWS_ACCOUNT_PROXY_PASS,
			gtk_entry_get_text(GTK_ENTRY(proxy_page.proxy_pass_entry)),
			FALSE);

	return 0;
}

static gint prefs_advanced_apply(void)
{
	if (gtk_toggle_button_get_active(GTK_TOGGLE_BUTTON(advanced_page.domain_checkbtn)) &&
	    *gtk_entry_get_text(GTK_ENTRY(advanced_page.domain_entry)) == '\0') {
		alertpanel_error(_("domain is not specified."));
		return -1;
	}
	if (gtk_toggle_button_get_active(GTK_TOGGLE_BUTTON(advanced_page.sent_folder_checkbtn)) &&
	    *gtk_entry_get_text(GTK_ENTRY(advanced_page.sent_folder_entry)) == '\0') {
		alertpanel_error(_("sent folder is not selected."));
		return -1;
	}
	if (gtk_toggle_button_get_active(GTK_TOGGLE_BUTTON(advanced_page.queue_folder_checkbtn)) &&
	    *gtk_entry_get_text(GTK_ENTRY(advanced_page.queue_folder_entry)) == '\0') {
		alertpanel_error(_("queue folder is not selected."));
		return -1;
	}
	if (gtk_toggle_button_get_active(GTK_TOGGLE_BUTTON(advanced_page.draft_folder_checkbtn)) &&
	    *gtk_entry_get_text(GTK_ENTRY(advanced_page.draft_folder_entry)) == '\0') {
		alertpanel_error(_("draft folder is not selected."));
		return -1;
	}
	if (gtk_toggle_button_get_active(GTK_TOGGLE_BUTTON(advanced_page.trash_folder_checkbtn)) &&
	    *gtk_entry_get_text(GTK_ENTRY(advanced_page.trash_folder_entry)) == '\0') {
		alertpanel_error(_("trash folder is not selected."));
		return -1;
	}

	prefs_set_data_from_dialog(advanced_param);
	return 0;
}

static void basic_destroy_widget_func(PrefsPage *_page)
{
	/* BasicPage *page = (BasicPage *) _page; */
}

static void receive_destroy_widget_func(PrefsPage *_page)
{
	/* ReceivePage *page = (ReceivePage *) _page; */
}

static void send_destroy_widget_func(PrefsPage *_page)
{
	/* SendPage *page = (SendPage *) _page; */
}

static void oauth2_destroy_widget_func(PrefsPage *_page)
{
	/* Oauth2Page *page = (Oauth2Page *) _page; */
}

static void compose_destroy_widget_func(PrefsPage *_page)
{
	/* ComposePage *page = (ComposePage *) _page; */
}

static void templates_destroy_widget_func(PrefsPage *_page)
{
	/* TemplatesPage *page = (TemplatesPage *) _page; */
}

static void privacy_destroy_widget_func(PrefsPage *_page)
{
	/* PrivacyPage *page = (PrivacyPage *) _page; */
}

#ifdef USE_GNUTLS
static void ssl_destroy_widget_func(PrefsPage *_page)
{
	/* SSLPage *page = (SSLPage *) _page; */
}
#endif

static void proxy_destroy_widget_func(PrefsPage *_page)
{
	/* ProxyPage *page = (ProxyPage *) _page; */
}

static void advanced_destroy_widget_func(PrefsPage *_page)
{
	/* AdvancedPage *page = (AdvancedPage *) _page; */
}

static gboolean basic_can_close_func(PrefsPage *_page)
{	
	BasicPage *page = (BasicPage *) _page;

	if (!page->page.page_open)
		return TRUE;

	return prefs_basic_apply() >= 0;
}

static gboolean receive_can_close_func(PrefsPage *_page)
{	
	ReceivePage *page = (ReceivePage *) _page;

	if (!page->page.page_open)
		return TRUE;

	return prefs_receive_apply() >= 0;
}

static gboolean send_can_close_func(PrefsPage *_page)
{	
	SendPage *page = (SendPage *) _page;

	if (!page->page.page_open)
		return TRUE;

	return prefs_send_apply() >= 0;
}

static gboolean oauth2_can_close_func(PrefsPage *_page)
{	
	Oauth2Page *page = (Oauth2Page *) _page;

	if (!page->page.page_open)
		return TRUE;

	return prefs_oauth2_apply() >= 0;
}

static gboolean compose_can_close_func(PrefsPage *_page)
{	
	ComposePage *page = (ComposePage *) _page;

	if (!page->page.page_open)
		return TRUE;

	return prefs_compose_apply() >= 0;
}

static gboolean templates_can_close_func(PrefsPage *_page)
{
	TemplatesPage *page = (TemplatesPage *) _page;

	if (!page->page.page_open)
		return TRUE;

	return prefs_templates_apply() >= 0;
}

static gboolean privacy_can_close_func(PrefsPage *_page)
{
	PrivacyPage *page = (PrivacyPage *) _page;

	if (!page->page.page_open)
		return TRUE;

	return prefs_privacy_apply() >= 0;
}

#ifdef USE_GNUTLS
static gboolean ssl_can_close_func(PrefsPage *_page)
{
	SSLPage *page = (SSLPage *) _page;

	if (!page->page.page_open)
		return TRUE;

	return prefs_ssl_apply() >= 0;
}
#endif

static gboolean proxy_can_close_func(PrefsPage *_page)
{
	ProxyPage *page = (ProxyPage *) _page;

	if (!page->page.page_open)
		return TRUE;

	return prefs_proxy_apply() >= 0;
}

static gboolean advanced_can_close_func(PrefsPage *_page)
{
	AdvancedPage *page = (AdvancedPage *) _page;

	if (!page->page.page_open)
		return TRUE;

	return prefs_advanced_apply() >= 0;
}

static void basic_save_func(PrefsPage *_page)
{
	BasicPage *page = (BasicPage *) _page;

	if (!page->page.page_open)
		return;

	if (prefs_basic_apply() >= 0)
		cancelled = FALSE;
}

static void receive_save_func(PrefsPage *_page)
{
	ReceivePage *page = (ReceivePage *) _page;

	if (!page->page.page_open)
		return;

	if (prefs_receive_apply() >= 0)
		cancelled = FALSE;
}

static void send_save_func(PrefsPage *_page)
{
	SendPage *page = (SendPage *) _page;

	if (!page->page.page_open)
		return;

	if (prefs_send_apply() >= 0)
		cancelled = FALSE;
}

static void oauth2_save_func(PrefsPage *_page)
{
	Oauth2Page *page = (Oauth2Page *) _page;

	if (!page->page.page_open)
		return;

	if (prefs_oauth2_apply() >= 0)
		cancelled = FALSE;
}

static void compose_save_func(PrefsPage *_page)
{
	ComposePage *page = (ComposePage *) _page;

	if (!page->page.page_open)
		return;

	if (prefs_compose_apply() >= 0)
		cancelled = FALSE;
}

static void templates_save_func(PrefsPage *_page)
{
	TemplatesPage *page = (TemplatesPage *) _page;

	if (!page->page.page_open)
		return;

	quotefmt_check_new_msg_formats(tmp_ac_prefs.compose_with_format,
									NULL,
									tmp_ac_prefs.compose_subject_format,
									tmp_ac_prefs.compose_body_format);
	quotefmt_check_reply_formats(tmp_ac_prefs.reply_with_format,
									NULL,
									tmp_ac_prefs.reply_quotemark,
									tmp_ac_prefs.reply_body_format);
	quotefmt_check_forward_formats(tmp_ac_prefs.forward_with_format,
									NULL,
									tmp_ac_prefs.forward_quotemark,
									tmp_ac_prefs.forward_body_format);
	if (prefs_templates_apply() >= 0)
		cancelled = FALSE;
}

static void privacy_save_func(PrefsPage *_page)
{
	PrivacyPage *page = (PrivacyPage *) _page;

	if (!page->page.page_open)
		return;

	if (prefs_privacy_apply() >= 0)
		cancelled = FALSE;
}

#ifdef USE_GNUTLS
static void ssl_save_func(PrefsPage *_page)
{
	SSLPage *page = (SSLPage *) _page;

	if (!page->page.page_open)
		return;

	if (prefs_ssl_apply() >= 0)
		cancelled = FALSE;
}
#endif

static void proxy_save_func(PrefsPage *_page)
{
	ProxyPage *page = (ProxyPage *) _page;

	if (!page->page.page_open)
		return;

	if (prefs_proxy_apply() >= 0)
		cancelled = FALSE;
}

static void advanced_save_func(PrefsPage *_page)
{
	AdvancedPage *page = (AdvancedPage *) _page;

	if (!page->page.page_open)
		return;

	if (prefs_advanced_apply() >= 0)
		cancelled = FALSE;
}

static void register_basic_page(void)
{
	static gchar *path[3];

	path[0] = _("Account");
	path[1] = _("Basic");
	path[2] = NULL;
        
	basic_page.page.path = path;
	basic_page.page.weight = 1000.0;
	basic_page.page.create_widget = basic_create_widget_func;
	basic_page.page.destroy_widget = basic_destroy_widget_func;
	basic_page.page.save_page = basic_save_func;
	basic_page.page.can_close = basic_can_close_func;

	prefs_account_register_page((PrefsPage *) &basic_page);
}

static void register_receive_page(void)
{
	static gchar *path[3];

	path[0] = _("Account");
	path[1] = _("Receive");
	path[2] = NULL;
        
	receive_page.page.path = path;
	receive_page.page.weight = 1000.0;
	receive_page.page.create_widget = receive_create_widget_func;
	receive_page.page.destroy_widget = receive_destroy_widget_func;
	receive_page.page.save_page = receive_save_func;
	receive_page.page.can_close = receive_can_close_func;

	prefs_account_register_page((PrefsPage *) &receive_page);
}

static void register_send_page(void)
{
	static gchar *path[3];

	path[0] = _("Account");
	path[1] = _("Send");
	path[2] = NULL;
        
	send_page.page.path = path;
	send_page.page.weight = 1000.0;
	send_page.page.create_widget = send_create_widget_func;
	send_page.page.destroy_widget = send_destroy_widget_func;
	send_page.page.save_page = send_save_func;
	send_page.page.can_close = send_can_close_func;

	prefs_account_register_page((PrefsPage *) &send_page);
}

static void register_oauth2_page(void)
{
	static gchar *path[3];

	path[0] = _("Account");
	path[1] = _("OAuth2");
	path[2] = NULL;
        
	oauth2_page.page.path = path;
	oauth2_page.page.weight = 1000.0;
	oauth2_page.page.create_widget = oauth2_create_widget_func;
	oauth2_page.page.destroy_widget = oauth2_destroy_widget_func;
	oauth2_page.page.save_page = oauth2_save_func;
	oauth2_page.page.can_close = oauth2_can_close_func;

	prefs_account_register_page((PrefsPage *) &oauth2_page);
}

static void register_compose_page(void)
{
	static gchar *path[3];

	path[0] = _("Account");
	path[1] = _("Compose");
	path[2] = NULL;
        
	compose_page.page.path = path;
	compose_page.page.weight = 1000.0;
	compose_page.page.create_widget = compose_create_widget_func;
	compose_page.page.destroy_widget = compose_destroy_widget_func;
	compose_page.page.save_page = compose_save_func;
	compose_page.page.can_close = compose_can_close_func;

	prefs_account_register_page((PrefsPage *) &compose_page);
}

static void register_templates_page(void)
{
	static gchar *path[3];

	path[0] = _("Account");
	path[1] = _("Templates");
	path[2] = NULL;
        
	templates_page.page.path = path;
	templates_page.page.weight = 1000.0;
	templates_page.page.create_widget = templates_create_widget_func;
	templates_page.page.destroy_widget = templates_destroy_widget_func;
	templates_page.page.save_page = templates_save_func;
	templates_page.page.can_close = templates_can_close_func;

	prefs_account_register_page((PrefsPage *) &templates_page);
}

static void register_privacy_page(void)
{
	static gchar *path[3];

	path[0] = _("Account");
	path[1] = _("Privacy");
	path[2] = NULL;
        
	privacy_page.page.path = path;
	privacy_page.page.weight = 1000.0;
	privacy_page.page.create_widget = privacy_create_widget_func;
	privacy_page.page.destroy_widget = privacy_destroy_widget_func;
	privacy_page.page.save_page = privacy_save_func;
	privacy_page.page.can_close = privacy_can_close_func;

	prefs_account_register_page((PrefsPage *) &privacy_page);
}

#ifdef USE_GNUTLS
static void register_ssl_page(void)
{
	static gchar *path[3];

	path[0] = _("Account");
	path[1] = _("TLS");
	path[2] = NULL;
        
	ssl_page.page.path = path;
	ssl_page.page.weight = 1000.0;
	ssl_page.page.create_widget = ssl_create_widget_func;
	ssl_page.page.destroy_widget = ssl_destroy_widget_func;
	ssl_page.page.save_page = ssl_save_func;
	ssl_page.page.can_close = ssl_can_close_func;

	prefs_account_register_page((PrefsPage *) &ssl_page);
}

static gboolean sslcert_get_client_cert_hook(gpointer source, gpointer data)
{
	SSLClientCertHookData *hookdata = (SSLClientCertHookData *)source;
	PrefsAccount *account = (PrefsAccount *)hookdata->account;
	gchar *pwd_id;

	hookdata->cert_path = NULL;
	hookdata->password = NULL;

	if (!g_list_find(account_get_list(), account)) {
		g_warning("can't find account");
		return TRUE;
	}
	
	if (hookdata->is_smtp) {
		if (account->out_ssl_client_cert_file && *account->out_ssl_client_cert_file)
			hookdata->cert_path = account->out_ssl_client_cert_file;
		pwd_id = PWS_ACCOUNT_SEND_CERT;
	} else {
		if (account->in_ssl_client_cert_file && *account->in_ssl_client_cert_file)
			hookdata->cert_path = account->in_ssl_client_cert_file;
		pwd_id = PWS_ACCOUNT_RECV_CERT;
	}

	hookdata->password = passwd_store_get_account(account->account_id, pwd_id);
	return TRUE;
}

struct GetPassData {
	GCond cond;
	GMutex mutex;
	gchar **pass;
};


static gboolean do_get_pass(gpointer data)
{
	struct GetPassData *pass_data = (struct GetPassData *)data;
	g_mutex_lock(&pass_data->mutex);
	*(pass_data->pass) = input_dialog_query_password("the PKCS12 client certificate", NULL);
	g_cond_signal(&pass_data->cond);
	g_mutex_unlock(&pass_data->mutex);
	return FALSE;
}
static gboolean sslcert_get_password(gpointer source, gpointer data)
{ 
	struct GetPassData pass_data;
	/* do complicated stuff to be able to call GTK from the mainloop */
	g_cond_init(&pass_data.cond);
	g_mutex_init(&pass_data.mutex);
	pass_data.pass = (gchar **)source;

	g_mutex_lock(&pass_data.mutex);

	g_idle_add(do_get_pass, &pass_data);

	g_cond_wait(&pass_data.cond, &pass_data.mutex);
	g_cond_clear(&pass_data.cond);
	g_mutex_unlock(&pass_data.mutex);
	g_mutex_clear(&pass_data.mutex);

	return TRUE;
}
#endif

static void register_proxy_page(void)
{
	static gchar *path[3];

	path[0] = _("Account");
	path[1] = _("Proxy");
	path[2] = NULL;

	proxy_page.page.path = path;
	proxy_page.page.weight = 1000.0;
	proxy_page.page.create_widget = proxy_create_widget_func;
	proxy_page.page.destroy_widget = proxy_destroy_widget_func;
	proxy_page.page.save_page = proxy_save_func;
	proxy_page.page.can_close = proxy_can_close_func;

	prefs_account_register_page((PrefsPage *) &proxy_page);
}

static void register_advanced_page(void)
{
	static gchar *path[3];

	path[0] = _("Account");
	path[1] = _("Advanced");
	path[2] = NULL;
        
	advanced_page.page.path = path;
	advanced_page.page.weight = 1000.0;
	advanced_page.page.create_widget = advanced_create_widget_func;
	advanced_page.page.destroy_widget = advanced_destroy_widget_func;
	advanced_page.page.save_page = advanced_save_func;
	advanced_page.page.can_close = advanced_can_close_func;

	prefs_account_register_page((PrefsPage *) &advanced_page);
}

void prefs_account_init()
{
	register_basic_page();
	register_receive_page();
	register_send_page();
	register_compose_page();
	register_templates_page();
	register_privacy_page();
#ifdef USE_GNUTLS
	register_ssl_page();
	hooks_register_hook(SSLCERT_GET_CLIENT_CERT_HOOKLIST, sslcert_get_client_cert_hook, NULL);
	hooks_register_hook(SSL_CERT_GET_PASSWORD, sslcert_get_password, NULL);
#endif
	register_proxy_page();
	register_oauth2_page();
	register_advanced_page();
}

PrefsAccount *prefs_account_new(void)
{
	PrefsAccount *ac_prefs;

	ac_prefs = g_new0(PrefsAccount, 1);
	memset(&tmp_ac_prefs, 0, sizeof(PrefsAccount));
	prefs_set_default(basic_param);
	prefs_set_default(receive_param);
	prefs_set_default(send_param);
	prefs_set_default(oauth2_param);
	prefs_set_default(compose_param);
	prefs_set_default(templates_param);
	prefs_set_default(privacy_param);
	prefs_set_default(ssl_param);
	prefs_set_default(proxy_param);
	prefs_set_default(advanced_param);
	*ac_prefs = tmp_ac_prefs;
	ac_prefs->account_id = prefs_account_get_new_id();

	ac_prefs->privacy_prefs = g_hash_table_new(g_str_hash, g_str_equal);

	return ac_prefs;
}

PrefsAccount *prefs_account_new_from_config(const gchar *label)
{
	const gchar *p = label;
	gchar *rcpath;
	gint id;
	gchar **strv, **cur;
	gsize len;
	PrefsAccount *ac_prefs;

	cm_return_val_if_fail(label != NULL, NULL);

	ac_prefs = g_new0(PrefsAccount, 1);

	/* Load default values to tmp_ac_prefs first, ... */
	memset(&tmp_ac_prefs, 0, sizeof(PrefsAccount));
	prefs_set_default(basic_param);
	prefs_set_default(receive_param);
	prefs_set_default(send_param);
	prefs_set_default(oauth2_param);
	prefs_set_default(compose_param);
	prefs_set_default(templates_param);
	prefs_set_default(privacy_param);
	prefs_set_default(ssl_param);
	prefs_set_default(advanced_param);

	/* ... overriding them with values from stored config file. */
	rcpath = g_strconcat(get_rc_dir(), G_DIR_SEPARATOR_S, ACCOUNT_RC, NULL);
	prefs_read_config(basic_param, label, rcpath, NULL);
	prefs_read_config(receive_param, label, rcpath, NULL);
	prefs_read_config(send_param, label, rcpath, NULL);
	prefs_read_config(oauth2_param, label, rcpath, NULL);
	prefs_read_config(compose_param, label, rcpath, NULL);
	prefs_read_config(templates_param, label, rcpath, NULL);
	prefs_read_config(privacy_param, label, rcpath, NULL);
	prefs_read_config(ssl_param, label, rcpath, NULL);
	prefs_read_config(proxy_param, label, rcpath, NULL);
	prefs_read_config(advanced_param, label, rcpath, NULL);
	g_free(rcpath);

	*ac_prefs = tmp_ac_prefs;

	while (*p && !g_ascii_isdigit(*p)) p++;
	id = atoi(p);
	if (id < 0) g_warning("wrong account id: %d", id);
	ac_prefs->account_id = id;

	/* Now parse privacy_prefs. */
	ac_prefs->privacy_prefs = g_hash_table_new(g_str_hash, g_str_equal);
	if (privacy_prefs != NULL) {
		strv = g_strsplit(privacy_prefs, ",", 0);
		for (cur = strv; *cur != NULL; cur++) {
			gchar *encvalue, *tmp;

			encvalue = strchr(*cur, '=');
			if (encvalue == NULL)
				continue;
			encvalue[0] = '\0';
			encvalue++;

			tmp = g_base64_decode_zero(encvalue, &len);
			if (len > 0)
				g_hash_table_insert(ac_prefs->privacy_prefs, g_strdup(*cur), tmp);
			else
				g_free(tmp);
		}
		g_strfreev(strv);
		g_free(privacy_prefs);
		privacy_prefs = NULL;
	}

	/* For older configurations, move stored passwords into the
	 * password store. */
	gboolean passwords_migrated = FALSE;

	if (ac_prefs->passwd != NULL && strlen(ac_prefs->passwd) > 1) {
		passwd_store_set_account(ac_prefs->account_id,
				PWS_ACCOUNT_RECV, ac_prefs->passwd, TRUE);
		passwords_migrated = TRUE;
	}
	if (ac_prefs->smtp_passwd != NULL && strlen(ac_prefs->smtp_passwd) > 1) {
		passwd_store_set_account(ac_prefs->account_id,
				PWS_ACCOUNT_SEND, ac_prefs->smtp_passwd, TRUE);
		passwords_migrated = TRUE;
	}
	if (ac_prefs->in_ssl_client_cert_pass != NULL
			&& strlen(ac_prefs->in_ssl_client_cert_pass) > 1) {
		passwd_store_set_account(ac_prefs->account_id,
				PWS_ACCOUNT_RECV_CERT, ac_prefs->in_ssl_client_cert_pass, TRUE);
		passwords_migrated = TRUE;
	}
	if (ac_prefs->out_ssl_client_cert_pass != NULL
			&& strlen(ac_prefs->out_ssl_client_cert_pass) > 1) {
		passwd_store_set_account(ac_prefs->account_id,
				PWS_ACCOUNT_SEND_CERT, ac_prefs->out_ssl_client_cert_pass, TRUE);
		passwords_migrated = TRUE;
	}

	/* Write out password store to file immediately, to prevent
	 * their loss. */
	if (passwords_migrated)
		passwd_store_write_config();

	ac_prefs->receive_in_progress = FALSE;

	prefs_custom_header_read_config(ac_prefs);

	/* Start the auto-check interval, if needed. */
	if (!ac_prefs->autochk_use_default && ac_prefs->autochk_use_custom
			&& ac_prefs->autochk_itv > PREFS_RECV_AUTOCHECK_MIN_INTERVAL) {
		inc_account_autocheck_timer_set_interval(ac_prefs);
	}

	return ac_prefs;
}

static void create_privacy_prefs(gpointer key, gpointer _value, gpointer user_data)
{
	GString *str = (GString *) user_data;
	gchar *encvalue;
	gchar *value = (gchar *) _value;

	if (str->len > 0)
		g_string_append_c(str, ',');

	encvalue = g_base64_encode(value, strlen(value));
	g_string_append_printf(str, "%s=%s", (gchar *) key, encvalue);
	g_free(encvalue);
}

#define WRITE_PARAM(PARAM_TABLE) \
		if (prefs_write_param(PARAM_TABLE, pfile->fp) < 0) { \
			g_warning("failed to write configuration to file"); \
			prefs_file_close_revert(pfile); \
			g_free(privacy_prefs); \
			privacy_prefs = NULL; \
			g_free(rcpath); \
			return; \
 		}

void prefs_account_write_config_all(GList *account_list)
{
	GList *cur;
	gchar *rcpath;
	PrefFile *pfile;

	rcpath = g_strconcat(get_rc_dir(), G_DIR_SEPARATOR_S, ACCOUNT_RC, NULL);
	if ((pfile = prefs_write_open(rcpath)) == NULL) {
		g_free(rcpath);
		return;
	}

	for (cur = account_list; cur != NULL; cur = cur->next) {
		GString *str;

		tmp_ac_prefs = *(PrefsAccount *)cur->data;
		if (fprintf(pfile->fp, "[Account: %d]\n",
			    tmp_ac_prefs.account_id) <= 0) {
			g_free(pfile);
			g_free(rcpath);
			return;
        }
        
		str = g_string_sized_new(32);
		g_hash_table_foreach(tmp_ac_prefs.privacy_prefs, create_privacy_prefs, str);
		privacy_prefs = str->str;		    
		g_string_free(str, FALSE);

		WRITE_PARAM(basic_param)
		WRITE_PARAM(receive_param)
		WRITE_PARAM(send_param)
		WRITE_PARAM(oauth2_param)
		WRITE_PARAM(compose_param)
		WRITE_PARAM(templates_param)
		WRITE_PARAM(privacy_param)
		WRITE_PARAM(ssl_param)
		WRITE_PARAM(proxy_param)
		WRITE_PARAM(advanced_param)

		g_free(privacy_prefs);
		privacy_prefs = NULL;

		if (cur->next) {
			if (claws_fputc('\n', pfile->fp) == EOF) {
				FILE_OP_ERROR(rcpath, "claws_fputc");
				prefs_file_close_revert(pfile);
				g_free(rcpath);
				return;
			}
		}
	}
	g_free(rcpath);

	if (prefs_file_close(pfile) < 0)
		g_warning("failed to write configuration to file");

	passwd_store_write_config();
}
#undef WRITE_PARAM

static gboolean free_privacy_prefs(gpointer key, gpointer value, gpointer user_data)
{
	g_free(key);
	g_free(value);

	return TRUE;
}

void prefs_account_free(PrefsAccount *ac_prefs)
{
	if (!ac_prefs) return;

	g_hash_table_foreach_remove(ac_prefs->privacy_prefs, free_privacy_prefs, NULL);

	tmp_ac_prefs = *ac_prefs;
	prefs_free(basic_param);
	prefs_free(receive_param);
	prefs_free(send_param);
	prefs_free(oauth2_param);
	prefs_free(compose_param);
	prefs_free(templates_param);
	prefs_free(privacy_param);
	prefs_free(ssl_param);
	prefs_free(proxy_param);
	prefs_free(advanced_param);
}

const gchar *prefs_account_get_privacy_prefs(PrefsAccount *account, gchar *id)
{
	return g_hash_table_lookup(account->privacy_prefs, id);
}

void prefs_account_set_privacy_prefs(PrefsAccount *account, gchar *id, gchar *new_value)
{
	gchar *orig_key = NULL, *value;

	if (g_hash_table_lookup_extended(account->privacy_prefs, id, (gpointer *)(gchar *) &orig_key, (gpointer *)(gchar *) &value)) {
		g_hash_table_remove(account->privacy_prefs, id);

		g_free(orig_key);
		g_free(value);
	}

	if (new_value != NULL)
		g_hash_table_insert(account->privacy_prefs, g_strdup(id), g_strdup(new_value));
}

static gint prefs_account_get_new_id(void)
{
	GList *ac_list;
	PrefsAccount *ac;
	static gint last_id = 0;

	for (ac_list = account_get_list(); ac_list != NULL;
	     ac_list = ac_list->next) {
		ac = (PrefsAccount *)ac_list->data;
		if (last_id < ac->account_id)
			last_id = ac->account_id;
	}

	return last_id + 1;
}

static void destroy_dialog(gpointer data)
{
	PrefsAccount *ac_prefs = (PrefsAccount *) data;
	if (!cancelled) {
		gboolean update_fld_list = FALSE;
		if (ac_prefs->protocol == A_IMAP4 && !new_account) {
			if ((&tmp_ac_prefs)->imap_subsonly != ac_prefs->imap_subsonly) {
				update_fld_list = TRUE;
			} 
		}
		*ac_prefs = tmp_ac_prefs;
		if (update_fld_list)
			folderview_rescan_tree(ac_prefs->folder, FALSE);

		inc_account_autocheck_timer_set_interval(ac_prefs);

	} else /* the customhdr_list may have changed, update it anyway */
		ac_prefs->customhdr_list = (&tmp_ac_prefs)->customhdr_list;

	
	gtk_main_quit();
}

PrefsAccount *prefs_account_open(PrefsAccount *ac_prefs, gboolean *dirty)
{
	gchar *title;

	if (prefs_rc_is_readonly(ACCOUNT_RC))
		return ac_prefs;

	debug_print("Opening account preferences window...\n");

	inc_lock();

	cancelled = TRUE;

	if (!ac_prefs) {
		ac_prefs = prefs_account_new();
		new_account = TRUE;
	} else
		new_account = FALSE;

	if (new_account)
		title = g_strdup (_("Preferences for new account"));
	else
		title = g_strdup_printf (_("%s - Account preferences"),
				ac_prefs->account_name);

	prefswindow_open_full(title, prefs_pages, ac_prefs, destroy_dialog,
			&prefs_common.editaccountwin_width, &prefs_common.editaccountwin_height,
			TRUE, NULL, NULL, NULL);
	g_free(title);
	gtk_main();

	inc_unlock();

	if (!cancelled && dirty != NULL)
		*dirty = TRUE;
	if (cancelled && new_account)
		return NULL;
	else {
		if (ac_prefs->recv_server)
			g_strstrip(ac_prefs->recv_server);
		if (ac_prefs->smtp_server)
			g_strstrip(ac_prefs->smtp_server);
		if (ac_prefs->nntp_server)
			g_strstrip(ac_prefs->nntp_server);

		return ac_prefs;
	}
}

static void crosspost_color_toggled(void)
{
	gboolean is_active;

	is_active = gtk_toggle_button_get_active
		(GTK_TOGGLE_BUTTON(advanced_page.crosspost_checkbtn));
	gtk_widget_set_sensitive(advanced_page.crosspost_colormenu, is_active);
}

static void prefs_account_crosspost_set_data_from_colormenu(PrefParam *pparam)
{
	gint color;
	GtkWidget *combobox = *pparam->widget;

	color = colorlabel_get_combobox_colormenu_active(GTK_COMBO_BOX(combobox));
	*((gint *)pparam->data) = color;
}

static void prefs_account_crosspost_set_colormenu(PrefParam *pparam)
{
	gint color = *((gint *)pparam->data);
	GtkWidget *combobox = *pparam->widget;

	colorlabel_set_combobox_colormenu_active(GTK_COMBO_BOX(combobox), color);
}

static void pop_bfr_smtp_tm_set_sens(GtkWidget *widget, gpointer data)
{
	gtk_widget_set_sensitive(send_page.pop_bfr_smtp_tm_spinbtn, 
				 gtk_toggle_button_get_active(GTK_TOGGLE_BUTTON(send_page.pop_bfr_smtp_checkbtn)));
	gtk_widget_set_sensitive(send_page.pop_auth_timeout_lbl, 
				 gtk_toggle_button_get_active(GTK_TOGGLE_BUTTON(send_page.pop_bfr_smtp_checkbtn)));
	gtk_widget_set_sensitive(send_page.pop_auth_minutes_lbl, 
				 gtk_toggle_button_get_active(GTK_TOGGLE_BUTTON(send_page.pop_bfr_smtp_checkbtn)));
}

static void prefs_account_select_folder_cb(GtkWidget *widget, gpointer data)
{
	FolderItem *item;
	gchar *id;

	item = foldersel_folder_sel(NULL, FOLDER_SEL_COPY, NULL, FALSE, NULL);
	if (item && item->path) {
		id = folder_item_get_identifier(item);
		if (id) {
			gtk_entry_set_text(GTK_ENTRY(data), id);
			g_free(id);
		}
	}
}

#if (defined USE_GNUTLS)
static void auto_configure_cb (GtkWidget *widget, gpointer data)
{
	gchar *address = NULL;
	AutoConfigureData *recv_data;
	AutoConfigureData *send_data;
	static GCancellable *recv_cancel = NULL;
	static GCancellable *send_cancel = NULL;
	RecvProtocol protocol;
	struct BasicProtocol *protocol_optmenu = (struct BasicProtocol *) basic_page.protocol_optmenu;
	GtkWidget *optmenu = protocol_optmenu->combobox;

	if (!recv_cancel) {
		recv_cancel = g_cancellable_new();
		send_cancel = g_cancellable_new();
	}

	if (widget == basic_page.auto_configure_cancel_btn) {
		g_cancellable_cancel(recv_cancel);
		g_cancellable_cancel(send_cancel);
		g_object_unref(recv_cancel);
		g_object_unref(send_cancel);
		recv_cancel = NULL;
		send_cancel = NULL;
		return;
	}

	protocol = combobox_get_active_data(GTK_COMBO_BOX(optmenu));

	address = gtk_editable_get_chars(GTK_EDITABLE(basic_page.addr_entry), 0, -1);

	if (strchr(address, '@') == NULL) {
		g_free(address);
		gtk_label_set_text(GTK_LABEL(basic_page.auto_configure_lbl),
			   _("Failed (wrong address)"));
		return;
	}

	if (protocol == A_POP3 || protocol == A_IMAP4) {
		recv_data = g_new0(AutoConfigureData, 1);
		recv_data->configure_button = GTK_BUTTON(basic_page.auto_configure_btn);
		recv_data->cancel_button = GTK_BUTTON(basic_page.auto_configure_cancel_btn);
		recv_data->info_label = GTK_LABEL(basic_page.auto_configure_lbl);
		recv_data->cancel = recv_cancel;
		switch(protocol) {
		case A_POP3:
			recv_data->ssl_service = "pop3s";
			recv_data->tls_service = "pop3";
			recv_data->address = g_strdup(address);
			recv_data->hostname_entry = GTK_ENTRY(basic_page.recvserv_entry);
			recv_data->set_port = GTK_TOGGLE_BUTTON(advanced_page.popport_checkbtn);
			recv_data->port = GTK_SPIN_BUTTON(advanced_page.popport_spinbtn);
			recv_data->tls_checkbtn = GTK_TOGGLE_BUTTON(ssl_page.pop_starttls_radiobtn);
			recv_data->ssl_checkbtn = GTK_TOGGLE_BUTTON(ssl_page.pop_ssltunnel_radiobtn);
			recv_data->default_port = 110;
			recv_data->default_ssl_port = 995;
			recv_data->uid_entry = GTK_ENTRY(basic_page.uid_entry);
			break;
		case A_IMAP4:
			recv_data->ssl_service = "imaps";
			recv_data->tls_service = "imap";
			recv_data->address = g_strdup(address);
			recv_data->hostname_entry = GTK_ENTRY(basic_page.recvserv_entry);
			recv_data->set_port = GTK_TOGGLE_BUTTON(advanced_page.imapport_checkbtn);
			recv_data->port = GTK_SPIN_BUTTON(advanced_page.imapport_spinbtn);
			recv_data->tls_checkbtn = GTK_TOGGLE_BUTTON(ssl_page.imap_starttls_radiobtn);
			recv_data->ssl_checkbtn = GTK_TOGGLE_BUTTON(ssl_page.imap_ssltunnel_radiobtn);
			recv_data->default_port = 143;
			recv_data->default_ssl_port = 993;
			recv_data->uid_entry = GTK_ENTRY(basic_page.uid_entry);
			break;
		default:
			cm_return_if_fail(FALSE);
		}
		auto_configure_service(recv_data);
	}

	send_data = g_new0(AutoConfigureData, 1);
	send_data->configure_button = GTK_BUTTON(basic_page.auto_configure_btn);
	send_data->cancel_button = GTK_BUTTON(basic_page.auto_configure_cancel_btn);
	send_data->info_label = GTK_LABEL(basic_page.auto_configure_lbl);
	send_data->cancel = send_cancel;

	send_data->ssl_service = NULL;
	send_data->tls_service = "submission";
	send_data->address = g_strdup(address);
	send_data->hostname_entry = GTK_ENTRY(basic_page.smtpserv_entry);
	send_data->set_port = GTK_TOGGLE_BUTTON(advanced_page.smtpport_checkbtn);
	send_data->port = GTK_SPIN_BUTTON(advanced_page.smtpport_spinbtn);
	send_data->tls_checkbtn = GTK_TOGGLE_BUTTON(ssl_page.smtp_starttls_radiobtn);
	send_data->ssl_checkbtn = GTK_TOGGLE_BUTTON(ssl_page.smtp_ssltunnel_radiobtn);
	send_data->default_port = 25;
	send_data->default_ssl_port = -1;
	send_data->uid_entry = NULL;
	send_data->auth_checkbtn = GTK_TOGGLE_BUTTON(send_page.smtp_auth_checkbtn);

	auto_configure_service(send_data);

	g_free(address);
}
#endif

static void prefs_account_sigfile_radiobtn_cb(GtkWidget *widget, gpointer data)
{
	gtk_widget_set_sensitive(GTK_WIDGET(signature_browse_button), TRUE);
	gtk_widget_set_sensitive(GTK_WIDGET(signature_edit_button), TRUE);
}

static void prefs_account_sigcmd_radiobtn_cb(GtkWidget *widget, gpointer data)
{
	gtk_widget_set_sensitive(GTK_WIDGET(signature_browse_button), FALSE);
	gtk_widget_set_sensitive(GTK_WIDGET(signature_edit_button), FALSE);
}

static void prefs_account_signature_browse_cb(GtkWidget *widget, gpointer data)
{
	gchar *filename;
	gchar *utf8_filename;

	filename = filesel_select_file_open(_("Select signature file"), NULL);
	if (!filename) return;

	utf8_filename = g_filename_to_utf8(filename, -1, NULL, NULL, NULL);
	if (!utf8_filename) {
		g_warning("prefs_account_signature_browse_cb(): failed to convert character set");
		utf8_filename = g_strdup(filename);
	}
	gtk_entry_set_text(GTK_ENTRY(entry_sigpath), utf8_filename);
	g_free(utf8_filename);
}

#ifdef USE_GNUTLS
static void prefs_account_in_cert_browse_cb(GtkWidget *widget, gpointer data)
{
	gchar *filename;
	gchar *utf8_filename;

	filename = filesel_select_file_open(_("Select certificate file"), NULL);
	if (!filename) return;

	utf8_filename = g_filename_to_utf8(filename, -1, NULL, NULL, NULL);
	if (!utf8_filename) {
		g_warning("prefs_account_cert_browse_cb(): failed to convert character set");
		utf8_filename = g_strdup(filename);
	}
	gtk_entry_set_text(GTK_ENTRY(entry_in_cert_file), utf8_filename);
	g_free(utf8_filename);
}

static void prefs_account_out_cert_browse_cb(GtkWidget *widget, gpointer data)
{
	gchar *filename;
	gchar *utf8_filename;

	filename = filesel_select_file_open(_("Select certificate file"), NULL);
	if (!filename) return;

	utf8_filename = g_filename_to_utf8(filename, -1, NULL, NULL, NULL);
	if (!utf8_filename) {
		g_warning("prefs_account_cert_browse_cb(): failed to convert character set");
		utf8_filename = g_strdup(filename);
	}
	gtk_entry_set_text(GTK_ENTRY(entry_out_cert_file), utf8_filename);
	g_free(utf8_filename);
}
#endif

static void prefs_account_signature_edit_cb(GtkWidget *widget, gpointer data)
{
	const gchar *sigpath = gtk_entry_get_text(GTK_ENTRY(data));
	if (!is_file_exist(sigpath))
		str_write_to_file(sigpath, "", TRUE);
	open_txt_editor(sigpath, prefs_common_get_ext_editor_cmd());
}

static void prefs_account_edit_custom_header(void)
{
	prefs_custom_header_open(&tmp_ac_prefs);
}

static void prefs_account_enum_set_data_from_radiobtn(PrefParam *pparam)
{
	GtkRadioButton *radiobtn;
	GSList *group;

	radiobtn = GTK_RADIO_BUTTON (*pparam->widget);
	group = gtk_radio_button_get_group (radiobtn);
	while (group != NULL) {
		GtkToggleButton *btn = GTK_TOGGLE_BUTTON (group->data);
		if (gtk_toggle_button_get_active (btn)) {
			*((gint *)pparam->data) = GPOINTER_TO_INT
				(g_object_get_data (G_OBJECT (btn), MENU_VAL_ID));
			break;
		}
		group = group->next;
	}
}

static void prefs_account_enum_set_radiobtn(PrefParam *pparam)
{
	GtkRadioButton *radiobtn;
	GSList *group;
	gpointer data;

	data = GINT_TO_POINTER (*((gint *)pparam->data));
	radiobtn = GTK_RADIO_BUTTON (*pparam->widget);
	group = gtk_radio_button_get_group (radiobtn);
	while (group != NULL) {
		GtkToggleButton *btn = GTK_TOGGLE_BUTTON (group->data);
		gpointer data1 = g_object_get_data (G_OBJECT (btn), MENU_VAL_ID);
		if (data1 == data) {
			gtk_toggle_button_set_active (btn, TRUE);
			break;
		}
		group = group->next;
	}
}

static void prefs_account_protocol_set_data_from_optmenu(PrefParam *pparam)
{
	struct BasicProtocol *protocol_optmenu =
		(struct BasicProtocol *)*pparam->widget;
	GtkWidget *optmenu = protocol_optmenu->combobox;

	*((RecvProtocol *)pparam->data) =
		combobox_get_active_data(GTK_COMBO_BOX(optmenu));
}

static void prefs_account_protocol_set_optmenu(PrefParam *pparam)
{
	RecvProtocol protocol;
	struct BasicProtocol *protocol_optmenu =
		(struct BasicProtocol *)*pparam->widget;
	GtkWidget *optmenu = protocol_optmenu->combobox;
	GtkWidget *optlabel = protocol_optmenu->label;
	GtkWidget *descrlabel = protocol_optmenu->descrlabel;
	gchar *label = NULL;

	protocol = *((RecvProtocol *)pparam->data);

	/* Set combobox to correct value even if it will be hidden, so
	 * we won't break existing accounts when saving. */
	combobox_select_by_data(GTK_COMBO_BOX(optmenu), protocol);

	/* Set up widgets accordingly */
	if( new_account ) {
		gtk_label_set_text(GTK_LABEL(descrlabel), _("Protocol"));
		gtk_widget_hide(optlabel);
		gtk_widget_show(optmenu);
	} else {
		gtk_label_set_text(GTK_LABEL(descrlabel), _("Protocol:"));
		label = g_markup_printf_escaped("<b>%s</b>", protocol_names[protocol]);
		gtk_label_set_markup(GTK_LABEL(optlabel), label);
		g_free(label);
		gtk_widget_hide(optmenu);
		gtk_widget_show(optlabel);
#ifndef HAVE_LIBETPAN
		if (protocol == A_IMAP4 || protocol == A_NNTP) {
			gtk_widget_show(protocol_optmenu->no_imap_warn_icon);
			gtk_widget_show(protocol_optmenu->no_imap_warn_label);
		} else {
			gtk_widget_hide(protocol_optmenu->no_imap_warn_icon);
			gtk_widget_hide(protocol_optmenu->no_imap_warn_label);
		}
#endif
		if (protocol == A_IMAP4) {
			if (new_account)
				gtk_toggle_button_set_active(
					GTK_TOGGLE_BUTTON(send_page.msgid_checkbtn), 
					TRUE);
			gtk_widget_hide(send_page.msgid_checkbtn);
		} else
			gtk_widget_show(send_page.msgid_checkbtn);

		gtk_widget_show(send_page.xmailer_checkbtn);
	}
}

static void prefs_account_imap_auth_type_set_data_from_optmenu(PrefParam *pparam)
{
	*((RecvProtocol *)pparam->data) =
			combobox_get_active_data(GTK_COMBO_BOX(*pparam->widget));
}

static void prefs_account_imap_auth_type_set_optmenu(PrefParam *pparam)
{
	IMAPAuthType type = *((IMAPAuthType *)pparam->data);
	GtkComboBox *optmenu = GTK_COMBO_BOX(*pparam->widget);

	combobox_select_by_data(optmenu, type);
}

static void prefs_account_smtp_auth_type_set_data_from_optmenu(PrefParam *pparam)
{
	*((RecvProtocol *)pparam->data) =
		combobox_get_active_data(GTK_COMBO_BOX(*pparam->widget));
}

static void prefs_account_smtp_auth_type_set_optmenu(PrefParam *pparam)
{
	SMTPAuthType type = *((SMTPAuthType *)pparam->data);
	GtkComboBox *optmenu = GTK_COMBO_BOX(*pparam->widget);

	combobox_select_by_data(optmenu, type);
}

<<<<<<< HEAD
=======
static void prefs_account_set_autochk_interval_from_widgets(PrefParam *pparam)
{
	struct AutocheckWidgets *autochk_widgets =
		(struct AutocheckWidgets *)*pparam->widget;

	*(gint *)pparam->data =
		(3600 * gtk_spin_button_get_value_as_int(
			GTK_SPIN_BUTTON(autochk_widgets->autochk_hour_spinbtn)))
		+ (60 * gtk_spin_button_get_value_as_int(
			GTK_SPIN_BUTTON(autochk_widgets->autochk_min_spinbtn)))
		+ gtk_spin_button_get_value_as_int(
			GTK_SPIN_BUTTON(autochk_widgets->autochk_sec_spinbtn));
}

>>>>>>> 1465ce9c
static void prefs_account_pop_auth_type_set_data_from_optmenu(PrefParam *pparam)
{
	*((RecvProtocol *)pparam->data) =
		combobox_get_active_data(GTK_COMBO_BOX(*pparam->widget));
}

static void prefs_account_pop_auth_type_set_optmenu(PrefParam *pparam)
{
	POPAuthType type = *((POPAuthType *)pparam->data);
	GtkComboBox *optmenu = GTK_COMBO_BOX(*pparam->widget);

	combobox_select_by_data(optmenu, type);
}

static void prefs_account_oauth2_provider_set_data_from_optmenu(PrefParam *pparam)
{
	*((Oauth2Service *)pparam->data) =
		combobox_get_active_data(GTK_COMBO_BOX(*pparam->widget));
}

static void prefs_account_oauth2_provider_set_optmenu(PrefParam *pparam)
{
	Oauth2Service type = *((Oauth2Service *)pparam->data);
	GtkComboBox *optmenu = GTK_COMBO_BOX(*pparam->widget);

	combobox_select_by_data(optmenu, type);
}

static void prefs_account_oauth2_set_auth_sensitivity(void)
{
	const gchar *authcode = gtk_entry_get_text((GtkEntry *)oauth2_page.oauth2_authcode_entry);
	gchar *trim_text = g_strdup(authcode);
	g_strstrip(trim_text);
	gtk_widget_set_sensitive(oauth2_page.oauth2_authorise_btn, (*trim_text != 0));
	g_free(trim_text);
}

static void prefs_account_oauth2_set_sensitivity(void)
{
	struct BasicProtocol *protocol_optmenu = (struct BasicProtocol *)oauth2_page.protocol_optmenu;
	GtkWidget *optmenu = protocol_optmenu->combobox;
	Oauth2Service service;

	service = combobox_get_active_data(GTK_COMBO_BOX(optmenu));

	if(service == OAUTH2AUTH_NONE)
	  gtk_widget_set_sensitive(oauth2_page.oauth2_sensitive, FALSE);
	else
	  gtk_widget_set_sensitive(oauth2_page.oauth2_sensitive, TRUE);
}

static void prefs_account_oauth2_copy_url(GtkButton *button, gpointer data)
{
	struct BasicProtocol *protocol_optmenu = (struct BasicProtocol *)oauth2_page.protocol_optmenu;

	GtkWidget *optmenu = protocol_optmenu->combobox;

	GtkWidget *win;
	GtkClipboard *clip, *clip2;
	gint len;
	gchar *url;
	url = g_malloc(OAUTH2BUFSIZE+1);
	Oauth2Service service;
	const gchar * custom_client_id = NULL;
	
	service = combobox_get_active_data(GTK_COMBO_BOX(optmenu));
	
<<<<<<< HEAD
	custom_client_id = gtk_entry_get_text ((GtkEntry *)oauth2_page.oauth2_client_id_entry);
=======

	custom_client_id = gtk_entry_get_text((GtkEntry *)oauth2_page.oauth2_client_id_entry);
>>>>>>> 1465ce9c
	
	oauth2_authorisation_url(service, &url, custom_client_id);
	
	win = gtk_widget_get_toplevel (optmenu);
	len = strlen(url);
       
	clip = gtk_widget_get_clipboard (win, GDK_SELECTION_PRIMARY);
	clip2 = gtk_widget_get_clipboard (win, GDK_SELECTION_CLIPBOARD);
	gtk_clipboard_set_text (clip, url, len);
	gtk_clipboard_set_text (clip2, url, len);

	if (strcmp(gtk_button_get_label(button), "Copy link") != 0)
		open_uri(url, prefs_common_get_uri_cmd());

	g_free(url);
}

static void prefs_account_oauth2_obtain_tokens(GtkButton *button, gpointer data)
{
	struct BasicProtocol *protocol_optmenu = (struct BasicProtocol *)oauth2_page.protocol_optmenu;

	GtkWidget *optmenu = protocol_optmenu->combobox;
	Oauth2Service service;
        OAUTH2Data *OAUTH2Data = g_malloc(sizeof(* OAUTH2Data));
	const gchar *authcode = gtk_entry_get_text ((GtkEntry *)oauth2_page.oauth2_authcode_entry);
	gchar *trim_text = g_strdup(authcode);
	g_strstrip(trim_text);
	gint ret;

	oauth2_init (OAUTH2Data);

<<<<<<< HEAD
=======

>>>>>>> 1465ce9c
	OAUTH2Data->custom_client_secret = 
		g_strdup(gtk_entry_get_text((GtkEntry *)oauth2_page.oauth2_client_secret_entry));
	OAUTH2Data->custom_client_id = 
		g_strdup(gtk_entry_get_text((GtkEntry *)oauth2_page.oauth2_client_id_entry));

<<<<<<< HEAD
=======
		
>>>>>>> 1465ce9c
	service = combobox_get_active_data(GTK_COMBO_BOX(optmenu));
	ret = oauth2_obtain_tokens (service, OAUTH2Data, trim_text);
	
	if(!ret){
	    if(OAUTH2Data->refresh_token != NULL){
	      passwd_store_set_account(tmp_ac_prefs.account_id,
				       PWS_ACCOUNT_OAUTH2_REFRESH,
				       OAUTH2Data->refresh_token,
				       FALSE);
	      log_message(LOG_PROTOCOL, "OAuth2 refresh token stored\n");
	    }

	    if(OAUTH2Data->access_token != NULL){
	      passwd_store_set_account(tmp_ac_prefs.account_id,
				       PWS_ACCOUNT_RECV,
				       OAUTH2Data->access_token,
				       FALSE);

	      passwd_store_set_account(tmp_ac_prefs.account_id,
				       PWS_ACCOUNT_SEND,
				       OAUTH2Data->access_token,
				       FALSE);
	      log_message(LOG_PROTOCOL, "OAuth2 access token stored\n");

	      gtk_entry_set_text(GTK_ENTRY(basic_page.pass_entry), OAUTH2Data->access_token);
	      gtk_entry_set_text(GTK_ENTRY(send_page.smtp_pass_entry), OAUTH2Data->access_token);
	    }

	    if(OAUTH2Data->expiry_str != NULL){
	      passwd_store_set_account(tmp_ac_prefs.account_id,
				       PWS_ACCOUNT_OAUTH2_EXPIRY,
				       OAUTH2Data->expiry_str,
				       FALSE);
	      log_message(LOG_PROTOCOL, "OAuth2 access token expiry stored\n");
	    }

	    tmp_ac_prefs.oauth2_date = g_get_real_time () / G_USEC_PER_SEC;
	}
	g_free(trim_text);
	g_free(OAUTH2Data);
}

<<<<<<< HEAD
static void prefs_account_set_autochk_interval_from_widgets(PrefParam *pparam)
{
	struct AutocheckWidgets *autochk_widgets =
		(struct AutocheckWidgets *)*pparam->widget;

	*(gint *)pparam->data =
		(3600 * gtk_spin_button_get_value_as_int(
			GTK_SPIN_BUTTON(autochk_widgets->autochk_hour_spinbtn)))
		+ (60 * gtk_spin_button_get_value_as_int(
			GTK_SPIN_BUTTON(autochk_widgets->autochk_min_spinbtn)))
		+ gtk_spin_button_get_value_as_int(
			GTK_SPIN_BUTTON(autochk_widgets->autochk_sec_spinbtn));
}

=======
>>>>>>> 1465ce9c
static void prefs_account_set_autochk_interval_to_widgets(PrefParam *pparam)
{
	gint val = *((gint *)pparam->data);
	struct AutocheckWidgets *autochk_widgets =
		(struct AutocheckWidgets *)*pparam->widget;

	gtk_spin_button_set_value(
			GTK_SPIN_BUTTON(autochk_widgets->autochk_hour_spinbtn),
			val / 3600);
	gtk_spin_button_set_value(
			GTK_SPIN_BUTTON(autochk_widgets->autochk_min_spinbtn),
			(val % 3600) / 60);
	gtk_spin_button_set_value(
			GTK_SPIN_BUTTON(autochk_widgets->autochk_sec_spinbtn),
			(val % 3600) % 60);
}

static void prefs_account_set_string_from_combobox(PrefParam *pparam)
{
	GtkWidget *combobox;
	GtkListStore *menu;
	GtkTreeIter iter;
	gchar **str;

	cm_return_if_fail(*pparam->widget != NULL);

	combobox = *pparam->widget;
	cm_return_if_fail(gtk_combo_box_get_active_iter(
				GTK_COMBO_BOX(combobox), &iter));

	str = (gchar **)pparam->data;
	g_free(*str);
	menu = GTK_LIST_STORE(gtk_combo_box_get_model(GTK_COMBO_BOX(combobox)));
	gtk_tree_model_get(GTK_TREE_MODEL(menu), &iter,
			COMBOBOX_PRIVACY_PLUGIN_ID, &(*str),
			-1);
}

/* Context struct and internal function called by gtk_tree_model_foreach().
 * This is used in prefs_account_set_privacy_combobox_from_string() to find
 * correct combobox entry to activate when account preferences are displayed
 * and their values are set according to preferences. */
typedef struct _privacy_system_set_ctx {
	GtkWidget *combobox;
	gchar *prefsid;
	gboolean found;
} PrivacySystemSetCtx;

static gboolean _privacy_system_set_func(GtkTreeModel *model, GtkTreePath *path,
		GtkTreeIter *iter, PrivacySystemSetCtx *ctx)
{
	GtkWidget *combobox = ctx->combobox;
	gchar *prefsid = ctx->prefsid;
	gchar *curid;

	/* We're searching for correct privacy plugin ID. */
	gtk_tree_model_get(model, iter, COMBOBOX_PRIVACY_PLUGIN_ID, &curid, -1);
	if( strcmp(prefsid, curid) == 0 ) {
		gtk_combo_box_set_active_iter(GTK_COMBO_BOX(combobox), iter);
		g_free(curid);
		ctx->found = TRUE;
		return TRUE;
	}

	g_free(curid);
	return FALSE;
}

static void prefs_account_set_privacy_combobox_from_string(PrefParam *pparam)
{
	GtkWidget *optionmenu;
	GtkListStore *menu;
	GtkTreeIter iter;
	gboolean found = FALSE;
	gchar *prefsid;
	PrivacySystemSetCtx *ctx = NULL;

	cm_return_if_fail(*pparam->widget != NULL);

	prefsid = *((gchar **) pparam->data);
	if (prefsid == NULL)
		return;

	optionmenu = *pparam->widget;
	menu = GTK_LIST_STORE(gtk_combo_box_get_model(GTK_COMBO_BOX(optionmenu)));

	ctx = g_new(PrivacySystemSetCtx, sizeof(PrivacySystemSetCtx));
	ctx->combobox = optionmenu;
	ctx->prefsid = prefsid;
	ctx->found = FALSE;

	gtk_tree_model_foreach(GTK_TREE_MODEL(menu),
			(GtkTreeModelForeachFunc)_privacy_system_set_func, ctx);
	found = ctx->found;
	g_free(ctx);

	/* If chosen privacy system is not available, add a dummy entry with
	 * "not loaded" note and make it active. */
	if (!found) {
		gchar *name;

		name = g_strdup_printf(_("%s (plugin not loaded)"), prefsid);
		gtk_list_store_append(menu, &iter);
		gtk_list_store_set(menu, &iter,
				COMBOBOX_TEXT, name,
				COMBOBOX_DATA, 0,
				COMBOBOX_SENS, TRUE,
				COMBOBOX_PRIVACY_PLUGIN_ID, prefsid,
				-1);
		g_free(name);

		gtk_combo_box_set_active_iter(GTK_COMBO_BOX(optionmenu), &iter);
	}
}

static void prefs_account_protocol_changed(GtkComboBox *combobox, gpointer data)
{
	RecvProtocol protocol;
	struct BasicProtocol *protocol_optmenu = (struct BasicProtocol *)basic_page.protocol_optmenu;

	protocol = combobox_get_active_data(combobox);

	gtk_widget_hide(protocol_optmenu->no_imap_warn_icon);
	gtk_widget_hide(protocol_optmenu->no_imap_warn_label);

	switch(protocol) {
	case A_NNTP:
#ifndef HAVE_LIBETPAN
		gtk_widget_show(protocol_optmenu->no_imap_warn_icon);
		gtk_widget_show(protocol_optmenu->no_imap_warn_label);
#else
		gtk_widget_hide(protocol_optmenu->no_imap_warn_icon);
		gtk_widget_hide(protocol_optmenu->no_imap_warn_label);
#endif
		gtk_widget_show(send_page.msgid_checkbtn);
		gtk_widget_show(send_page.xmailer_checkbtn);
		gtk_widget_show(basic_page.nntpserv_label);
		gtk_widget_show(basic_page.nntpserv_entry);
		gtk_grid_set_row_spacing(GTK_GRID(basic_page.serv_table), VSPACING_NARROW);

		gtk_widget_set_sensitive(basic_page.nntpauth_checkbtn, TRUE);
		gtk_widget_show(basic_page.nntpauth_checkbtn);

		gtk_widget_set_sensitive(basic_page.nntpauth_onconnect_checkbtn, TRUE);
		gtk_widget_show(basic_page.nntpauth_onconnect_checkbtn);

		gtk_widget_hide(basic_page.recvserv_label);
		gtk_widget_hide(basic_page.recvserv_entry);
		gtk_widget_show(basic_page.smtpserv_label);
		gtk_widget_show(basic_page.smtpserv_entry);
 		gtk_widget_hide(basic_page.localmbox_label);
		gtk_widget_hide(basic_page.localmbox_entry);
		gtk_widget_hide(basic_page.mailcmd_label);
		gtk_widget_hide(basic_page.mailcmd_entry);
		gtk_widget_hide(basic_page.mailcmd_checkbtn);
		gtk_widget_show(basic_page.uid_label);
		gtk_widget_show(basic_page.pass_label);
		gtk_widget_show(basic_page.uid_entry);
		gtk_widget_show(basic_page.pass_entry);
		gtk_widget_show(basic_page.showpwd_checkbtn);
 
		gtk_widget_set_sensitive(basic_page.uid_label,  TRUE);
		gtk_widget_set_sensitive(basic_page.pass_label, TRUE);
		gtk_widget_set_sensitive(basic_page.uid_entry,  TRUE);
		gtk_widget_set_sensitive(basic_page.pass_entry, TRUE);
		gtk_widget_set_sensitive(basic_page.showpwd_checkbtn, TRUE);

		/* update userid/passwd sensitive state */

		prefs_account_nntpauth_toggled
			(GTK_TOGGLE_BUTTON(basic_page.nntpauth_checkbtn), NULL);
		gtk_widget_hide(receive_page.pop3_frame);
		gtk_widget_hide(receive_page.imap_frame);
		gtk_widget_hide(receive_page.local_frame);
		gtk_widget_show(receive_page.autochk_frame);
		gtk_widget_show(receive_page.frame_maxarticle);
		gtk_widget_set_sensitive(receive_page.filter_on_recv_checkbtn, TRUE);
		prefs_account_filter_on_recv_toggled
			(GTK_TOGGLE_BUTTON(receive_page.filter_on_recv_checkbtn), NULL);
		gtk_widget_set_sensitive(receive_page.recvatgetall_checkbtn, TRUE);
		/* update pop_before_smtp sensitivity */
		gtk_toggle_button_set_active
			(GTK_TOGGLE_BUTTON(send_page.pop_bfr_smtp_checkbtn), FALSE);
		gtk_widget_set_sensitive(send_page.pop_bfr_smtp_checkbtn, FALSE);
		gtk_widget_set_sensitive(send_page.pop_bfr_smtp_tm_spinbtn, FALSE);
		
		if (!tmp_ac_prefs.account_name) {
			gtk_toggle_button_set_active
				(GTK_TOGGLE_BUTTON(receive_page.filter_on_recv_checkbtn), 
				TRUE);
			gtk_toggle_button_set_active
				(GTK_TOGGLE_BUTTON(receive_page.filterhook_on_recv_checkbtn), 
				TRUE);
			gtk_toggle_button_set_active
				(GTK_TOGGLE_BUTTON(receive_page.recvatgetall_checkbtn),
				 FALSE);
		}

#ifdef USE_GNUTLS
		gtk_widget_hide(ssl_page.pop_frame);
		gtk_widget_hide(ssl_page.imap_frame);
		gtk_widget_show(ssl_page.nntp_frame);
		gtk_widget_show(ssl_page.send_frame);
#endif
		gtk_widget_hide(advanced_page.popport_hbox);
		gtk_widget_hide(advanced_page.imapport_hbox);
		gtk_widget_show(advanced_page.nntpport_hbox);
		gtk_widget_show(advanced_page.crosspost_checkbtn);
		gtk_widget_show(advanced_page.crosspost_colormenu);
#ifndef G_OS_WIN32
		gtk_widget_hide(advanced_page.tunnelcmd_checkbtn);
		gtk_widget_hide(advanced_page.tunnelcmd_entry);
#endif
		gtk_widget_hide(receive_page.imapdir_label);
		gtk_widget_hide(receive_page.imapdir_entry);
		gtk_widget_hide(receive_page.subsonly_checkbtn);
		gtk_widget_hide(receive_page.low_bandwidth_checkbtn);
		break;
	case A_LOCAL:
		gtk_widget_show(send_page.msgid_checkbtn);
		gtk_widget_show(send_page.xmailer_checkbtn);
		gtk_widget_hide(protocol_optmenu->no_imap_warn_icon);
		gtk_widget_hide(protocol_optmenu->no_imap_warn_label);
		gtk_widget_hide(basic_page.nntpserv_label);
		gtk_widget_hide(basic_page.nntpserv_entry);
 		gtk_widget_set_sensitive(basic_page.nntpauth_checkbtn, FALSE);
		gtk_widget_hide(basic_page.nntpauth_checkbtn);
		gtk_grid_set_row_spacing(GTK_GRID(basic_page.serv_table), VSPACING_NARROW);

		gtk_widget_set_sensitive(basic_page.nntpauth_onconnect_checkbtn, FALSE);
		gtk_widget_hide(basic_page.nntpauth_onconnect_checkbtn);
		gtk_widget_hide(basic_page.recvserv_label);
		gtk_widget_hide(basic_page.recvserv_entry);
		gtk_widget_show(basic_page.smtpserv_label);
		gtk_widget_show(basic_page.smtpserv_entry);
		gtk_widget_show(basic_page.localmbox_label);
		gtk_widget_show(basic_page.localmbox_entry);
		gtk_widget_show(basic_page.mailcmd_label);
		gtk_widget_show(basic_page.mailcmd_entry);
		gtk_widget_show(basic_page.mailcmd_checkbtn);
 		gtk_widget_hide(basic_page.uid_label);
		gtk_widget_hide(basic_page.pass_label);
		gtk_widget_hide(basic_page.uid_entry);
		gtk_widget_hide(basic_page.pass_entry);
		gtk_widget_hide(basic_page.showpwd_checkbtn);

		gtk_widget_set_sensitive(basic_page.uid_label,  TRUE);
		gtk_widget_set_sensitive(basic_page.pass_label, TRUE);
		gtk_widget_set_sensitive(basic_page.uid_entry,  TRUE);
		gtk_widget_set_sensitive(basic_page.pass_entry, TRUE);
		gtk_widget_set_sensitive(basic_page.showpwd_checkbtn, TRUE);
		gtk_widget_hide(receive_page.pop3_frame);
		gtk_widget_hide(receive_page.imap_frame);
		gtk_widget_show(receive_page.local_frame);
		gtk_widget_show(receive_page.autochk_frame);
		gtk_widget_hide(receive_page.frame_maxarticle);
		gtk_widget_set_sensitive(receive_page.filter_on_recv_checkbtn, TRUE);
		prefs_account_filter_on_recv_toggled
			(GTK_TOGGLE_BUTTON(receive_page.filter_on_recv_checkbtn), NULL);
		gtk_widget_set_sensitive(receive_page.recvatgetall_checkbtn, TRUE);
		prefs_account_mailcmd_toggled
			(GTK_TOGGLE_BUTTON(basic_page.mailcmd_checkbtn), NULL);

		/* update pop_before_smtp sensitivity */
		gtk_toggle_button_set_active
			(GTK_TOGGLE_BUTTON(send_page.pop_bfr_smtp_checkbtn), FALSE);
		gtk_widget_set_sensitive(send_page.pop_bfr_smtp_checkbtn, FALSE);
		gtk_widget_set_sensitive(send_page.pop_bfr_smtp_tm_spinbtn, FALSE);

		if (!tmp_ac_prefs.account_name) {
			gtk_toggle_button_set_active
				(GTK_TOGGLE_BUTTON(receive_page.filter_on_recv_checkbtn), 
				TRUE);
			gtk_toggle_button_set_active
				(GTK_TOGGLE_BUTTON(receive_page.filterhook_on_recv_checkbtn), 
				TRUE);
			gtk_toggle_button_set_active
				(GTK_TOGGLE_BUTTON(receive_page.recvatgetall_checkbtn),
				 TRUE);
		}

#ifdef USE_GNUTLS
		gtk_widget_hide(ssl_page.pop_frame);
		gtk_widget_hide(ssl_page.imap_frame);
		gtk_widget_hide(ssl_page.nntp_frame);
		gtk_widget_show(ssl_page.send_frame);
#endif
		gtk_widget_hide(advanced_page.popport_hbox);
		gtk_widget_hide(advanced_page.imapport_hbox);
		gtk_widget_hide(advanced_page.nntpport_hbox);
		gtk_widget_hide(advanced_page.crosspost_checkbtn);
		gtk_widget_hide(advanced_page.crosspost_colormenu);
#ifndef G_OS_WIN32
		gtk_widget_hide(advanced_page.tunnelcmd_checkbtn);
		gtk_widget_hide(advanced_page.tunnelcmd_entry);
#endif
		gtk_widget_hide(receive_page.imapdir_label);
		gtk_widget_hide(receive_page.imapdir_entry);
		gtk_widget_hide(receive_page.subsonly_checkbtn);
		gtk_widget_hide(receive_page.low_bandwidth_checkbtn);
		break;
	case A_IMAP4:
#ifndef HAVE_LIBETPAN
		gtk_widget_show(protocol_optmenu->no_imap_warn_icon);
		gtk_widget_show(protocol_optmenu->no_imap_warn_label);
#endif
		if (new_account)
			gtk_toggle_button_set_active(
				GTK_TOGGLE_BUTTON(send_page.msgid_checkbtn), 
				TRUE);
		gtk_widget_hide(send_page.msgid_checkbtn);
		gtk_widget_show(send_page.xmailer_checkbtn);
		gtk_widget_hide(basic_page.nntpserv_label);
		gtk_widget_hide(basic_page.nntpserv_entry);
		gtk_grid_set_row_spacing(GTK_GRID(basic_page.serv_table), VSPACING_NARROW);
		gtk_widget_set_sensitive(basic_page.nntpauth_checkbtn, FALSE);
		gtk_widget_hide(basic_page.nntpauth_checkbtn);

		gtk_widget_set_sensitive(basic_page.nntpauth_onconnect_checkbtn, FALSE);
		gtk_widget_hide(basic_page.nntpauth_onconnect_checkbtn);

		gtk_widget_set_sensitive(basic_page.recvserv_label, TRUE);
		gtk_widget_set_sensitive(basic_page.recvserv_entry, TRUE);
		gtk_widget_show(basic_page.recvserv_label);
		gtk_widget_show(basic_page.recvserv_entry);
		gtk_widget_show(basic_page.smtpserv_label);
		gtk_widget_show(basic_page.smtpserv_entry);
 		gtk_widget_hide(basic_page.localmbox_label);
		gtk_widget_hide(basic_page.localmbox_entry);
		gtk_widget_hide(basic_page.mailcmd_label);
		gtk_widget_hide(basic_page.mailcmd_entry);
 		gtk_widget_hide(basic_page.mailcmd_checkbtn);
 		gtk_widget_show(basic_page.uid_label);
		gtk_widget_show(basic_page.pass_label);
		gtk_widget_show(basic_page.uid_entry);
		gtk_widget_show(basic_page.pass_entry);
		gtk_widget_show(basic_page.showpwd_checkbtn);
 
		gtk_widget_set_sensitive(basic_page.uid_label,  TRUE);
		gtk_widget_set_sensitive(basic_page.pass_label, TRUE);
		gtk_widget_set_sensitive(basic_page.uid_entry,  TRUE);
		gtk_widget_set_sensitive(basic_page.pass_entry, TRUE);
		gtk_widget_set_sensitive(basic_page.showpwd_checkbtn, TRUE);
		gtk_widget_hide(receive_page.pop3_frame);
		gtk_widget_show(receive_page.imap_frame);
		gtk_widget_hide(receive_page.local_frame);
		gtk_widget_show(receive_page.autochk_frame);
		gtk_widget_hide(receive_page.frame_maxarticle);
		gtk_widget_set_sensitive(receive_page.filter_on_recv_checkbtn, TRUE);
		prefs_account_filter_on_recv_toggled
			(GTK_TOGGLE_BUTTON(receive_page.filter_on_recv_checkbtn), NULL);
		gtk_widget_set_sensitive(receive_page.recvatgetall_checkbtn, TRUE);
		gtk_widget_set_sensitive(basic_page.smtpserv_entry, TRUE);
		gtk_widget_set_sensitive(basic_page.smtpserv_label, TRUE);

		/* update pop_before_smtp sensitivity */
		gtk_toggle_button_set_active
			(GTK_TOGGLE_BUTTON(send_page.pop_bfr_smtp_checkbtn), FALSE);
		gtk_widget_set_sensitive(send_page.pop_bfr_smtp_checkbtn, FALSE);
		gtk_widget_set_sensitive(send_page.pop_bfr_smtp_tm_spinbtn, FALSE);

		if (!tmp_ac_prefs.account_name) {
			gtk_toggle_button_set_active
				(GTK_TOGGLE_BUTTON(receive_page.filter_on_recv_checkbtn), 
				TRUE);
			gtk_toggle_button_set_active
				(GTK_TOGGLE_BUTTON(receive_page.filterhook_on_recv_checkbtn), 
				TRUE);
			gtk_toggle_button_set_active
				(GTK_TOGGLE_BUTTON(receive_page.recvatgetall_checkbtn),
				 FALSE);
		}

#ifdef USE_GNUTLS
		gtk_widget_hide(ssl_page.pop_frame);
		gtk_widget_show(ssl_page.imap_frame);
		gtk_widget_hide(ssl_page.nntp_frame);
		gtk_widget_show(ssl_page.send_frame);
#endif
		gtk_widget_hide(advanced_page.popport_hbox);
		gtk_widget_show(advanced_page.imapport_hbox);
		gtk_widget_hide(advanced_page.nntpport_hbox);
		gtk_widget_hide(advanced_page.crosspost_checkbtn);
		gtk_widget_hide(advanced_page.crosspost_colormenu);
#ifndef G_OS_WIN32
		gtk_widget_show(advanced_page.tunnelcmd_checkbtn);
		gtk_widget_show(advanced_page.tunnelcmd_entry);
#endif
		gtk_widget_show(receive_page.imapdir_label);
		gtk_widget_show(receive_page.imapdir_entry);
		gtk_widget_show(receive_page.subsonly_checkbtn);
		gtk_widget_show(receive_page.low_bandwidth_checkbtn);
		break;
	case A_NONE:
		gtk_widget_show(send_page.msgid_checkbtn);
		gtk_widget_show(send_page.xmailer_checkbtn);
		gtk_widget_hide(protocol_optmenu->no_imap_warn_icon);
		gtk_widget_hide(protocol_optmenu->no_imap_warn_label);
		gtk_widget_hide(basic_page.nntpserv_label);
		gtk_widget_hide(basic_page.nntpserv_entry);
		gtk_grid_set_row_spacing(GTK_GRID(basic_page.serv_table), VSPACING_NARROW);
		gtk_widget_set_sensitive(basic_page.nntpauth_checkbtn, FALSE);
		gtk_widget_hide(basic_page.nntpauth_checkbtn);

		gtk_widget_set_sensitive(basic_page.nntpauth_onconnect_checkbtn, FALSE);
		gtk_widget_hide(basic_page.nntpauth_onconnect_checkbtn);

		gtk_widget_set_sensitive(basic_page.recvserv_label, FALSE);
		gtk_widget_set_sensitive(basic_page.recvserv_entry, FALSE);
		gtk_widget_hide(basic_page.recvserv_label);
		gtk_widget_hide(basic_page.recvserv_entry);
 		gtk_widget_show(basic_page.smtpserv_label);
		gtk_widget_show(basic_page.smtpserv_entry);
		gtk_widget_hide(basic_page.localmbox_label);
		gtk_widget_hide(basic_page.localmbox_entry);
		gtk_widget_hide(basic_page.mailcmd_label);
		gtk_widget_hide(basic_page.mailcmd_entry);
 		gtk_widget_hide(basic_page.mailcmd_checkbtn);
		gtk_widget_hide(basic_page.uid_label);
		gtk_widget_hide(basic_page.pass_label);
		gtk_widget_hide(basic_page.uid_entry);
		gtk_widget_hide(basic_page.pass_entry);
		gtk_widget_hide(basic_page.showpwd_checkbtn);

		gtk_widget_set_sensitive(basic_page.uid_label,  FALSE);
		gtk_widget_set_sensitive(basic_page.pass_label, FALSE);
		gtk_widget_set_sensitive(basic_page.uid_entry,  FALSE);
		gtk_widget_set_sensitive(basic_page.pass_entry, FALSE);
		gtk_widget_set_sensitive(basic_page.showpwd_checkbtn, FALSE);
		gtk_widget_set_sensitive(receive_page.pop3_frame, FALSE);
		gtk_widget_hide(receive_page.pop3_frame);
		gtk_widget_hide(receive_page.imap_frame);
		gtk_widget_hide(receive_page.local_frame);
		gtk_widget_hide(receive_page.autochk_frame);
		gtk_widget_hide(receive_page.frame_maxarticle);
		gtk_widget_set_sensitive(receive_page.filter_on_recv_checkbtn, FALSE);
		prefs_account_filter_on_recv_toggled
			(GTK_TOGGLE_BUTTON(receive_page.filter_on_recv_checkbtn), NULL);
		gtk_widget_set_sensitive(receive_page.recvatgetall_checkbtn, FALSE);

		gtk_widget_set_sensitive(basic_page.smtpserv_entry, TRUE);
		gtk_widget_set_sensitive(basic_page.smtpserv_label, TRUE);

		/* update pop_before_smtp sensitivity */
		gtk_widget_set_sensitive(send_page.pop_bfr_smtp_checkbtn, FALSE);
		pop_bfr_smtp_tm_set_sens(NULL, NULL);
	
		gtk_toggle_button_set_active
			(GTK_TOGGLE_BUTTON(receive_page.filter_on_recv_checkbtn), FALSE);
		gtk_toggle_button_set_active
			(GTK_TOGGLE_BUTTON(receive_page.filterhook_on_recv_checkbtn), FALSE);
		gtk_toggle_button_set_active
			(GTK_TOGGLE_BUTTON(receive_page.recvatgetall_checkbtn), FALSE);

#ifdef USE_GNUTLS
		gtk_widget_hide(ssl_page.pop_frame);
		gtk_widget_hide(ssl_page.imap_frame);
		gtk_widget_hide(ssl_page.nntp_frame);
		gtk_widget_show(ssl_page.send_frame);
#endif
		gtk_widget_hide(advanced_page.popport_hbox);
		gtk_widget_hide(advanced_page.imapport_hbox);
		gtk_widget_hide(advanced_page.nntpport_hbox);
		gtk_widget_hide(advanced_page.crosspost_checkbtn);
		gtk_widget_hide(advanced_page.crosspost_colormenu);
#ifndef G_OS_WIN32
		gtk_widget_hide(advanced_page.tunnelcmd_checkbtn);
		gtk_widget_hide(advanced_page.tunnelcmd_entry);
#endif
		gtk_widget_hide(receive_page.imapdir_label);
		gtk_widget_hide(receive_page.imapdir_entry);
		gtk_widget_hide(receive_page.subsonly_checkbtn);
		gtk_widget_hide(receive_page.low_bandwidth_checkbtn);
		break;
	case A_POP3:
		/* continue to default: */
	default:
		gtk_widget_show(send_page.msgid_checkbtn);
		gtk_widget_show(send_page.xmailer_checkbtn);
		gtk_widget_hide(protocol_optmenu->no_imap_warn_icon);
		gtk_widget_hide(protocol_optmenu->no_imap_warn_label);
		gtk_widget_hide(basic_page.nntpserv_label);
		gtk_widget_hide(basic_page.nntpserv_entry);
		gtk_grid_set_row_spacing(GTK_GRID(basic_page.serv_table), VSPACING_NARROW);
		gtk_widget_set_sensitive(basic_page.nntpauth_checkbtn, FALSE);
		gtk_widget_hide(basic_page.nntpauth_checkbtn);

		gtk_widget_set_sensitive(basic_page.nntpauth_onconnect_checkbtn, FALSE);
		gtk_widget_hide(basic_page.nntpauth_onconnect_checkbtn);

 		gtk_widget_set_sensitive(basic_page.recvserv_label, TRUE);
		gtk_widget_set_sensitive(basic_page.recvserv_entry, TRUE);
		gtk_widget_show(basic_page.recvserv_label);
		gtk_widget_show(basic_page.recvserv_entry);
		gtk_widget_show(basic_page.smtpserv_label);
		gtk_widget_show(basic_page.smtpserv_entry);
 		gtk_widget_hide(basic_page.localmbox_label);
		gtk_widget_hide(basic_page.localmbox_entry);
 		gtk_widget_hide(basic_page.mailcmd_label);
		gtk_widget_hide(basic_page.mailcmd_entry);
 		gtk_widget_hide(basic_page.mailcmd_checkbtn);
 		gtk_widget_show(basic_page.uid_label);
		gtk_widget_show(basic_page.pass_label);
		gtk_widget_show(basic_page.uid_entry);
		gtk_widget_show(basic_page.pass_entry);
		gtk_widget_show(basic_page.showpwd_checkbtn);

		gtk_widget_set_sensitive(basic_page.uid_label,  TRUE);
		gtk_widget_set_sensitive(basic_page.pass_label, TRUE);
		gtk_widget_set_sensitive(basic_page.uid_entry,  TRUE);
		gtk_widget_set_sensitive(basic_page.pass_entry, TRUE);
		gtk_widget_set_sensitive(basic_page.showpwd_checkbtn, TRUE);
		gtk_widget_set_sensitive(receive_page.pop3_frame, TRUE);
		gtk_widget_show(receive_page.pop3_frame);
		gtk_widget_hide(receive_page.imap_frame);
		gtk_widget_hide(receive_page.local_frame);
		gtk_widget_show(receive_page.autochk_frame);
		gtk_widget_hide(receive_page.frame_maxarticle);
		gtk_widget_set_sensitive(receive_page.filter_on_recv_checkbtn, TRUE);
		prefs_account_filter_on_recv_toggled
			(GTK_TOGGLE_BUTTON(receive_page.filter_on_recv_checkbtn), NULL);
		gtk_widget_set_sensitive(receive_page.recvatgetall_checkbtn, TRUE);

		gtk_widget_set_sensitive(basic_page.smtpserv_entry, TRUE);
		gtk_widget_set_sensitive(basic_page.smtpserv_label, TRUE);

		/* update pop_before_smtp sensitivity */
		gtk_widget_set_sensitive(send_page.pop_bfr_smtp_checkbtn, TRUE);
		pop_bfr_smtp_tm_set_sens(NULL, NULL);
		
		if (!tmp_ac_prefs.account_name) {
			gtk_toggle_button_set_active
				(GTK_TOGGLE_BUTTON(receive_page.filter_on_recv_checkbtn), 
				TRUE);
			gtk_toggle_button_set_active
				(GTK_TOGGLE_BUTTON(receive_page.filterhook_on_recv_checkbtn), 
				TRUE);
			gtk_toggle_button_set_active
				(GTK_TOGGLE_BUTTON(receive_page.recvatgetall_checkbtn),
				 TRUE);
		}

#ifdef USE_GNUTLS
		gtk_widget_show(ssl_page.pop_frame);
		gtk_widget_hide(ssl_page.imap_frame);
		gtk_widget_hide(ssl_page.nntp_frame);
		gtk_widget_show(ssl_page.send_frame);
#endif
		gtk_widget_show(advanced_page.popport_hbox);
		gtk_widget_hide(advanced_page.imapport_hbox);
		gtk_widget_hide(advanced_page.nntpport_hbox);
		gtk_widget_hide(advanced_page.crosspost_checkbtn);
		gtk_widget_hide(advanced_page.crosspost_colormenu);
#ifndef G_OS_WIN32
		gtk_widget_hide(advanced_page.tunnelcmd_checkbtn);
		gtk_widget_hide(advanced_page.tunnelcmd_entry);
#endif
		gtk_widget_hide(receive_page.imapdir_label);
		gtk_widget_hide(receive_page.imapdir_entry);
		gtk_widget_hide(receive_page.subsonly_checkbtn);
		gtk_widget_hide(receive_page.low_bandwidth_checkbtn);
		break;
	}

	gtk_widget_queue_resize(basic_page.serv_frame);
}

static void prefs_account_nntpauth_toggled(GtkToggleButton *button,
					   gpointer user_data)
{
	gboolean auth;

	if (!gtk_widget_get_sensitive (GTK_WIDGET (button)))
		return;
	auth = gtk_toggle_button_get_active (button);
	gtk_widget_set_sensitive(basic_page.uid_label,  auth);
	gtk_widget_set_sensitive(basic_page.pass_label, auth);
	gtk_widget_set_sensitive(basic_page.uid_entry,  auth);
	gtk_widget_set_sensitive(basic_page.pass_entry, auth);
	gtk_widget_set_sensitive(basic_page.showpwd_checkbtn, auth);
	gtk_widget_set_sensitive(basic_page.nntpauth_onconnect_checkbtn, auth);
}

static void prefs_account_mailcmd_toggled(GtkToggleButton *button,
					  gpointer user_data)
{
	gboolean use_mailcmd;

	use_mailcmd = gtk_toggle_button_get_active (button);

	gtk_widget_set_sensitive(basic_page.mailcmd_entry,  use_mailcmd);
	gtk_widget_set_sensitive(basic_page.mailcmd_label, use_mailcmd);
	gtk_widget_set_sensitive(basic_page.smtpserv_entry, !use_mailcmd);
	gtk_widget_set_sensitive(basic_page.smtpserv_label, !use_mailcmd);
	gtk_widget_set_sensitive(basic_page.uid_entry,  !use_mailcmd);
	gtk_widget_set_sensitive(basic_page.pass_entry, !use_mailcmd);
	gtk_widget_set_sensitive(basic_page.showpwd_checkbtn, !use_mailcmd);
}

static void prefs_account_showpwd_checkbtn_toggled(GtkToggleButton *button,
		gpointer user_data)
{
	gboolean active = gtk_toggle_button_get_active(button);
	GtkWidget *entry = GTK_WIDGET(user_data);

	gtk_entry_set_visibility(GTK_ENTRY(entry), active);
}

#define CL(x) ((gdouble)x / 65535)

static void prefs_account_entry_changed_newline_check_cb(GtkWidget *entry,
		gpointer user_data)
{
<<<<<<< HEAD
	static GdkColor red;
	static gboolean colors_initialised = FALSE;
=======
	static GdkColor red = { (guint32)0, (guint16)0xff, (guint16)0x70, (guint16)0x70 };
>>>>>>> 1465ce9c

	if (strchr(gtk_entry_get_text(GTK_ENTRY(entry)), '\n') != NULL) {
		/* Entry contains a newline, light it up. */
		debug_print("found newline in string, painting entry red\n");
		gtk_widget_modify_base(entry, GTK_STATE_NORMAL, &red);
	} else {
		gtk_widget_modify_base(entry, GTK_STATE_NORMAL, NULL);
	}
}

#undef CL

static void prefs_account_filter_on_recv_toggled(GtkToggleButton *button,
					  gpointer user_data)
{
	gboolean do_filter;

	do_filter = gtk_toggle_button_get_active (button);
	gtk_widget_set_sensitive(receive_page.filterhook_on_recv_checkbtn, do_filter);
}

#if USE_ENCHANT
static void prefs_account_compose_default_dictionary_set_string_from_optmenu
							(PrefParam *pparam)
{
	GtkWidget *combo;
	gchar **str;

	cm_return_if_fail(*pparam->widget != NULL);

	combo = *pparam->widget;
	str = (gchar **) pparam->data;

	g_free(*str);
	*str = gtkaspell_get_dictionary_menu_active_item(GTK_COMBO_BOX(combo));
}

static void prefs_account_compose_default_dictionary_set_optmenu_from_string
							(PrefParam *pparam)
{
	GtkWidget *combo;
	gchar *dictionary;

	cm_return_if_fail(*pparam->widget != NULL);

	dictionary = *((gchar **) pparam->data);
	if (dictionary != NULL) {
		if (strrchr(dictionary, '/')) {
			dictionary = g_strdup(strrchr(dictionary, '/')+1);
		}

		if (strchr(dictionary, '-')) {
			*(strchr(dictionary, '-')) = '\0';
		}
	}
	combo = *pparam->widget;
	if (dictionary && *dictionary)
		gtkaspell_set_dictionary_menu_active_item(GTK_COMBO_BOX(combo), 
							  dictionary);
	else {
		GtkTreeModel *model;
		GtkTreeIter iter;
		if((model = gtk_combo_box_get_model(GTK_COMBO_BOX(combo))) == NULL)
			return;
		if((gtk_tree_model_get_iter_first(model, &iter)) == FALSE)
			return;
		gtk_combo_box_set_active_iter(GTK_COMBO_BOX(combo), &iter);
	}
}
#endif

gchar *prefs_account_generate_msgid(PrefsAccount *account)
{
	gchar *addr, *tmbuf, *buf = NULL;
	GDateTime *now;
	gchar *user_addr = account->msgid_with_addr ? g_strdup(account->address) : NULL;

	if (account->set_domain && account->domain) {
		buf = g_strdup(account->domain);
	} else if (!strncmp(get_domain_name(), "localhost", strlen("localhost"))) {
		buf = g_strdup(
				strchr(account->address, '@') ?
				strchr(account->address, '@')+1 :
				account->address);
	}

	if (user_addr != NULL) {
		addr = g_strdup_printf(".%s", user_addr);
	} else {
		addr = g_strdup_printf("@%s",
				buf != NULL && strlen(buf) > 0 ?
				buf : get_domain_name());
	}

	if (buf != NULL)
		g_free(buf);
	if (user_addr != NULL)
		g_free(user_addr);

	/* Replace all @ but the last one in addr, with underscores.
	 * RFC 2822 States that msg-id syntax only allows one @.
	 */
	while (strchr(addr, '@') != NULL && strchr(addr, '@') != strrchr(addr, '@'))
		*(strchr(addr, '@')) = '_';

	now = (prefs_common.hide_timezone)? g_date_time_new_now_utc() :
					    g_date_time_new_now_local();
	tmbuf = g_date_time_format(now, "%Y%m%d%H%M%S");
	buf = g_strdup_printf("%s.%08x%s",
			tmbuf, (guint)rand(), addr);
	g_date_time_unref(now);
	g_free(tmbuf);
	g_free(addr);

	debug_print("Generated Message-ID string '%s'\n", buf);
	return buf;
}

void prefs_account_register_page(PrefsPage *page)
{
	prefs_pages = g_slist_append(prefs_pages, page);
	
}

void prefs_account_unregister_page(PrefsPage *page)
{
	prefs_pages = g_slist_remove(prefs_pages, page);
}

gchar *prefs_account_cache_dir(PrefsAccount *ac_prefs, gboolean for_server)
{
	gchar *dir = NULL;
#ifdef G_OS_WIN32
	gchar *sanitized_server;
#endif

	if (ac_prefs->protocol == A_IMAP4) {
#ifdef G_OS_WIN32
		sanitized_server = g_strdup(ac_prefs->recv_server);
		g_strdelimit(sanitized_server, ":", ',');
#endif
		if (for_server) {
			dir = g_strconcat(get_imap_cache_dir(),
					  G_DIR_SEPARATOR_S,
#ifdef G_OS_WIN32
					  sanitized_server,
#else
					  ac_prefs->recv_server,
#endif
					  NULL);
		} else {
			dir = g_strconcat(get_imap_cache_dir(),
					  G_DIR_SEPARATOR_S,
#ifdef G_OS_WIN32
					  sanitized_server,
#else
					  ac_prefs->recv_server,
#endif
					  G_DIR_SEPARATOR_S,
					  ac_prefs->userid,
					  NULL);
		}
#ifdef G_OS_WIN32
		g_free(sanitized_server);
#endif
	}

	return dir;
}

static void prefs_account_receive_itv_spinbutton_value_changed_cb(GtkWidget *w, gpointer data)
{
	ReceivePage *page = (ReceivePage *)data;
	gint seconds = gtk_spin_button_get_value_as_int (
		GTK_SPIN_BUTTON (page->autochk_widgets->autochk_sec_spinbtn));
	gint minutes = gtk_spin_button_get_value_as_int (
		GTK_SPIN_BUTTON (page->autochk_widgets->autochk_min_spinbtn));
	gint hours = gtk_spin_button_get_value_as_int (
		GTK_SPIN_BUTTON(page->autochk_widgets->autochk_hour_spinbtn));
	if (seconds < PREFS_RECV_AUTOCHECK_MIN_INTERVAL && minutes == 0 && hours == 0) {
		gtk_spin_button_set_value (
			GTK_SPIN_BUTTON (page->autochk_widgets->autochk_sec_spinbtn),
				PREFS_RECV_AUTOCHECK_MIN_INTERVAL);
	}
}<|MERGE_RESOLUTION|>--- conflicted
+++ resolved
@@ -1,9 +1,5 @@
 /*
-<<<<<<< HEAD
- * Claws Mail -- a GTK+ based, lightweight, and fast e-mail client
-=======
  * Claws Mail -- a GTK based, lightweight, and fast e-mail client
->>>>>>> 1465ce9c
  * Copyright (C) 1999-2021 the Claws Mail team and Hiroyuki Yamamoto
  *
  * This program is free software; you can redistribute it and/or modify
@@ -38,10 +34,6 @@
 #include <string.h>
 #include <stdlib.h>
 #include <ctype.h>
-<<<<<<< HEAD
-#include "gtkcmoptionmenu.h"
-=======
->>>>>>> 1465ce9c
 #include "main.h"
 #include "prefs_gtk.h"
 #include "prefs_account.h"
@@ -219,19 +211,11 @@
 	GtkWidget *oauth2_deauthorise_btn;
 	GtkWidget *oauth2_authcode_entry;
 	GtkWidget *oauth2_auth_optmenu;	
-<<<<<<< HEAD
-	GtkWidget *oauth2_link_button;
-	GtkWidget *oauth2_link_copy_button;
-        gpointer *protocol_optmenu;
-	GtkWidget *oauth2_client_id_entry;
-	GtkWidget *oauth2_client_secret_entry;
-=======
  	GtkWidget *oauth2_link_button;
  	GtkWidget *oauth2_link_copy_button;
         gpointer *protocol_optmenu;
         GtkWidget *oauth2_client_id_entry;
         GtkWidget *oauth2_client_secret_entry;
->>>>>>> 1465ce9c
 
 } Oauth2Page;
 
@@ -432,11 +416,7 @@
 static void prefs_account_pop_auth_type_set_data_from_optmenu
 							(PrefParam *pparam);
 static void prefs_account_pop_auth_type_set_optmenu	(PrefParam *pparam);
-<<<<<<< HEAD
-
-=======
  
->>>>>>> 1465ce9c
 static void prefs_account_oauth2_provider_set_data_from_optmenu
 							(PrefParam *pparam);
 static void prefs_account_oauth2_provider_set_optmenu	(PrefParam *pparam);
@@ -1571,11 +1551,7 @@
 	GtkWidget *autochk_min_spinbtn, *autochk_min_label;
 	GtkWidget *autochk_sec_spinbtn, *autochk_sec_label;
 	GtkWidget *autochk_use_default_checkbtn;
-<<<<<<< HEAD
-	GtkObject *adj;
-=======
 	GtkAdjustment *adj;
->>>>>>> 1465ce9c
 	struct AutocheckWidgets *autochk_widgets;
 
 	GtkWidget *optmenu, *optmenu2;
@@ -1622,17 +1598,6 @@
 	PACK_CHECK_BUTTON (vbox2, pop_auth_checkbtn,
 			   _("Authenticate before POP connection"));
 
-<<<<<<< HEAD
-	vbox5 = gtk_vbox_new (FALSE, 0);
-	gtk_widget_show (vbox5);
-	gtk_box_pack_start (GTK_BOX (vbox2), vbox5, FALSE, FALSE, 0);
-
-	hbox3 = gtk_hbox_new (FALSE, 8);
-	gtk_widget_show (hbox3);
-	gtk_box_pack_start (GTK_BOX (vbox5), hbox3, FALSE, FALSE, 0);
-
-	hbox_spc = gtk_hbox_new (FALSE, 0);
-=======
 	//vbox5 = gtk_vbox_new (FALSE, 0);
 	vbox5 = gtk_box_new(GTK_ORIENTATION_VERTICAL, 8);
 	gtk_widget_show (vbox5);
@@ -1643,7 +1608,6 @@
 	gtk_box_pack_start (GTK_BOX (vbox5), hbox3, FALSE, FALSE, 0);
 
 	hbox_spc = gtk_box_new(GTK_ORIENTATION_HORIZONTAL, 0);
->>>>>>> 1465ce9c
 	gtk_widget_show (hbox_spc);
 	gtk_box_pack_start (GTK_BOX (hbox3), hbox_spc, FALSE, FALSE, 0);
 	gtk_widget_set_size_request (hbox_spc, 12, -1);
@@ -1843,11 +1807,7 @@
 	PACK_CHECK_BUTTON(vbox4, autochk_use_default_checkbtn,
 			_("Use global settings"));
 
-<<<<<<< HEAD
-	hbox2 = gtk_hbox_new(FALSE, 8);
-=======
 	hbox2 = gtk_box_new(GTK_ORIENTATION_HORIZONTAL, 8);
->>>>>>> 1465ce9c
 	gtk_box_pack_start(GTK_BOX(vbox4), hbox2, FALSE, FALSE, 0);
 
 	PACK_CHECK_BUTTON(hbox2, autochk_checkbtn,
@@ -2088,11 +2048,7 @@
 
 #ifdef GENERIC_UMPC
 	PACK_SPACER(vbox4, vbox_spc, VSPACING_NARROW_2);
-<<<<<<< HEAD
-	hbox = gtk_hbox_new (FALSE, 8);
-=======
 	hbox = gtk_box_new(GTK_ORIENTATION_HORIZONTAL, 8);
->>>>>>> 1465ce9c
 	gtk_widget_show (hbox);
 	gtk_box_pack_start (GTK_BOX (vbox4), hbox, FALSE, FALSE, 0);
 
@@ -2241,62 +2197,18 @@
 	auth_vbox = gtkut_get_options_frame(vbox1, &auth_frame,
 			_("Authorization"));
 	
-<<<<<<< HEAD
-static void oauth2_create_widget_func(PrefsPage * _page,
-                                           GtkWindow * window,
-                                           gpointer data)
-{
-	Oauth2Page *page = (Oauth2Page *) _page;
-	PrefsAccount *ac_prefs = (PrefsAccount *) data;
-
-	GtkWidget *vbox1, *vbox2, *vbox3;
-	GtkWidget *hbox;
-	GtkWidget *hbox_spc;
-	GtkWidget *oauth2_authorise_btn;
-	GtkWidget *auth_vbox, *auth_frame;
-	GtkWidget *label;
-	GtkWidget *oauth2_authcode_entry;
-	GtkWidget *oauth2_auth_optmenu;
-	GtkWidget *oauth2_link_button;
-	GtkWidget *oauth2_link_copy_button;
-	GtkWidget *oauth2_client_id_entry;
-	GtkWidget *oauth2_client_secret_entry;
-	GtkWidget *table1;
-	GtkListStore *menu;
-	GtkTreeIter iter;
-	char *buf;
-	struct BasicProtocol *protocol_optmenu;
-
-	vbox1 = gtk_vbox_new (FALSE, VSPACING);
-	gtk_widget_show (vbox1);
-	gtk_container_set_border_width (GTK_CONTAINER (vbox1), VBOX_BORDER);
-
-	auth_vbox = gtkut_get_options_frame(vbox1, &auth_frame,
-			_("Authorization"));
-
-	hbox = gtk_hbox_new (FALSE, 0);
-	gtk_widget_show (hbox);
-	gtk_box_pack_start (GTK_BOX (auth_vbox), hbox, FALSE, FALSE, 0);
-
-	hbox_spc = gtk_hbox_new (FALSE, 0);
-=======
 	hbox = gtk_box_new(GTK_ORIENTATION_HORIZONTAL, 0);
 	gtk_widget_show (hbox);
 	gtk_box_pack_start (GTK_BOX (auth_vbox), hbox, FALSE, FALSE, 0);
 
 	hbox_spc = gtk_box_new(GTK_ORIENTATION_HORIZONTAL, 0);
->>>>>>> 1465ce9c
 	gtk_widget_show (hbox_spc);
 	gtk_widget_set_size_request (hbox_spc, 12, -1);
 	gtk_box_pack_start (GTK_BOX (hbox), hbox_spc, FALSE, FALSE, 0);
 
 	/* Email service provider */
 
-<<<<<<< HEAD
-	hbox = gtk_hbox_new (FALSE, 8);
-=======
 	hbox = gtk_box_new(GTK_ORIENTATION_HORIZONTAL, 8);
->>>>>>> 1465ce9c
 	gtk_widget_show (hbox);
 	gtk_box_pack_start (GTK_BOX (auth_vbox), hbox, FALSE, FALSE, 0);
 
@@ -2321,62 +2233,6 @@
 	protocol_optmenu->label = label;
 	protocol_optmenu->descrlabel = label;
 
-<<<<<<< HEAD
-	hbox = gtk_hbox_new (FALSE, 8);
-	gtk_widget_show (hbox);
-	gtk_box_pack_start (GTK_BOX (auth_vbox), hbox, FALSE, FALSE, 0);
-
-	vbox3 = gtk_vbox_new (FALSE, 0);
-	gtk_widget_show (vbox3);
-	gtk_box_pack_start (GTK_BOX (auth_vbox), vbox3, FALSE, FALSE, 0);
-
-	vbox2 = gtk_vbox_new (FALSE, 0);
-	gtk_widget_show (vbox2);
-	gtk_box_pack_start (GTK_BOX (vbox3), vbox2, FALSE, FALSE, 0);
-
-	table1 = gtk_table_new (3, 2, FALSE);
-	gtk_widget_show (table1);
-	gtk_container_add (GTK_CONTAINER (vbox2), table1);
-	gtk_container_set_border_width (GTK_CONTAINER (table1), 8);
-	gtk_table_set_row_spacings (GTK_TABLE (table1), VSPACING_NARROW);
-	gtk_table_set_col_spacings (GTK_TABLE (table1), 8);
-
-	label = gtk_label_new (_("Client ID"));
-	gtk_widget_show (label);
-	gtk_table_attach (GTK_TABLE (table1), label, 0, 1, 0, 1,
-			  GTK_FILL, 0, 0, 0);
-	gtk_misc_set_alignment (GTK_MISC (label), 1, 0.5);
-
-	label = gtk_label_new (_("Client secret"));
-	gtk_widget_show (label);
-	gtk_table_attach (GTK_TABLE (table1), label, 0, 1, 1, 2,
-			  GTK_FILL, 0, 0, 0);
-	gtk_misc_set_alignment (GTK_MISC (label), 1, 0.5);
-
-	oauth2_client_id_entry = gtk_entry_new ();
-	gtk_widget_show (oauth2_client_id_entry);
-	gtk_table_attach (GTK_TABLE (table1), oauth2_client_id_entry, 1, 2, 0, 1,
-			  GTK_EXPAND | GTK_SHRINK | GTK_FILL,
-			  GTK_EXPAND | GTK_SHRINK | GTK_FILL, 0, 0);
-
-	oauth2_client_secret_entry = gtk_entry_new ();
-	gtk_widget_show (oauth2_client_secret_entry);
-	gtk_table_attach (GTK_TABLE (table1), oauth2_client_secret_entry, 1, 2, 1, 2,
-			  GTK_EXPAND | GTK_SHRINK | GTK_FILL,
-			  GTK_EXPAND | GTK_SHRINK | GTK_FILL, 0, 0);
-
-	hbox_spc = gtk_hbox_new (FALSE, 0);
-	gtk_widget_show (hbox_spc);
-	gtk_box_pack_start (GTK_BOX (hbox), hbox_spc, FALSE, FALSE, 0);
-	gtk_widget_set_size_request (hbox_spc, 12, -1);
-
-	hbox_spc = gtk_hbox_new (FALSE, 0);
-	gtk_widget_show (hbox_spc);
-	gtk_box_pack_start (GTK_BOX (vbox2), hbox_spc, FALSE, FALSE, 0);
-	gtk_widget_set_size_request (hbox_spc, 12, 10);
-
-	hbox = gtk_hbox_new (FALSE, 8);
-=======
 	hbox = gtk_box_new(GTK_ORIENTATION_HORIZONTAL, 8);
 	gtk_widget_show (hbox);
 	gtk_box_pack_start (GTK_BOX (auth_vbox), hbox, FALSE, FALSE, 0);
@@ -2429,7 +2285,6 @@
 	//gtk_widget_set_size_request (hbox_spc, 12, 10);
 
 	hbox = gtk_box_new(GTK_ORIENTATION_HORIZONTAL, 8);
->>>>>>> 1465ce9c
 	gtk_widget_show (hbox);
 	gtk_box_pack_start (GTK_BOX (vbox3), hbox, FALSE, FALSE, 0);
 
@@ -2440,35 +2295,22 @@
 	oauth2_link_button = gtk_button_new_with_label(_("Open default browser with request"));
 	g_signal_connect(G_OBJECT(oauth2_link_button), "clicked", G_CALLBACK(prefs_account_oauth2_copy_url), NULL);
 	gtk_widget_set_sensitive(oauth2_link_button, TRUE);
-<<<<<<< HEAD
-=======
 	gtk_widget_set_margin_bottom(oauth2_link_button, 8);
->>>>>>> 1465ce9c
 	gtk_widget_show (oauth2_link_button);
 	gtk_box_pack_start (GTK_BOX (hbox), oauth2_link_button, FALSE, FALSE, 0);
 
 	oauth2_link_copy_button = gtk_button_new_with_label(_("Copy link"));
 	g_signal_connect(G_OBJECT(oauth2_link_copy_button), "clicked", G_CALLBACK(prefs_account_oauth2_copy_url), NULL);
 	gtk_widget_set_sensitive(oauth2_link_copy_button, TRUE);
-<<<<<<< HEAD
-=======
 	gtk_widget_set_margin_bottom(oauth2_link_copy_button, 8);
->>>>>>> 1465ce9c
 	gtk_widget_show (oauth2_link_copy_button);
 	gtk_box_pack_start (GTK_BOX (hbox), oauth2_link_copy_button, FALSE, FALSE, 0);
 
 	/* Authorisation code */
-<<<<<<< HEAD
-	hbox = gtk_hbox_new (FALSE, 8);
-	gtk_widget_show (hbox);
-	gtk_box_pack_start (GTK_BOX (vbox3), hbox, FALSE, FALSE, 0);
-	gtk_widget_set_size_request (hbox, -1, 50);
-=======
 	hbox = gtk_box_new(GTK_ORIENTATION_HORIZONTAL, 8);
 	gtk_widget_show (hbox);
 	gtk_box_pack_start (GTK_BOX (vbox3), hbox, FALSE, FALSE, 0);
 	//gtk_widget_set_size_request (hbox, -1, 50);
->>>>>>> 1465ce9c
 
 	label = gtk_label_new (_("Authorization code"));
 	gtk_widget_show (label);
@@ -2476,14 +2318,6 @@
 
 	oauth2_authcode_entry = gtk_entry_new ();
 	gtk_widget_show (oauth2_authcode_entry);
-<<<<<<< HEAD
-	gtk_widget_set_size_request (oauth2_authcode_entry, DEFAULT_ENTRY_WIDTH, -1);
-        gtk_widget_set_tooltip_text(oauth2_authcode_entry,
-		_("Paste complete URL from browser or the provided authorization token"));
-	gtk_box_pack_start (GTK_BOX (hbox), oauth2_authcode_entry, TRUE, TRUE, 0);
-
-	hbox = gtk_hbox_new (FALSE, 8);
-=======
 	gtk_widget_set_margin_bottom(oauth2_authcode_entry, 8);
 	//gtk_widget_set_size_request (oauth2_authcode_entry, DEFAULT_ENTRY_WIDTH, -1);
 	gtk_widget_set_tooltip_text(oauth2_authcode_entry,
@@ -2491,7 +2325,6 @@
 	gtk_box_pack_start (GTK_BOX (hbox), oauth2_authcode_entry, TRUE, TRUE, 0);
 
 	hbox = gtk_box_new(GTK_ORIENTATION_HORIZONTAL, 8);
->>>>>>> 1465ce9c
 	gtk_widget_show (hbox);
 	gtk_box_pack_start (GTK_BOX (vbox3), hbox, FALSE, FALSE, 0);
 
@@ -2547,10 +2380,6 @@
 
 }
 
-<<<<<<< HEAD
-
-=======
->>>>>>> 1465ce9c
 static void compose_create_widget_func(PrefsPage * _page,
                                            GtkWindow * window,
                                            gpointer data)
@@ -3324,22 +3153,14 @@
 	GtkWidget *button;
 	gchar *buf;
 
-<<<<<<< HEAD
-	vbox1 = gtk_vbox_new (FALSE, VSPACING);
-=======
 	vbox1 = gtk_box_new(GTK_ORIENTATION_VERTICAL, VSPACING);
->>>>>>> 1465ce9c
 	gtk_container_set_border_width (GTK_CONTAINER (vbox1), VBOX_BORDER);
 
 	proxy_checkbtn = gtk_check_button_new_with_label (_("Use proxy server"));
 	PACK_FRAME (vbox1, proxy_frame, NULL);
 	gtk_frame_set_label_widget (GTK_FRAME(proxy_frame), proxy_checkbtn);
 
-<<<<<<< HEAD
-	vbox2 = gtk_vbox_new (FALSE, VSPACING_NARROW);
-=======
 	vbox2 = gtk_box_new(GTK_ORIENTATION_VERTICAL, VSPACING_NARROW);
->>>>>>> 1465ce9c
 	gtk_container_add (GTK_CONTAINER (proxy_frame), vbox2);
 	gtk_container_set_border_width (GTK_CONTAINER (vbox2), 8);
 
@@ -3349,17 +3170,10 @@
 			_("Use global proxy server settings"));
 	gtk_box_pack_start (GTK_BOX (vbox2), default_proxy_checkbtn, FALSE, FALSE, 0);
 
-<<<<<<< HEAD
-	vbox3 = gtk_vbox_new (FALSE, VSPACING_NARROW);
-	gtk_box_pack_start (GTK_BOX (vbox2), vbox3, FALSE, FALSE, 0);
-
-	hbox = gtk_hbox_new (FALSE, 8);
-=======
 	vbox3 = gtk_box_new(GTK_ORIENTATION_VERTICAL, VSPACING_NARROW);
 	gtk_box_pack_start (GTK_BOX (vbox2), vbox3, FALSE, FALSE, 0);
 
 	hbox = gtk_box_new(GTK_ORIENTATION_HORIZONTAL, 8);
->>>>>>> 1465ce9c
 	gtk_box_pack_start (GTK_BOX (vbox3), hbox, FALSE, FALSE, 0);
 
 	socks4_radiobtn = gtk_radio_button_new_with_label(NULL, "SOCKS4");
@@ -3370,11 +3184,7 @@
 	CREATE_RADIO_BUTTON(hbox, socks5_radiobtn, socks4_radiobtn, "SOCKS5",
 			    PROXY_SOCKS5);
 
-<<<<<<< HEAD
-	hbox = gtk_hbox_new (FALSE, 8);
-=======
 	hbox = gtk_box_new(GTK_ORIENTATION_HORIZONTAL, 8);
->>>>>>> 1465ce9c
 	gtk_box_pack_start (GTK_BOX (vbox3), hbox, FALSE, FALSE, 0);
 
 	label = gtk_label_new(_("Hostname"));
@@ -3391,35 +3201,11 @@
 	gtk_widget_set_size_request(proxy_port_spinbtn, 64, -1);
 	gtk_box_pack_start(GTK_BOX(hbox), proxy_port_spinbtn, FALSE, FALSE, 0);
 
-<<<<<<< HEAD
-	vbox4 = gtk_vbox_new (FALSE, VSPACING_NARROW);
-=======
 	vbox4 = gtk_box_new(GTK_ORIENTATION_VERTICAL, VSPACING_NARROW);
->>>>>>> 1465ce9c
 	gtk_box_pack_start(GTK_BOX(vbox3), vbox4, FALSE, FALSE, 0);
 
 	PACK_CHECK_BUTTON (vbox4, proxy_auth_checkbtn, _("Use authentication"));
 
-<<<<<<< HEAD
-	table = gtk_table_new(2, 4, FALSE);
-	gtk_box_pack_start (GTK_BOX (vbox4), table, FALSE, FALSE, 0);
-
-	label = gtk_label_new(_("Username"));
-	gtk_table_attach(GTK_TABLE(table), label, 0, 1, 0, 1,
-			GTK_SHRINK | GTK_FILL,
-			GTK_SHRINK | GTK_FILL, 0, 0);
-
-	proxy_name_entry = gtk_entry_new();
-	gtk_widget_set_size_request(proxy_name_entry, DEFAULT_ENTRY_WIDTH, -1);
-	gtk_table_attach(GTK_TABLE(table), proxy_name_entry, 1, 2, 0, 1,
-			GTK_EXPAND | GTK_SHRINK | GTK_FILL,
-			GTK_EXPAND | GTK_SHRINK | GTK_FILL, 0, 0);
-
-	label = gtk_label_new(_("Password"));
-	gtk_table_attach(GTK_TABLE(table), label, 2, 3, 0, 1,
-			GTK_SHRINK | GTK_FILL,
-			GTK_SHRINK | GTK_FILL, 0, 0);
-=======
 	table = gtk_grid_new();
 	gtk_box_pack_start (GTK_BOX (vbox4), table, FALSE, FALSE, 0);
 
@@ -3434,26 +3220,10 @@
 
 	label = gtk_label_new(_("Password"));
 	gtk_grid_attach(GTK_GRID(table), label, 2, 0, 1, 1);
->>>>>>> 1465ce9c
 
 	proxy_pass_entry = gtk_entry_new();
 	gtk_widget_set_size_request(proxy_pass_entry, DEFAULT_ENTRY_WIDTH, -1);
 	gtk_entry_set_visibility(GTK_ENTRY(proxy_pass_entry), FALSE);
-<<<<<<< HEAD
-	gtk_table_attach(GTK_TABLE(table), proxy_pass_entry, 3, 4, 0, 1,
-			GTK_EXPAND | GTK_SHRINK | GTK_FILL,
-			GTK_EXPAND | GTK_SHRINK | GTK_FILL, 0, 0);
-
-	button = gtk_check_button_new_with_label(_("Show password"));
-	gtk_toggle_button_set_active(GTK_TOGGLE_BUTTON(button), FALSE);
-	gtk_table_attach(GTK_TABLE(table), button, 3, 4, 1, 2,
-			GTK_SHRINK | GTK_FILL,
-			GTK_SHRINK | GTK_FILL, 0, 0);
-	g_signal_connect(G_OBJECT(button), "toggled",
-			G_CALLBACK(prefs_account_showpwd_checkbtn_toggled), proxy_pass_entry);
-
-	gtk_box_pack_start(GTK_BOX(vbox2), gtk_hseparator_new(), FALSE, FALSE, 0);
-=======
 	gtk_grid_attach(GTK_GRID(table), proxy_pass_entry, 3, 0, 1, 1);
 	gtk_widget_set_hexpand(proxy_pass_entry, TRUE);
 	gtk_widget_set_halign(proxy_pass_entry, GTK_ALIGN_FILL);
@@ -3466,7 +3236,6 @@
 			G_CALLBACK(prefs_account_showpwd_checkbtn_toggled), proxy_pass_entry);
 
 	gtk_box_pack_start(GTK_BOX(vbox2), gtk_separator_new(GTK_ORIENTATION_HORIZONTAL), FALSE, FALSE, 0);
->>>>>>> 1465ce9c
 
 	PACK_CHECK_BUTTON(vbox2, proxy_send_checkbtn,
 			  _("Use proxy server for sending"));
@@ -3542,10 +3311,6 @@
 	gchar *tip_domain;
 	GtkWidget *checkbtn_crosspost;
  	GtkWidget *colormenu_crosspost;
-<<<<<<< HEAD
- 	GtkWidget *menu;
-=======
->>>>>>> 1465ce9c
 #ifndef G_OS_WIN32
 	GtkWidget *checkbtn_tunnelcmd;
 	GtkWidget *entry_tunnelcmd;
@@ -3895,22 +3660,6 @@
 	/* Manual password change - reset expiry on OAUTH2 tokens*/
 	passwd_store_set_account(tmp_ac_prefs.account_id, PWS_ACCOUNT_OAUTH2_EXPIRY, "0", FALSE);
 
-<<<<<<< HEAD
-	return 0;
-}
-
-static gint prefs_oauth2_apply(void)
-{
-	prefs_set_data_from_dialog(oauth2_param);
-
-	/* Passwords are stored outside of PrefParams. */
-	passwd_store_set_account(tmp_ac_prefs.account_id,
-			PWS_ACCOUNT_OAUTH2_AUTH,
-			gtk_entry_get_text(GTK_ENTRY(oauth2_page.oauth2_authcode_entry)),
-			FALSE);
-
-=======
->>>>>>> 1465ce9c
 	return 0;
 }
 
@@ -5266,8 +5015,6 @@
 	combobox_select_by_data(optmenu, type);
 }
 
-<<<<<<< HEAD
-=======
 static void prefs_account_set_autochk_interval_from_widgets(PrefParam *pparam)
 {
 	struct AutocheckWidgets *autochk_widgets =
@@ -5282,7 +5029,6 @@
 			GTK_SPIN_BUTTON(autochk_widgets->autochk_sec_spinbtn));
 }
 
->>>>>>> 1465ce9c
 static void prefs_account_pop_auth_type_set_data_from_optmenu(PrefParam *pparam)
 {
 	*((RecvProtocol *)pparam->data) =
@@ -5350,12 +5096,8 @@
 	
 	service = combobox_get_active_data(GTK_COMBO_BOX(optmenu));
 	
-<<<<<<< HEAD
-	custom_client_id = gtk_entry_get_text ((GtkEntry *)oauth2_page.oauth2_client_id_entry);
-=======
 
 	custom_client_id = gtk_entry_get_text((GtkEntry *)oauth2_page.oauth2_client_id_entry);
->>>>>>> 1465ce9c
 	
 	oauth2_authorisation_url(service, &url, custom_client_id);
 	
@@ -5387,19 +5129,13 @@
 
 	oauth2_init (OAUTH2Data);
 
-<<<<<<< HEAD
-=======
-
->>>>>>> 1465ce9c
+
 	OAUTH2Data->custom_client_secret = 
 		g_strdup(gtk_entry_get_text((GtkEntry *)oauth2_page.oauth2_client_secret_entry));
 	OAUTH2Data->custom_client_id = 
 		g_strdup(gtk_entry_get_text((GtkEntry *)oauth2_page.oauth2_client_id_entry));
 
-<<<<<<< HEAD
-=======
 		
->>>>>>> 1465ce9c
 	service = combobox_get_active_data(GTK_COMBO_BOX(optmenu));
 	ret = oauth2_obtain_tokens (service, OAUTH2Data, trim_text);
 	
@@ -5442,23 +5178,6 @@
 	g_free(OAUTH2Data);
 }
 
-<<<<<<< HEAD
-static void prefs_account_set_autochk_interval_from_widgets(PrefParam *pparam)
-{
-	struct AutocheckWidgets *autochk_widgets =
-		(struct AutocheckWidgets *)*pparam->widget;
-
-	*(gint *)pparam->data =
-		(3600 * gtk_spin_button_get_value_as_int(
-			GTK_SPIN_BUTTON(autochk_widgets->autochk_hour_spinbtn)))
-		+ (60 * gtk_spin_button_get_value_as_int(
-			GTK_SPIN_BUTTON(autochk_widgets->autochk_min_spinbtn)))
-		+ gtk_spin_button_get_value_as_int(
-			GTK_SPIN_BUTTON(autochk_widgets->autochk_sec_spinbtn));
-}
-
-=======
->>>>>>> 1465ce9c
 static void prefs_account_set_autochk_interval_to_widgets(PrefParam *pparam)
 {
 	gint val = *((gint *)pparam->data);
@@ -6072,12 +5791,7 @@
 static void prefs_account_entry_changed_newline_check_cb(GtkWidget *entry,
 		gpointer user_data)
 {
-<<<<<<< HEAD
-	static GdkColor red;
-	static gboolean colors_initialised = FALSE;
-=======
 	static GdkColor red = { (guint32)0, (guint16)0xff, (guint16)0x70, (guint16)0x70 };
->>>>>>> 1465ce9c
 
 	if (strchr(gtk_entry_get_text(GTK_ENTRY(entry)), '\n') != NULL) {
 		/* Entry contains a newline, light it up. */

/*
<<<<<<< HEAD
   Claws Mail -- a GTK+ based, lightweight, and fast e-mail client
   Copyright (C) 1999-2021 the Claws Mail team and Hiroyuki Yamamoto
=======
   Claws Mail -- a GTK based, lightweight, and fast e-mail client
   Copyright (C) 1999-2022 the Claws Mail team and Hiroyuki Yamamoto
>>>>>>> 1465ce9c

   This program is free software; you can redistribute it and/or modify
   it under the terms of the GNU General Public License as published by
   the Free Software Foundation; either version 3 of the License, or
   (at your option) any later version.

   This program is distributed in the hope that it will be useful,
   but WITHOUT ANY WARRANTY; without even the implied warranty of
   MERCHANTABILITY or FITNESS FOR A PARTICULAR PURPOSE.  See the
   GNU General Public License for more details.

   You should have received a copy of the GNU General Public License
   along with this program.  If not, see <http://www.gnu.org/licenses/>.
 */

#include "config.h"
#include "defs.h"

#ifdef G_OS_WIN32
#define UNICODE
#define _UNICODE
#endif

#include <glib.h>
#include <glib/gi18n.h>
#include <gdk/gdkkeysyms.h>
#include <gtk/gtk.h>
#include <string.h>
#include <stdarg.h>

#include "main.h"
#include "mainwindow.h"
#include "folderview.h"
#include "folder_item_prefs.h"
#include "foldersel.h"
#include "quicksearch.h"
#include "summaryview.h"
#include "summary_search.h"
#include "messageview.h"
#include "mimeview.h"
#include "message_search.h"
#include "headerview.h"
#include "menu.h"
#include "stock_pixmap.h"
#include "folder.h"
#include "inc.h"
#include "log.h"
#include "compose.h"
#include "procmsg.h"
#include "import.h"
#include "export.h"
#include "edittags.h"
#include "password.h"
#include "prefs_common.h"
#include "prefs_actions.h"
#include "prefs_filtering.h"
#include "prefs_account.h"
#include "prefs_summary_column.h"
#include "prefs_folder_column.h"
#include "prefs_template.h"
#include "action.h"
#include "account.h"
#ifndef USE_ALT_ADDRBOOK
	#include "addressbook.h"
#else
	#include "addressbook-dbus.h"
#endif
#include "logwindow.h"
#include "manage_window.h"
#include "alertpanel.h"
#include "statusbar.h"
#include "inputdialog.h"
#include "utils.h"
#include "gtkutils.h"
#include "codeconv.h"
#include "about.h"
#include "manual.h"
#include "version.h"
#include "ssl_manager.h"
#include "sslcertwindow.h"
#include "prefs_gtk.h"
#include "pluginwindow.h"
#include "hooks.h"
#include "progressindicator.h"
#include "localfolder.h"
#include "filtering.h"
#include "folderutils.h"
#include "foldersort.h"
#include "icon_legend.h"
#include "colorlabel.h"
#include "tags.h"
#include "textview.h"
#include "imap.h"
#include "news.h"
#include "socket.h"
#include "printing.h"
#include "send_message.h"
#ifdef G_OS_WIN32
#include "w32_reg.h"
#endif

#define AC_LABEL_WIDTH	240

/* list of all instantiated MainWindow */
static GList *mainwin_list = NULL;

static GdkCursor *watch_cursor = NULL;
static GdkCursor *hand_cursor = NULL;

static gint iconified_count = 0;

static void main_window_menu_callback_block	(MainWindow	*mainwin);
static void main_window_menu_callback_unblock	(MainWindow	*mainwin);

static void main_window_show_cur_account	(MainWindow	*mainwin);
#ifndef GENERIC_UMPC
static void main_window_separation_change	(MainWindow	*mainwin,
						 LayoutType	 layout_mode);
#endif
static void main_window_set_widgets		(MainWindow	*mainwin,
						 LayoutType	 layout_mode);

#ifndef GENERIC_UMPC
static gboolean ac_label_button_pressed		(GtkWidget	*widget,
						 GdkEventButton	*event,
						 gpointer	 data);
#endif
static gint main_window_close_cb		(GtkWidget	*widget,
						 GdkEventAny	*event,
						 gpointer	 data);

static void main_window_size_allocate_cb	(GtkWidget	*widget,
						 GtkAllocation	*allocation,
						 gpointer	 data);
static void folder_window_size_allocate_cb	(GtkWidget	*widget,
						 GtkAllocation	*allocation,
						 gpointer	 data);
static void message_window_size_allocate_cb	(GtkWidget	*widget,
						 GtkAllocation	*allocation,
						 gpointer	 data);

static void update_folderview_cb (GtkAction	*action,
				  gpointer	 data);
static void add_mailbox_cb	 (GtkAction	*action,
				  gpointer	 data);
static void foldersort_cb	 (GtkAction	*action,
				  gpointer	 data);
static void import_mbox_cb	 (GtkAction	*action,
				  gpointer	 data);
static void export_mbox_cb	 (GtkAction	*action,
				  gpointer	 data);
static void export_list_mbox_cb  (GtkAction	*action,
				  gpointer	 data);
static void empty_trash_cb	 (GtkAction	*action,
				  gpointer	 data);
static void save_as_cb		 (GtkAction	*action,
				  gpointer	 data);
static void page_setup_cb	 (GtkAction	*action,
				  gpointer	 data);
static void print_cb		 (GtkAction	*action,
				  gpointer	 data);
static void app_exit_cb		 (GtkAction	*action,
				  gpointer	 data);


static void search_cb		 (GtkAction	*action,
				  gpointer	 data);
static void search_folder_cb	 (GtkAction	*action,
				  gpointer	 data);

static void toggle_message_cb	 (GtkAction	*action,
				  gpointer	 data);
static void toggle_toolbar_cb	 (GtkAction *action, GtkRadioAction *current, gpointer data);
static void toggle_col_headers_cb(GtkAction	*action,
				  gpointer	 data);
#ifndef GENERIC_UMPC
static void toggle_statusbar_cb	 (GtkAction	*action,
				  gpointer	 data);
static void set_layout_cb	 (GtkAction *action, GtkRadioAction *current, gpointer data);
#endif
static void addressbook_open_cb	(GtkAction	*action,
				  gpointer	 data);
static void log_window_show_cb	(GtkAction	*action,
				  gpointer	 data);
static void filtering_debug_window_show_cb	(GtkAction	*action,
				  gpointer	 data);
#ifdef G_OS_WIN32
static void debug_log_show_cb(GtkAction *action, gpointer data);
#endif

static void inc_cancel_cb		(GtkAction	*action,
				  gpointer	 data);
static void send_cancel_cb		(GtkAction	*action,
				  gpointer	 data);

static void open_msg_cb			(GtkAction	*action,
				  gpointer	 data);

static void view_source_cb		(GtkAction	*action,
				  gpointer	 data);

static void show_all_header_cb		(GtkAction	*action,
				  gpointer	 data);
static void toggle_fullscreen_cb	(GtkAction	*action,
				  gpointer	 data);
static void toggle_menubar_cb	(GtkAction	*action,
				  gpointer	 data);

static void hide_quotes_cb(GtkAction	*action,
				  gpointer	 data);

static void move_to_cb			(GtkAction	*action,
				  gpointer	 data);
static void copy_to_cb			(GtkAction	*action,
				  gpointer	 data);
static void delete_cb			(GtkAction	*action,
				  gpointer	 data);
static void delete_trash_cb			(GtkAction	*action,
				  gpointer	 data);

static void cancel_cb                   (GtkAction	*action,
				  gpointer	 data);

static void mark_cb			(GtkAction	*action,
				  gpointer	 data);
static void unmark_cb			(GtkAction	*action,
				  gpointer	 data);

static void mark_as_unread_cb		(GtkAction	*action,
				  gpointer	 data);
static void mark_as_read_cb		(GtkAction	*action,
				  gpointer	 data);
static void mark_all_read_cb		(GtkAction	*action,
				  gpointer	 data);
static void mark_all_unread_cb		(GtkAction	*action,
				  gpointer	 data);
static void mark_as_spam_cb		(GtkAction	*action,
				  gpointer	 data);
static void mark_as_ham_cb		(GtkAction	*action,
				  gpointer	 data);

static void ignore_thread_cb		(GtkAction	*action,
				  gpointer	 data);
static void unignore_thread_cb		(GtkAction	*action,
				  gpointer	 data);
static void watch_thread_cb		(GtkAction	*action,
				  gpointer	 data);
static void unwatch_thread_cb		(GtkAction	*action,
				  gpointer	 data);
static void lock_msgs_cb		(GtkAction	*action,
				  gpointer	 data);
static void unlock_msgs_cb		(GtkAction	*action,
				  gpointer	 data);

static void reedit_cb			(GtkAction	*action,
				  gpointer	 data);

static void add_address_cb		(GtkAction	*action,
				  gpointer	 data);

static void set_charset_cb		(GtkAction *action, GtkRadioAction *current, gpointer data);

static void set_decode_cb		(GtkAction *action, GtkRadioAction *current, gpointer data);

static void hide_read_messages   (GtkAction	*action,
				  gpointer	 data);
static void hide_read_threads   (GtkAction	*action,
				  gpointer	 data);
static void hide_del_messages   (GtkAction	*action,
				  gpointer	 data);

static void thread_cb		 (GtkAction	*action,
				  gpointer	 data);
static void expand_threads_cb	 (GtkAction	*action,
				  gpointer	 data);
static void collapse_threads_cb	 (GtkAction	*action,
				  gpointer	 data);

static void set_summary_display_item_cb	 (GtkAction	*action,
				  gpointer	 data);
static void set_folder_display_item_cb	 (GtkAction	*action,
				  gpointer	 data);
static void sort_summary_cb	 (GtkAction *action, GtkRadioAction *current, gpointer data);
static void sort_summary_type_cb (GtkAction *action, GtkRadioAction *current, gpointer data);
static void attract_by_subject_cb(GtkAction	*action,
				  gpointer	 data);

static void delete_duplicated_cb (GtkAction	*action,
				  gpointer	 data);
static void delete_duplicated_all_cb (GtkAction	*action,
				  gpointer	 data);
static void filter_cb		 (GtkAction	*action,
				  gpointer	 data);
static void filter_list_cb	 (GtkAction	*action,
				  gpointer	 data);
static void process_cb		 (GtkAction	*action,
				  gpointer	 data);
static void execute_summary_cb	 (GtkAction	*action,
				  gpointer	 data);
static void expunge_summary_cb	 (GtkAction	*action,
				  gpointer	 data);
static void update_summary_cb	 (GtkAction	*action,
				  gpointer	 data);

static void prev_cb		 (GtkAction	*action,
				  gpointer	 data);
static void next_cb		 (GtkAction	*action,
				  gpointer	 data);
static void next_unread_cb	 (GtkAction	*action,
				  gpointer	 data);
static void prev_unread_cb	 (GtkAction	*action,
				  gpointer	 data);

static void prev_new_cb		 (GtkAction	*action,
				  gpointer	 data);
static void next_new_cb		 (GtkAction	*action,
				  gpointer	 data);
static void prev_marked_cb	 (GtkAction	*action,
				  gpointer	 data);
static void next_marked_cb	 (GtkAction	*action,
				  gpointer	 data);
static void prev_labeled_cb	 (GtkAction	*action,
				  gpointer	 data);
static void next_labeled_cb	 (GtkAction	*action,
				  gpointer	 data);
static void prev_history_cb	 (GtkAction	*action,
				  gpointer	 data);
static void next_history_cb	 (GtkAction	*action,
				  gpointer	 data);
static void parent_cb		 (GtkAction	*action,
				  gpointer	 data);

static void goto_folder_cb	 (GtkAction	*action,
				  gpointer	 data);
static void goto_unread_folder_cb(GtkAction	*action,
				  gpointer	 data);

static void scroll_prev_line_cb  (GtkAction      *action,
                                  gpointer        data);
static void scroll_next_line_cb  (GtkAction      *action,
                                  gpointer        data);
static void scroll_prev_page_cb  (GtkAction      *action,
                                  gpointer        data);
static void scroll_next_page_cb  (GtkAction      *action,
                                  gpointer        data);

static void copy_cb		 (GtkAction	*action,
				  gpointer	 data);
static void allsel_cb		 (GtkAction	*action,
				  gpointer	 data);
static void select_thread_cb	 (GtkAction	*action,
				  gpointer	 data);
static void trash_thread_cb	 (GtkAction	*action,
				  gpointer	 data);
static void delete_thread_cb	 (GtkAction	*action,
				  gpointer	 data);

static void create_filter_cb	 (GtkAction	*action,
				  gpointer	 data);
static void create_processing_cb (GtkAction	*action,
				  gpointer	 data);
static void open_urls_cb	 (GtkAction	*action,
				  gpointer	 data);

static void prefs_template_open_cb	(GtkAction	*action,
				  gpointer	 data);
static void prefs_actions_open_cb	(GtkAction	*action,
				  gpointer	 data);
static void prefs_tags_open_cb		(GtkAction	*action,
				  gpointer	 data);
static void prefs_account_open_cb	(GtkAction	*action,
				  gpointer	 data);

static void prefs_pre_processing_open_cb  (GtkAction	*action,
				  gpointer	 data);

static void prefs_post_processing_open_cb (GtkAction	*action,
				  gpointer	 data);

static void prefs_filtering_open_cb 	(GtkAction	*action,
				  gpointer	 data);
#ifdef USE_GNUTLS
static void ssl_manager_open_cb 	(GtkAction	*action,
				  gpointer	 data);
#endif
static void new_account_cb	 (GtkAction	*action,
				  gpointer	 data);

static void account_selector_menu_cb	 (GtkMenuItem	*menuitem,
					  gpointer	 data);
static void account_receive_menu_cb	 (GtkMenuItem	*menuitem,
					  gpointer	 data);
#ifndef GENERIC_UMPC
static void account_compose_menu_cb	 (GtkMenuItem	*menuitem,
					  gpointer	 data);
#endif
static void prefs_open_cb	(GtkAction	*action,
				  gpointer	 data);
static void plugins_open_cb	(GtkAction	*action,
				  gpointer	 data);

static void online_switch_clicked(GtkButton     *btn, 
				  gpointer data);

static void manual_open_cb	 (GtkAction	*action,
				  gpointer	 data);
static void manual_faq_open_cb	 (GtkAction	*action,
				  gpointer	 data);

static void legend_open_cb	 (GtkAction	*action,
				  gpointer	 data);

#ifdef G_OS_WIN32
static void set_default_client_cb (GtkAction	*action,
				  gpointer	 data);
#endif

static void scan_tree_func	 (Folder	*folder,
				  FolderItem	*item,
				  gpointer	 data);
				  
static void toggle_work_offline_cb(GtkAction	*action,
				  gpointer	 data);

static void addr_harvest_cb	 ( GtkAction	*action,
				  gpointer	 data );

static void addr_harvest_msg_cb	 ( GtkAction	*action,
				  gpointer	 data );
static void sync_cb		 ( GtkAction	*action,
				  gpointer	 data );

static void forget_session_passwords_cb	(GtkAction	*action,
					 gpointer	 data );
#ifndef PASSWORD_CRYPTO_OLD
static void forget_primary_passphrase_cb	(GtkAction	*action,
					 gpointer	 data );
#endif
static gboolean mainwindow_focus_in_event	(GtkWidget	*widget, 
						 GdkEventFocus	*focus,
						 gpointer	 data);
static gboolean mainwindow_visibility_event_cb	(GtkWidget	*widget, 
						 GdkEventVisibility	*state,
						 gpointer	 data);
static gboolean mainwindow_state_event_cb	(GtkWidget	*widget, 
						 GdkEventWindowState	*state,
						 gpointer	 data);
static void main_window_reply_cb			(GtkAction	*action,
				  gpointer	 data);
static gboolean mainwindow_progressindicator_hook	(gpointer 	 source,
						 gpointer 	 userdata);

static gint mailing_list_create_submenu(MainWindow *mainwindow,
				       MsgInfo *msginfo);

static gint mailing_list_populate_submenu(GtkWidget *menu, const gchar * list_header);
	
static void get_url_part(const gchar **buf, gchar *url_decoded);

static void mailing_list_compose(GtkWidget *w, gpointer *data);
 
static void mailing_list_open_uri(GtkWidget *w, gpointer *data);
#define  SEPARATE_ACTION 500 
static void mainwindow_quicksearch		(GtkAction	*action,
				  gpointer	 data);
static gboolean any_folder_want_synchronise(void);

static void save_part_as_cb(GtkAction *action, gpointer data);
static void view_part_as_text_cb(GtkAction *action, gpointer data);
static void open_part_cb(GtkAction *action, gpointer data);
#ifndef G_OS_WIN32
static void open_part_with_cb(GtkAction *action, gpointer data);
#endif
static void check_signature_cb(GtkAction *action, gpointer data);
static void goto_next_part_cb(GtkAction *action, gpointer data);
static void goto_prev_part_cb(GtkAction *action, gpointer data);
#define DO_ACTION(name, act)	{ if (!strcmp(a_name, name)) action = act; }

static void mainwindow_nothing_cb	   (GtkAction *action, gpointer data)
{

}

static void about_cb(GtkAction *gaction, gpointer data)
{
	about_show();
}

static void	mw_inc_mail_cb			(GtkAction *gaction, gpointer data)
{
	inc_mail_cb(data, 0, NULL);
}
static void 	mw_inc_all_account_mail_cb		(GtkAction *gaction, gpointer data)
{
	inc_all_account_mail_cb(data, 0, NULL);
}
static void 	mw_send_queue_cb			(GtkAction *gaction, gpointer data)
{
	send_queue_cb(data, 0, NULL);
}
static void 	mw_compose_mail_cb			(GtkAction *gaction, gpointer data)
{
	compose_mail_cb(data, 0, NULL);
}
static void 	mw_compose_news_cb			(GtkAction *gaction, gpointer data)
{
	compose_news_cb(data, 0, NULL);
}

static GtkActionEntry mainwin_entries[] =
{
	{"Menu",                        NULL, "Menu", NULL, NULL, NULL },
/* menus */
	{"File",                        NULL, N_("_File"), NULL, NULL, NULL },
	{"Edit",                        NULL, N_("_Edit"), NULL, NULL, NULL },
	{"View",                        NULL, N_("_View"), NULL, NULL, NULL },
	{"Message",                     NULL, N_("_Message"), NULL, NULL, NULL },
	{"Tools",                       NULL, N_("_Tools"), NULL, NULL, NULL },
	{"Configuration",               NULL, N_("_Configuration"), NULL, NULL, NULL },
	{"Help",                        NULL, N_("_Help"), NULL, NULL, NULL },

/* File menu */
	{"File/AddMailbox",             NULL, N_("_Add mailbox"), NULL, NULL, NULL },
	{"File/AddMailbox/MH",          NULL, N_("MH..."), NULL, NULL, G_CALLBACK(add_mailbox_cb) },
	{"File/---",                    NULL, "---", NULL, NULL, NULL },

	{"File/SortMailboxes",          NULL, N_("Change mailbox order..."), NULL, NULL, G_CALLBACK(foldersort_cb) },

	/* {"File/---",                 NULL, "---", NULL, NULL, NULL }, */
	{"File/ImportMbox",             NULL, N_("_Import mbox file..."), NULL, NULL, G_CALLBACK(import_mbox_cb) },
	{"File/ExportMbox",             NULL, N_("_Export to mbox file..."), NULL, NULL, G_CALLBACK(export_mbox_cb) },
	{"File/ExportSelMbox",          NULL, N_("_Export selected to mbox file..."), NULL, NULL, G_CALLBACK(export_list_mbox_cb) },
	/* {"File/---",                 NULL, "---", NULL, NULL, NULL }, */
	{"File/EmptyTrashes",           NULL, N_("Empty all _Trash folders"), "<shift>D", NULL, G_CALLBACK(empty_trash_cb) },
	/* {"File/---",                 NULL, "---", NULL, NULL, NULL }, */

	{"File/SaveAs",                 NULL, N_("_Save email as..."), "<control>S", NULL, G_CALLBACK(save_as_cb) },
	{"File/SavePartAs",             NULL, N_("_Save part as..."), "Y", NULL, G_CALLBACK(save_part_as_cb) },
	/* {"File/---",                 NULL, "---", NULL, NULL, NULL }, */

	{"File/PageSetup",              NULL, N_("Page setup..."), NULL, NULL, G_CALLBACK(page_setup_cb) },
	{"File/Print",                  NULL, N_("_Print..."), "<control>P", NULL, G_CALLBACK(print_cb) },
	/* {"File/---",                 NULL, "---", NULL, NULL, NULL }, */
	{"File/SynchroniseFolders",     NULL, N_("Synchronise folders"), "<control><shift>S", NULL, G_CALLBACK(sync_cb) }, 
	/* {"File/---",                 NULL, "---", NULL, NULL, NULL }, */
	{"File/Exit",                   NULL, N_("E_xit"), "<control>Q", NULL, G_CALLBACK(app_exit_cb) }, 

/* Edit menu */
	{"Edit/Copy",                   NULL, N_("_Copy"), "<control>C", NULL, G_CALLBACK(copy_cb) }, 
	{"Edit/SelectAll",              NULL, N_("Select _all"), "<control>A", NULL, G_CALLBACK(allsel_cb) }, 
	{"Edit/SelectThread",           NULL, N_("Select _thread"), NULL, NULL, G_CALLBACK(select_thread_cb) }, 
	{"Edit/---",                    NULL, "---", NULL, NULL, NULL },
	{"Edit/Find",                   NULL, N_("_Find in current message..."), "<control>F", NULL, G_CALLBACK(search_cb) },
	{"Edit/SearchFolder",			NULL, N_("_Search folder..."), "<shift><control>F", NULL, G_CALLBACK(search_folder_cb) },
	{"Edit/QuickSearch",			NULL, N_("_Quick search"), "slash", NULL, G_CALLBACK(mainwindow_quicksearch) },

/* View menu */
	{"View/ShowHide",               NULL, N_("Show or hi_de"), NULL, NULL, NULL },
	{"View/ShowHide/Toolbar",       NULL, N_("_Toolbar"), NULL, NULL, NULL },

	{"View/SetColumns",             NULL, N_("Set displayed _columns"), NULL, NULL, NULL },
	{"View/SetColumns/Folderlist",  NULL, N_("In _folder list..."), NULL, NULL, G_CALLBACK(set_folder_display_item_cb) },
	{"View/SetColumns/Messagelist", NULL, N_("In _message list..."), NULL, NULL, G_CALLBACK(set_summary_display_item_cb) },
	{"View/---",                    NULL, "---", NULL, NULL, NULL },


#ifndef GENERIC_UMPC
	{"View/Layout",                 NULL, N_("La_yout"), NULL, NULL, NULL },
#endif
	{"View/Sort",                   NULL, N_("_Sort"), NULL, NULL, NULL },
	{"View/Sort/---",               NULL, "---", NULL, NULL, NULL }, 
	{"View/Sort/AttractSubj",		NULL, N_("_Attract by subject"), NULL, NULL, G_CALLBACK(attract_by_subject_cb) }, 

	{"View/ExpandThreads",			NULL, N_("E_xpand all threads"), NULL, NULL, G_CALLBACK(expand_threads_cb) }, 
	{"View/CollapseThreads",		NULL, N_("Co_llapse all threads"), NULL, NULL, G_CALLBACK(collapse_threads_cb) }, 

	{"View/Goto",                   NULL, N_("_Go to"), NULL, NULL, NULL },
	{"View/Goto/Prev",              NULL, N_("_Previous message"), "P", NULL, G_CALLBACK(prev_cb) },
	{"View/Goto/Next",              NULL, N_("_Next message"), "N", NULL, G_CALLBACK(next_cb) },
	{"View/Goto/---",               NULL, "---", NULL, NULL, NULL },
	{"View/Goto/PrevUnread",        NULL, N_("P_revious unread message"), "<shift>P", NULL, G_CALLBACK(prev_unread_cb) },
	{"View/Goto/NextUnread",        NULL, N_("N_ext unread message"), "<shift>N", NULL, G_CALLBACK(next_unread_cb) },
	/* {"View/Goto/---",            NULL, "---", NULL, NULL, NULL }, */
	{"View/Goto/PrevNew",           NULL, N_("Previous ne_w message"), NULL, NULL, G_CALLBACK(prev_new_cb) },
	{"View/Goto/NextNew",           NULL, N_("Ne_xt new message"), NULL, NULL, G_CALLBACK(next_new_cb) },
	/* {"View/Goto/---",            NULL, "---", NULL, NULL, NULL }, */
	{"View/Goto/PrevMarked",        NULL, N_("Previous _marked message"), NULL, NULL, G_CALLBACK(prev_marked_cb) },
	{"View/Goto/NextMarked",        NULL, N_("Next m_arked message"), NULL, NULL, G_CALLBACK(next_marked_cb) },
	/* {"View/Goto/---",            NULL, "---", NULL, NULL, NULL }, */
	{"View/Goto/PrevLabeled",       NULL, N_("Previous _labeled message"), NULL, NULL, G_CALLBACK(prev_labeled_cb) },
	{"View/Goto/NextLabeled",       NULL, N_("Next la_beled message"), NULL, NULL, G_CALLBACK(next_labeled_cb) },
	/* {"View/Goto/---",            NULL, "---", NULL, NULL, NULL }, */
	{"View/Goto/PrevHistory",       NULL, N_("Previously opened message"), "<alt>Left", NULL, G_CALLBACK(prev_history_cb) },
	{"View/Goto/NextHistory",       NULL, N_("Next opened message"), "<alt>Right", NULL, G_CALLBACK(next_history_cb) },
	/* {"View/Goto/---",            NULL, "---", NULL, NULL, NULL }, */
	{"View/Goto/ParentMessage",     NULL, N_("Parent message"), "<control>Up", NULL, G_CALLBACK(parent_cb) },
	/* {"View/Goto/---",            NULL, "---", NULL, NULL, NULL }, */
	{"View/Goto/NextUnreadFolder",  NULL, N_("Next unread _folder"), "<shift>G", NULL, G_CALLBACK(goto_unread_folder_cb) },
	{"View/Goto/Folder",            NULL, N_("F_older..."), "G", NULL, G_CALLBACK(goto_folder_cb) },
	/* {"View/Goto/---",            NULL, "---", NULL, NULL, NULL }, */
	{"View/Goto/NextPart",          NULL, N_("Next part"), "A", NULL, G_CALLBACK(goto_next_part_cb) },
	{"View/Goto/PrevPart",          NULL, N_("Previous part"), "Z", NULL, G_CALLBACK(goto_prev_part_cb) },

	/* {"View/Scroll/---",          NULL, "---", NULL, NULL, NULL }, */
	{"View/Scroll",                 NULL, N_("Message scroll"), NULL, NULL, NULL },
	{"View/Scroll/PrevLine",        NULL, N_("Previous line"), NULL, NULL, G_CALLBACK(scroll_prev_line_cb) },
	{"View/Scroll/NextLine",        NULL, N_("Next line"), NULL, NULL, G_CALLBACK(scroll_next_line_cb) },
	{"View/Scroll/PrevPage",        NULL, N_("Previous page"), NULL, NULL, G_CALLBACK(scroll_prev_page_cb) },
	{"View/Scroll/NextPage",        NULL, N_("Next page"), NULL, NULL, G_CALLBACK(scroll_next_page_cb) },

	/* {"View/---",                 NULL, "---", NULL, NULL, NULL }, */
	{"View/Encoding",               NULL, N_("Character _encoding"), NULL, NULL, NULL }, /* set_charset_cb */
	{"View/Encoding/---",           NULL, "---", NULL, NULL, NULL },
#define ENC_ACTION(cs_char,c_char,string) \
	{ "View/Encoding/" cs_char, NULL, N_(string), NULL, NULL, c_char }

	{"View/Encoding/Western",       NULL, N_("Western European"), NULL, NULL, NULL },
	{"View/Encoding/Baltic",        NULL, N_("Baltic"), NULL, NULL, NULL },
	{"View/Encoding/Hebrew",        NULL, N_("Hebrew"), NULL, NULL, NULL },
	{"View/Encoding/Arabic",        NULL, N_("Arabic"), NULL, NULL, NULL },
	{"View/Encoding/Cyrillic",      NULL, N_("Cyrillic"), NULL, NULL, NULL },
	{"View/Encoding/Japanese",      NULL, N_("Japanese"), NULL, NULL, NULL },
	{"View/Encoding/Chinese",       NULL, N_("Chinese"), NULL, NULL, NULL },
	{"View/Encoding/Korean",        NULL, N_("Korean"), NULL, NULL, NULL },
	{"View/Encoding/Thai",          NULL, N_("Thai"), NULL, NULL, NULL },

	{"View/Decode",                 NULL, N_("Decode"), NULL, NULL, NULL }, /* set_decode_cb */
	{"View/Decode/---",             NULL, "---", NULL, NULL, NULL },

#define DEC_ACTION(cs_type,c_type,string) \
	{ "View/Decode/" cs_type, NULL, N_(string), NULL, NULL, c_type }

	/* {"View/---",                 NULL, "---", NULL, NULL, NULL }, */
	{"View/OpenNewWindow",          NULL, N_("Open in new _window"), "<control><alt>N", NULL, G_CALLBACK(open_msg_cb) },
	{"View/MessageSource",          NULL, N_("Mess_age source"), "<control>U", NULL, G_CALLBACK(view_source_cb) },
	/* {"View/---",                 NULL, "---", NULL, NULL, NULL }, */
	{"View/Part",                   NULL, N_("Message part"), NULL, NULL, NULL },
	{"View/Part/AsText",            NULL, N_("View as text"), "T", NULL, G_CALLBACK(view_part_as_text_cb) },
	{"View/Part/Open",              NULL, N_("Open"), "L", NULL, G_CALLBACK(open_part_cb) },
#ifndef G_OS_WIN32
	{"View/Part/OpenWith",          NULL, N_("Open with..."), "O", NULL, G_CALLBACK(open_part_with_cb) },
#endif
	/* {"View/---",                 NULL, "---", NULL, NULL, NULL }, */

	{"View/Quotes",                 NULL, N_("Quotes"), NULL, NULL, NULL }, 
	/* {"View/---",                 NULL, "---", NULL, NULL, NULL }, */
	{"View/UpdateSummary",          NULL, N_("_Update summary"), "<control><alt>U", NULL, G_CALLBACK(update_summary_cb) },

/* Message menu */
	{"Message/Receive",                              NULL, N_("Recei_ve"), NULL, NULL, NULL },
	{"Message/Receive/CurrentAccount",               NULL, N_("Get from _current account"), "<control>I", NULL, G_CALLBACK(mw_inc_mail_cb) },
	{"Message/Receive/AllAccounts",                  NULL, N_("Get from _all accounts"), "<shift><control>I", NULL, G_CALLBACK(mw_inc_all_account_mail_cb) },
	{"Message/Receive/CancelReceiving",              NULL, N_("Cancel receivin_g"), NULL, NULL, G_CALLBACK(inc_cancel_cb) },
	{"Message/Receive/---",                          NULL, "---", NULL, NULL, NULL },
	{"Message/Receive/PlaceHolder",                  NULL, "PlaceHolder,", NULL, NULL, G_CALLBACK(mainwindow_nothing_cb) },
	{"Message/SendQueue",                            NULL, N_("_Send queued messages"), NULL, NULL, G_CALLBACK(mw_send_queue_cb) },
	{"Message/CancelSending",                        NULL, N_("Cancel sending"), NULL, NULL, G_CALLBACK(send_cancel_cb) },

	{"Message/---",                                  NULL, "---", NULL, NULL, NULL },

	{"Message/ComposeEmail",                         NULL, N_("Compose a_n email message"), "<control>M", NULL, G_CALLBACK(mw_compose_mail_cb) },
	{"Message/ComposeNews",                          NULL, N_("Compose a news message"), NULL, NULL, G_CALLBACK(mw_compose_news_cb) },

	{"Message/Reply",                                NULL, N_("_Reply"), "<control>R", NULL, G_CALLBACK(main_window_reply_cb) }, /* COMPOSE_REPLY */
	{"Message/ReplyTo",                              NULL, N_("Repl_y to"), NULL, NULL, NULL }, 
	{"Message/ReplyTo/All",                          NULL, N_("_All"), "<control><shift>R", NULL, G_CALLBACK(main_window_reply_cb) }, /* COMPOSE_REPLY_TO_ALL */
	{"Message/ReplyTo/Sender",                       NULL, N_("_Sender"), NULL, NULL, G_CALLBACK(main_window_reply_cb) }, /* COMPOSE_REPLY_TO_SENDER */
	{"Message/ReplyTo/List",                         NULL, N_("Mailing _list"), "<control>L", NULL, G_CALLBACK(main_window_reply_cb) }, /* COMPOSE_REPLY_TO_LIST */
	{"Message/FollowupReply",                        NULL, N_("Follow-up and reply to"), NULL, NULL, G_CALLBACK(main_window_reply_cb) }, /* COMPOSE_FOLLOWUP_AND_REPLY_TO */
	/* {"Message/---",                               NULL, "---", NULL, NULL, NULL }, */

	{"Message/Forward",                              NULL, N_("_Forward"), "<control><alt>F", NULL, G_CALLBACK(main_window_reply_cb) }, /* COMPOSE_FORWARD_INLINE */
	{"Message/ForwardAtt",                           NULL, N_("For_ward as attachment"), NULL, NULL, G_CALLBACK(main_window_reply_cb) }, /* COMPOSE_FORWARD_AS_ATTACH */
	{"Message/Redirect",                             NULL, N_("Redirec_t"), NULL, NULL, G_CALLBACK(main_window_reply_cb) }, /* COMPOSE_REDIRECT */

	{"Message/MailingList",                          NULL, N_("Mailing-_List"), NULL, NULL, NULL }, 
	{"Message/MailingList/Post",                     NULL, N_("Post"), NULL, NULL, NULL }, 
	{"Message/MailingList/Post/PlaceHolder",         NULL, "Placeholder", NULL, NULL, G_CALLBACK(mainwindow_nothing_cb) },
	{"Message/MailingList/Help",                     NULL, N_("Help"), NULL, NULL, NULL }, 
	{"Message/MailingList/Help/PlaceHolder",         NULL, "Placeholder", NULL, NULL, G_CALLBACK(mainwindow_nothing_cb) },
	{"Message/MailingList/Subscribe",                NULL, N_("Subscribe"), NULL, NULL, NULL }, 
	{"Message/MailingList/Subscribe/PlaceHolder",    NULL, "Placeholder", NULL, NULL, G_CALLBACK(mainwindow_nothing_cb) },
	{"Message/MailingList/Unsubscribe",              NULL, N_("Unsubscribe"), NULL, NULL, NULL }, 
	{"Message/MailingList/Unsubscribe/PlaceHolder",  NULL, "Placeholder", NULL, NULL, G_CALLBACK(mainwindow_nothing_cb) },
	{"Message/MailingList/ViewArchive",              NULL, N_("View archive"), NULL, NULL, NULL }, 
	{"Message/MailingList/ViewArchive/PlaceHolder",  NULL, "Placeholder", NULL, NULL, G_CALLBACK(mainwindow_nothing_cb) },
	{"Message/MailingList/ContactOwner",             NULL, N_("Contact owner"), NULL, NULL, NULL }, 
	{"Message/MailingList/ContactOwner/PlaceHolder", NULL, "Placeholder", NULL, NULL, G_CALLBACK(mainwindow_nothing_cb) },
	/* separation */

	{"Message/Move",                             NULL, N_("M_ove..."), "<control>O", NULL, G_CALLBACK(move_to_cb) },
	{"Message/Copy",                             NULL, N_("_Copy..."), "<shift><control>O", NULL, G_CALLBACK(copy_to_cb) },
	{"Message/Trash",                            NULL, N_("Move to _trash"), "<control>D", NULL, G_CALLBACK(delete_trash_cb) },
	{"Message/Delete",                           NULL, N_("_Delete..."), NULL, NULL, G_CALLBACK(delete_cb) },
	{"Message/TrashThread",                      NULL, N_("Move thread to tr_ash"), NULL, NULL, G_CALLBACK(trash_thread_cb) }, 
	{"Message/DeleteThread",                     NULL, N_("Delete t_hread"), NULL, NULL, G_CALLBACK(delete_thread_cb) }, 
	{"Message/CancelNews",                       NULL, N_("Cancel a news message"), NULL, NULL, G_CALLBACK(cancel_cb) },
	/* separation */
 	
	{"Message/Mark",                             NULL, N_("_Mark"), NULL, NULL, NULL },
	{"Message/Mark/Mark",                        NULL, N_("_Mark"), "<shift>asterisk", NULL, G_CALLBACK(mark_cb) },
	{"Message/Mark/Unmark",                      NULL, N_("_Unmark"), "U", NULL, G_CALLBACK(unmark_cb) },
	{"Message/Mark/---",                         NULL, "---", NULL, NULL, NULL },

	{"Message/Mark/MarkRead",                    NULL, N_("Mark as rea_d"), NULL, NULL, G_CALLBACK(mark_as_read_cb) },
	{"Message/Mark/MarkUnread",                  NULL, N_("Mark as unr_ead"), "<shift>exclam", NULL, G_CALLBACK(mark_as_unread_cb) },
	/* separation */
	{"Message/Mark/MarkAllRead",                 NULL, N_("Mark all read in folder"), NULL, NULL, G_CALLBACK(mark_all_read_cb) },
	{"Message/Mark/MarkAllUnread",               NULL, N_("Mark all unread in folder"), NULL, NULL, G_CALLBACK(mark_all_unread_cb) },
	/* separation */
	{"Message/Mark/IgnoreThread",                NULL, N_("Ignore thread"), NULL, NULL, G_CALLBACK(ignore_thread_cb) },
	{"Message/Mark/UnignoreThread",              NULL, N_("Unignore thread"), NULL, NULL, G_CALLBACK(unignore_thread_cb) },
	{"Message/Mark/WatchThread",                 NULL, N_("Watch thread"), NULL, NULL, G_CALLBACK(watch_thread_cb) },
	{"Message/Mark/UnwatchThread",               NULL, N_("Unwatch thread"), NULL, NULL, G_CALLBACK(unwatch_thread_cb) },
	/* separation */

	{"Message/Mark/MarkSpam",                    NULL, N_("Mark as _spam"), NULL, NULL, G_CALLBACK(mark_as_spam_cb) },
	{"Message/Mark/MarkHam",                     NULL, N_("Mark as _ham"), NULL, NULL, G_CALLBACK(mark_as_ham_cb) },
	/* separation */

	{"Message/Mark/Lock",                        NULL, N_("Lock"), NULL, NULL, G_CALLBACK(lock_msgs_cb) },
	{"Message/Mark/Unlock",                      NULL, N_("Unlock"), NULL, NULL, G_CALLBACK(unlock_msgs_cb) },

	{"Message/ColorLabel",                       NULL, N_("Color la_bel"), NULL, NULL, NULL },
	{"Message/Tags",                             NULL, N_("Ta_gs"), NULL, NULL, NULL },
	/*{"Message/---",                            NULL, "---", NULL, NULL, NULL },*/

	{"Message/Reedit",                           NULL, N_("Re-_edit"), NULL, NULL, G_CALLBACK(reedit_cb) },
	/*{"Message/---",                            NULL, "---", NULL, NULL, NULL },*/

	{"Message/CheckSignature",                   NULL, N_("Check signature"), "C", NULL, G_CALLBACK(check_signature_cb) },

/* Tools menu */

	{"Tools/AddressBook",                        NULL, N_("_Address book"), "<control><shift>A", NULL, G_CALLBACK(addressbook_open_cb) }, 
	{"Tools/AddSenderToAB",                      NULL, N_("Add sender to address boo_k"), NULL, NULL, G_CALLBACK(add_address_cb) }, 

	{"Tools/CollectAddresses",                   NULL, N_("C_ollect addresses"), NULL, NULL, NULL }, 
	{"Tools/CollectAddresses/FromFolder",        NULL, N_("From current _folder..."), NULL, NULL, G_CALLBACK(addr_harvest_cb) }, 
	{"Tools/CollectAddresses/FromSelected",      NULL, N_("From selected _messages..."), NULL, NULL, G_CALLBACK(addr_harvest_msg_cb) }, 
	{"Tools/---",                                NULL, "---", NULL, NULL, NULL },

	{"Tools/FilterFolder",                       NULL, N_("_Filter all messages in folder"), NULL, NULL, G_CALLBACK(filter_cb) }, 
	{"Tools/FilterSelected",                     NULL, N_("Filter _selected messages"), NULL, NULL, G_CALLBACK(filter_list_cb) }, 
	{"Tools/RunProcessing",                      NULL, N_("Run folder pr_ocessing rules"), NULL, NULL, G_CALLBACK(process_cb) }, 

	{"Tools/CreateFilterRule",                   NULL, N_("_Create filter rule"), NULL, NULL, NULL },
	{"Tools/CreateFilterRule/Automatically",     NULL, N_("_Automatically"), NULL, NULL, G_CALLBACK(create_filter_cb) }, /* FILTER_BY_AUTO */
	{"Tools/CreateFilterRule/ByFrom",            NULL, N_("By _From"), NULL, NULL, G_CALLBACK(create_filter_cb) }, /* FILTER_BY_FROM */
	{"Tools/CreateFilterRule/ByTo",              NULL, N_("By _To"), NULL, NULL, G_CALLBACK(create_filter_cb) }, /* FILTER_BY_TO     */
	{"Tools/CreateFilterRule/BySubject",         NULL, N_("By _Subject"), NULL, NULL, G_CALLBACK(create_filter_cb) }, /* FILTER_BY_SUBJECT */
	{"Tools/CreateFilterRule/BySender",          NULL, N_("By S_ender"), NULL, NULL, G_CALLBACK(create_filter_cb) }, /* FILTER_BY_SENDER */

	{"Tools/CreateProcessingRule",               NULL, N_("Create processing rule"), NULL, NULL, NULL },
	{"Tools/CreateProcessingRule/Automatically", NULL, N_("_Automatically"), NULL, NULL, G_CALLBACK(create_processing_cb) }, 
	{"Tools/CreateProcessingRule/ByFrom",        NULL, N_("By _From"), NULL, NULL, G_CALLBACK(create_processing_cb) }, 
	{"Tools/CreateProcessingRule/ByTo",          NULL, N_("By _To"), NULL, NULL, G_CALLBACK(create_processing_cb) }, 
	{"Tools/CreateProcessingRule/BySubject",     NULL, N_("By _Subject"), NULL, NULL, G_CALLBACK(create_processing_cb) }, 
	{"Tools/CreateProcessingRule/BySender",      NULL, N_("By S_ender"), NULL, NULL, G_CALLBACK(create_processing_cb) },
	/* {"Tools/---",                             NULL, "---", NULL, NULL, NULL }, */

	{"Tools/ListUrls",                           NULL, N_("List _URLs..."), "<control><shift>U", NULL, G_CALLBACK(open_urls_cb) }, 

	/* {"Tools/---",                             NULL, "---", NULL, NULL, NULL }, */
	{"Tools/Actions",                            NULL, N_("Actio_ns"), NULL, NULL, NULL },
	{"Tools/Actions/PlaceHolder",                NULL, "Placeholder", NULL, NULL, G_CALLBACK(mainwindow_nothing_cb) },
	/* {"Tools/---",                             NULL, "---", NULL, NULL, NULL }, */

	{"Tools/CheckNewMessages",                   NULL, N_("Ch_eck for new messages in all folders"), NULL, NULL, G_CALLBACK(update_folderview_cb) }, 
	{"Tools/DeleteDuplicates",                   NULL, N_("Delete du_plicated messages"), NULL, NULL, NULL },
	{"Tools/DeleteDuplicates/SelFolder",         NULL, N_("In selected folder"), NULL, NULL, G_CALLBACK(delete_duplicated_cb) },
	{"Tools/DeleteDuplicates/AllFolders",        NULL, N_("In all folders"), NULL, NULL, G_CALLBACK(delete_duplicated_all_cb) },
	/* {"Tools/---",                             NULL, "---", NULL, NULL, NULL }, */

	{"Tools/Execute",                            NULL, N_("E_xecute"), "X", NULL, G_CALLBACK(execute_summary_cb) }, 
	{"Tools/Expunge",                            NULL, N_("Exp_unge"), "<control>E", NULL, G_CALLBACK(expunge_summary_cb) }, 
#ifdef USE_GNUTLS
	/* {"Tools/---",                             NULL, "---", NULL, NULL, NULL }, */
<<<<<<< HEAD
	{"Tools/SSLCertificates",                    NULL, N_("TLS cer_tificates"), NULL, NULL, G_CALLBACK(ssl_manager_open_cb) }, 
=======
	{"Tools/TLSCertificates",                    NULL, N_("TLS cer_tificates"), NULL, NULL, G_CALLBACK(ssl_manager_open_cb) }, 
>>>>>>> 1465ce9c
#endif
	/* {"Tools/---",                             NULL, "---", NULL, NULL, NULL }, */
	{"Tools/FilteringLog",                       NULL, N_("Filtering Lo_g"), NULL, NULL, G_CALLBACK(filtering_debug_window_show_cb) }, 
	{"Tools/NetworkLog",                         NULL, N_("Network _Log"), "<shift><control>L", NULL, G_CALLBACK(log_window_show_cb) }, 
#ifdef G_OS_WIN32
	{"Tools/DebugLog",                           NULL, N_("Debug _Log"), NULL, NULL, G_CALLBACK(debug_log_show_cb) },
#endif
	/* {"Tools/---",                             NULL, "---", NULL, NULL, NULL }, */
	{"Tools/ForgetSessionPasswords",             NULL, N_("_Forget all session passwords"), NULL, NULL, G_CALLBACK(forget_session_passwords_cb) }, 
#ifndef PASSWORD_CRYPTO_OLD
	{"Tools/ForgetPrimaryPassphrase",             NULL, N_("Forget _primary passphrase"), NULL, NULL, G_CALLBACK(forget_primary_passphrase_cb) },
#endif

/* Configuration menu */	
	{"Configuration/ChangeAccount",              NULL, N_("C_hange current account"), NULL, NULL, NULL },
	{"Configuration/ChangeAccount/PlaceHolder",  NULL, "Placeholder", NULL, NULL, G_CALLBACK(mainwindow_nothing_cb) },
	{"Configuration/AccountPrefs",               NULL, N_("_Preferences for current account..."), NULL, NULL, G_CALLBACK(prefs_account_open_cb) },
	{"Configuration/CreateAccount",              NULL, N_("Create _new account..."), NULL, NULL, G_CALLBACK(new_account_cb) },
	{"Configuration/EditAccounts",               NULL, N_("_Edit accounts..."), NULL, NULL, G_CALLBACK(account_edit_open) },
	{"Configuration/---",                        NULL, "---", NULL, NULL, NULL }, 

	{"Configuration/Preferences",                NULL, N_("P_references..."), NULL, NULL, G_CALLBACK(prefs_open_cb) },
	{"Configuration/PreProcessing",              NULL, N_("Pre-pr_ocessing..."), NULL, NULL, G_CALLBACK(prefs_pre_processing_open_cb) },
	{"Configuration/PostProcessing",             NULL, N_("Post-pro_cessing..."), NULL, NULL, G_CALLBACK(prefs_post_processing_open_cb) },
	{"Configuration/Filtering",                  NULL, N_("_Filtering..."), NULL, NULL, G_CALLBACK(prefs_filtering_open_cb) },
	{"Configuration/Templates",                  NULL, N_("_Templates..."), NULL, NULL, G_CALLBACK(prefs_template_open_cb) },
	{"Configuration/Actions",                    NULL, N_("_Actions..."), NULL, NULL, G_CALLBACK(prefs_actions_open_cb) },
	{"Configuration/Tags",                       NULL, N_("Tag_s..."), NULL, NULL, G_CALLBACK(prefs_tags_open_cb) },
	/* {"Configuration/---",                     NULL, "---", NULL, NULL, NULL }, */
	{"Configuration/Plugins",                    NULL, N_("Plu_gins..."), NULL, NULL, G_CALLBACK(plugins_open_cb) },

/* Help menu */
	{"Help/Manual",                              NULL, N_("_Manual"), NULL, NULL, G_CALLBACK(manual_open_cb) }, 
	{"Help/FAQ",                                 NULL, N_("_Online User-contributed FAQ"), NULL, NULL, G_CALLBACK(manual_faq_open_cb) }, 
	{"Help/IconLegend",                          NULL, N_("Icon _Legend"), NULL, NULL, G_CALLBACK(legend_open_cb) }, 
#ifdef G_OS_WIN32
	{"Help/SetDefault",                          NULL, N_("Set as default client"), NULL, NULL, G_CALLBACK(set_default_client_cb) }, 
#endif
	{"Help/---",                                 NULL, "---", NULL, NULL, NULL }, 
	{"Help/About",                               NULL, N_("_About"), NULL, NULL, G_CALLBACK(about_cb) }, 
};

static GtkToggleActionEntry mainwin_toggle_entries[] = {
	{"File/OfflineMode",                     NULL, N_("Offline _mode"), "<control>W", NULL, G_CALLBACK(toggle_work_offline_cb), FALSE }, /*toggle*/
	{"View/ShowHide/MenuBar",                NULL, N_("Men_ubar"), "<control>F12", NULL, G_CALLBACK(toggle_menubar_cb), FALSE }, /* toggle */
	{"View/ShowHide/MessageView",            NULL, N_("_Message view"), "V", NULL, G_CALLBACK(toggle_message_cb), FALSE }, /* toggle */
#ifndef GENERIC_UMPC
	{"View/ShowHide/StatusBar",              NULL, N_("Status _bar"), NULL, NULL, G_CALLBACK(toggle_statusbar_cb), FALSE }, /* toggle */
#endif
	{"View/ShowHide/ColumnHeaders",          NULL, N_("Column headers"), NULL, NULL, G_CALLBACK(toggle_col_headers_cb), FALSE }, /* toggle */
	{"View/ThreadView",                      NULL, N_("Th_read view"), "<control>T", NULL, G_CALLBACK(thread_cb), FALSE }, /* toggle */
	{"View/HideReadThreads",                 NULL, N_("Hide read threads"), NULL, NULL, G_CALLBACK(hide_read_threads), FALSE }, /* toggle */
	{"View/HideReadMessages",                NULL, N_("_Hide read messages"), NULL, NULL, G_CALLBACK(hide_read_messages), FALSE }, /* toggle */
	{"View/HideDelMessages",                 NULL, N_("Hide deleted messages"), NULL, NULL, G_CALLBACK(hide_del_messages), FALSE }, /* toggle */
	{"View/FullScreen",                      NULL, N_("_Fullscreen"), "F11", NULL, G_CALLBACK(toggle_fullscreen_cb), FALSE }, /* toggle */
	{"View/AllHeaders",                      NULL, N_("Show all _headers"), "<control>H", NULL, G_CALLBACK(show_all_header_cb), FALSE }, /* toggle */
	{"View/Quotes/CollapseAll",              NULL, N_("_Collapse all"), "<control><shift>Q", NULL, G_CALLBACK(hide_quotes_cb), FALSE }, /* 1 toggle */
	{"View/Quotes/Collapse2",                NULL, N_("Collapse from level _2"), NULL, NULL, G_CALLBACK(hide_quotes_cb), FALSE }, /* 2 toggle */
	{"View/Quotes/Collapse3",                NULL, N_("Collapse from level _3"), NULL, NULL, G_CALLBACK(hide_quotes_cb), FALSE }, /* 3 toggle */
};

static GtkRadioActionEntry mainwin_showhide_radio_entries[] = { /* toggle_toolbar_cb */
	{"View/ShowHide/Toolbar/TextBelowIcon",  NULL, N_("Text _below icons"), NULL, NULL, TOOLBAR_BOTH }, /* radio TOOLBAR_BOTH */
	{"View/ShowHide/Toolbar/TextBesideIcon", NULL, N_("Text be_side icons"), NULL, NULL, TOOLBAR_BOTH_HORIZ }, /* radio TOOLBAR_BOTH_HORIZ */
	{"View/ShowHide/Toolbar/IconOnly",       NULL, N_("_Icons only"), NULL, NULL, TOOLBAR_ICON }, /* radio TOOLBAR_ICON */
	{"View/ShowHide/Toolbar/TextOnly",       NULL, N_("_Text only"), NULL, NULL, TOOLBAR_TEXT }, /* radio TOOLBAR_TEXT */
#ifndef GENERIC_UMPC
	{"View/ShowHide/Toolbar/Hide",           NULL, N_("_Hide"), NULL, NULL, TOOLBAR_NONE }, /* radio TOOLBAR_NONE */
#endif
};
#ifndef GENERIC_UMPC
static GtkRadioActionEntry mainwin_layout_radio_entries[] = { /* set_layout_cb */
	{"View/Layout/Standard",                 NULL, N_("_Standard"), NULL, NULL, NORMAL_LAYOUT }, /* radio NORMAL_LAYOUT */
	{"View/Layout/ThreeColumns",             NULL, N_("_Three columns"), NULL, NULL, VERTICAL_LAYOUT }, /* radio VERTICAL_LAYOUT */
	{"View/Layout/WideMessage",              NULL, N_("_Wide message"), NULL, NULL, WIDE_LAYOUT }, /* radio WIDE_LAYOUT */
	{"View/Layout/WideMessageList",          NULL, N_("W_ide message list"), NULL, NULL, WIDE_MSGLIST_LAYOUT }, /* radio WIDE_MSGLIST_LAYOUT */
	{"View/Layout/SmallScreen",              NULL, N_("S_mall screen"), NULL, NULL, SMALL_LAYOUT }, /* radio SMALL_LAYOUT */
};
#endif
static GtkRadioActionEntry mainwin_sort_radio_entries[] = { /* sort_summary_cb */
	{"View/Sort/Number",                     NULL, N_("By _number"), NULL, NULL, SORT_BY_NUMBER }, /* radio SORT_BY_NUMBER */
	{"View/Sort/Size",                       NULL, N_("By s_ize"), NULL, NULL, SORT_BY_SIZE }, /* radio SORT_BY_SIZE */
	{"View/Sort/Date",                       NULL, N_("By _date"), NULL, NULL, SORT_BY_DATE }, /* radio SORT_BY_DATE */
	{"View/Sort/ThreadDate",                 NULL, N_("By thread date"), NULL, NULL, SORT_BY_THREAD_DATE }, /* radio SORT_BY_THREAD_DATE */
	{"View/Sort/From",                       NULL, N_("By _From"), NULL, NULL, SORT_BY_FROM }, /* radio SORT_BY_FROM */
	{"View/Sort/To",                         NULL, N_("By _To"), NULL, NULL, SORT_BY_TO }, /* radio SORT_BY_TO */
	{"View/Sort/Subject",                    NULL, N_("By s_ubject"), NULL, NULL, SORT_BY_SUBJECT }, /* radio SORT_BY_SUBJECT */
	{"View/Sort/Color",                      NULL, N_("By _color label"), NULL, NULL, SORT_BY_LABEL }, /* radio SORT_BY_LABEL */
	{"View/Sort/Tag",                        NULL, N_("By tag"), NULL, NULL, SORT_BY_TAGS }, /* radio SORT_BY_TAGS */
	{"View/Sort/Mark",                       NULL, N_("By _mark"), NULL, NULL, SORT_BY_MARK }, /* radio SORT_BY_MARK */
	{"View/Sort/Status",                     NULL, N_("By _status"), NULL, NULL, SORT_BY_STATUS }, /* radio SORT_BY_STATUS */
	{"View/Sort/Attachment",                 NULL, N_("By a_ttachment"), NULL, NULL, SORT_BY_MIME }, /* radio SORT_BY_MIME */
	{"View/Sort/Score",                      NULL, N_("By score"), NULL, NULL, SORT_BY_SCORE }, /* radio SORT_BY_SCORE */
	{"View/Sort/Locked",                     NULL, N_("By locked"), NULL, NULL, SORT_BY_LOCKED }, /* radio SORT_BY_LOCKED */
	{"View/Sort/DontSort",                   NULL, N_("D_on't sort"), NULL, NULL, SORT_BY_NONE }, /* radio SORT_BY_NONE */
};

static GtkRadioActionEntry mainwin_sorttype_radio_entries[] = { /* sort_summary_type_cb */
	{"View/Sort/Ascending",                  NULL, N_("Ascending"), NULL, NULL, SORT_ASCENDING }, /* radio SORT_ASCENDING */
	{"View/Sort/Descending",                 NULL, N_("Descending"), NULL, NULL, SORT_DESCENDING }, /* radio SORT_DESCENDING */
};

static GtkRadioActionEntry mainwin_radio_enc_entries[] =
{
	ENC_ACTION(CS_AUTO, C_AUTO, N_("_Automatic")), /* RADIO set_charset_cb */
	ENC_ACTION(CS_US_ASCII, C_US_ASCII, N_("7bit ASCII (US-ASC_II)")), /* RADIO set_charset_cb */
	ENC_ACTION(CS_UTF_8, C_UTF_8, N_("Unicode (_UTF-8)")), /* RADIO set_charset_cb */
	ENC_ACTION("Western/"CS_ISO_8859_1, C_ISO_8859_1, "ISO-8859-_1"), /* RADIO set_charset_cb */
	ENC_ACTION("Western/"CS_ISO_8859_15, C_ISO_8859_15, "ISO-8859-15"), /* RADIO set_charset_cb */
	ENC_ACTION("Western/"CS_WINDOWS_1252, C_WINDOWS_1252, "Windows-1252"), /* RADIO set_charset_cb */
	ENC_ACTION(CS_ISO_8859_2, C_ISO_8859_2, N_("Central European (ISO-8859-_2)")), /* RADIO set_charset_cb */
	ENC_ACTION("Baltic/"CS_ISO_8859_13, C_ISO_8859_13, "ISO-8859-13"), /* RADIO set_charset_cb */
	ENC_ACTION("Baltic/"CS_ISO_8859_4, C_ISO_8859_14, "ISO-8859-_4"), /* RADIO set_charset_cb */
	ENC_ACTION(CS_ISO_8859_7, C_ISO_8859_7, N_("Greek (ISO-8859-_7)")), /* RADIO set_charset_cb */
	ENC_ACTION("Hebrew/"CS_ISO_8859_8, C_ISO_8859_8, "ISO-8859-_8"), /* RADIO set_charset_cb */
	ENC_ACTION("Hebrew/"CS_WINDOWS_1255, C_WINDOWS_1255, "Windows-1255"), /* RADIO set_charset_cb */
	ENC_ACTION("Arabic/"CS_ISO_8859_6, C_ISO_8859_6, "ISO-8859-_6"), /* RADIO set_charset_cb */
	ENC_ACTION("Arabic/"CS_WINDOWS_1256, C_WINDOWS_1256, "Windows-1256"), /* RADIO set_charset_cb */
	ENC_ACTION(CS_ISO_8859_9, C_ISO_8859_9, N_("Turkish (ISO-8859-_9)")), /* RADIO set_charset_cb */
	ENC_ACTION("Cyrillic/"CS_ISO_8859_5, C_ISO_8859_5, "ISO-8859-_5"), /* RADIO set_charset_cb */
	ENC_ACTION("Cyrillic/"CS_KOI8_R, C_KOI8_R, "KOI8-_R"), /* RADIO set_charset_cb */
	ENC_ACTION("Cyrillic/"CS_MACCYR, C_MACCYR, "_Mac-Cyrillic"), /* RADIO set_charset_cb */
	ENC_ACTION("Cyrillic/"CS_KOI8_U, C_KOI8_U, "KOI8-_U"), /* RADIO set_charset_cb */
	ENC_ACTION("Cyrillic/"CS_WINDOWS_1251, C_WINDOWS_1251, "Windows-1251"), /* RADIO set_charset_cb */
	ENC_ACTION("Japanese/"CS_ISO_2022_JP, C_ISO_2022_JP, "ISO-2022-_JP"), /* RADIO set_charset_cb */
	ENC_ACTION("Japanese/"CS_ISO_2022_JP_2, C_ISO_2022_JP_2, "ISO-2022-JP-_2"), /* RADIO set_charset_cb */
	ENC_ACTION("Japanese/"CS_EUC_JP, C_EUC_JP, "_EUC-JP"), /* RADIO set_charset_cb */
	ENC_ACTION("Japanese/"CS_SHIFT_JIS, C_SHIFT_JIS, "_Shift-JIS"), /* RADIO set_charset_cb */
	ENC_ACTION("Chinese/"CS_GB18030, C_GB18030, "_GB18030"), /* RADIO set_charset_cb */
	ENC_ACTION("Chinese/"CS_GB2312, C_GB2312, "_GB2312"), /* RADIO set_charset_cb */
	ENC_ACTION("Chinese/"CS_GBK, C_GBK, "GB_K"), /* RADIO set_charset_cb */
	ENC_ACTION("Chinese/"CS_BIG5, C_BIG5, "_Big5-JP"), /* RADIO set_charset_cb */
	ENC_ACTION("Chinese/"CS_EUC_TW, C_EUC_TW, "EUC-_TW"), /* RADIO set_charset_cb */
	ENC_ACTION("Korean/"CS_EUC_KR, C_EUC_KR, "_EUC-KR"), /* RADIO set_charset_cb */
	ENC_ACTION("Korean/"CS_ISO_2022_KR, C_ISO_2022_KR, "_ISO-2022-KR"), /* RADIO set_charset_cb */
	ENC_ACTION("Thai/"CS_TIS_620, C_TIS_620, "_TIS-620-KR"), /* RADIO set_charset_cb */
	ENC_ACTION("Thai/"CS_WINDOWS_874, C_WINDOWS_874, "_Windows-874"), /* RADIO set_charset_cb */
};

static GtkRadioActionEntry mainwin_radio_dec_entries[] =
{
	DEC_ACTION("AutoDetect", 0, N_("_Auto detect")),	/* set_decode_cb */
	/* --- */
	DEC_ACTION("8bit", ENC_8BIT, "_8bit"),
	DEC_ACTION("QP", ENC_QUOTED_PRINTABLE, "_Quoted printable"),
	DEC_ACTION("B64", ENC_BASE64, "_Base64"),
	DEC_ACTION("Uuencode", ENC_X_UUENCODE, "_Uuencode"),
};

static gboolean offline_ask_sync = TRUE;
static gboolean is_obscured = FALSE;

#define N_COLOR_LABELS colorlabel_get_color_count()

static void mainwindow_colorlabel_menu_item_activate_item_cb(GtkMenuItem *menu_item,
							  gpointer data)
{
	MainWindow *mainwin;
	GtkMenuShell *menu;
	GtkCheckMenuItem **items;
	gint n;
	GList *children, *cur;
	GSList *sel;

	mainwin = (MainWindow *)data;
	cm_return_if_fail(mainwin != NULL);

	sel = summary_get_selection(mainwin->summaryview);
	if (!sel) return;

	menu = GTK_MENU_SHELL(mainwin->colorlabel_menu);
	cm_return_if_fail(menu != NULL);

	Xalloca(items, (N_COLOR_LABELS + 1) * sizeof(GtkWidget *), return);

	/* NOTE: don't return prematurely because we set the "dont_toggle"
	 * state for check menu items. This would be bad! */
	g_object_set_data(G_OBJECT(menu), "dont_toggle",
			  GINT_TO_POINTER(1));

	/* clear items. get item pointers. */
	children = gtk_container_get_children(GTK_CONTAINER(menu));
	for (n = 0, cur = children; cur != NULL && cur->data != NULL; cur = cur->next) {
		if (GTK_IS_CHECK_MENU_ITEM(cur->data)) {
			gtk_check_menu_item_set_active
				(GTK_CHECK_MENU_ITEM(cur->data), FALSE);
			items[n] = GTK_CHECK_MENU_ITEM(cur->data);
			n++;
		}
	}

	g_list_free(children);

	if (n == (N_COLOR_LABELS + 1)) {
		/* iterate all messages and set the state of the appropriate
		 * items */
		for (; sel != NULL; sel = sel->next) {
			MsgInfo *msginfo;
			gint clabel;

			msginfo = (MsgInfo *)sel->data;
			if (msginfo) {
				clabel = MSG_GET_COLORLABEL_VALUE(msginfo->flags);
				if (!gtk_check_menu_item_get_active(items[clabel]))
					gtk_check_menu_item_set_active
						(items[clabel], TRUE);
			}
		}
	} else
		g_warning("invalid number of color elements (%d)", n);

	g_slist_free(sel);
	/* reset "dont_toggle" state */
	g_object_set_data(G_OBJECT(menu), "dont_toggle",
			  GINT_TO_POINTER(0));
}

static void mainwindow_colorlabel_menu_item_activate_cb(GtkWidget *widget,
						     gpointer data)
{
	guint color = GPOINTER_TO_UINT(data);
	MainWindow *mainwin;

	mainwin = g_object_get_data(G_OBJECT(widget), "mainwin");
	cm_return_if_fail(mainwin != NULL);

	/* "dont_toggle" state set? */
	if (g_object_get_data(G_OBJECT(mainwin->colorlabel_menu),
				"dont_toggle"))
		return;

	summary_set_colorlabel(mainwin->summaryview, color, NULL);
}

static void mainwindow_tags_menu_item_activate_item_cb(GtkMenuItem *menu_item,
							  gpointer data)
{
	MainWindow *mainwin;
	GtkMenuShell *menu;
	GList *children, *cur;
	GSList *sel;
	GHashTable *menu_table = g_hash_table_new_full(
					g_direct_hash,
					g_direct_equal,
					NULL, NULL);
	GHashTable *menu_allsel_table = g_hash_table_new_full(
					g_direct_hash,
					g_direct_equal,
					NULL, NULL);
	gint sel_len;
	mainwin = (MainWindow *)data;
	cm_return_if_fail(mainwin != NULL);

	sel = summary_get_selection(mainwin->summaryview);
	if (!sel) return;

	menu = GTK_MENU_SHELL(mainwin->tags_menu);
	cm_return_if_fail(menu != NULL);

	/* NOTE: don't return prematurely because we set the "dont_toggle"
	 * state for check menu items */
	g_object_set_data(G_OBJECT(menu), "dont_toggle",
			  GINT_TO_POINTER(1));

	/* clear items. get item pointers. */
	children = gtk_container_get_children(GTK_CONTAINER(menu));
	for (cur = children; cur != NULL && cur->data != NULL; cur = cur->next) {
		if (GTK_IS_CHECK_MENU_ITEM(cur->data)) {
			gint id = GPOINTER_TO_INT(g_object_get_data(G_OBJECT(cur->data),
				"tag_id"));
			gtk_check_menu_item_set_active
				(GTK_CHECK_MENU_ITEM(cur->data), FALSE);
				
			g_hash_table_insert(menu_table, GINT_TO_POINTER(id), GTK_CHECK_MENU_ITEM(cur->data));
			g_hash_table_insert(menu_allsel_table, GINT_TO_POINTER(id), GINT_TO_POINTER(0));
		}
	}

	g_list_free(children);

	/* iterate all messages and set the state of the appropriate
	 * items */
	sel_len = 0;
	for (; sel != NULL; sel = sel->next) {
		MsgInfo *msginfo;
		GSList *tags = NULL;
		GtkCheckMenuItem *item;
		msginfo = (MsgInfo *)sel->data;
		sel_len++;
		if (msginfo) {
			tags =  msginfo->tags;
			if (!tags)
				continue;

			for (; tags; tags = tags->next) {
				gint num_checked = GPOINTER_TO_INT(g_hash_table_lookup(menu_allsel_table, tags->data));
				item = g_hash_table_lookup(menu_table, GINT_TO_POINTER(tags->data));
				if (item && !gtk_check_menu_item_get_active(item)) {
					gtk_check_menu_item_set_active
						(item, TRUE);
				}
				num_checked++;
				g_hash_table_replace(menu_allsel_table, tags->data, GINT_TO_POINTER(num_checked));
			}
		}
	}

	children = gtk_container_get_children(GTK_CONTAINER(menu));
	for (cur = children; cur != NULL && cur->data != NULL; cur = cur->next) {
		if (GTK_IS_CHECK_MENU_ITEM(cur->data)) {
			gint id = GPOINTER_TO_INT(g_object_get_data(G_OBJECT(cur->data),
				"tag_id"));
			gint num_checked = GPOINTER_TO_INT(g_hash_table_lookup(menu_allsel_table, GINT_TO_POINTER(id)));
			if (num_checked < sel_len && num_checked > 0)
				gtk_check_menu_item_set_inconsistent(GTK_CHECK_MENU_ITEM(cur->data), TRUE);
			else
				gtk_check_menu_item_set_inconsistent(GTK_CHECK_MENU_ITEM(cur->data), FALSE);
		}
	}
	g_list_free(children);
	g_slist_free(sel);
	g_hash_table_destroy(menu_table);
	g_hash_table_destroy(menu_allsel_table);
	/* reset "dont_toggle" state */
	g_object_set_data(G_OBJECT(menu), "dont_toggle",
			  GINT_TO_POINTER(0));
}

static void mainwindow_tags_menu_item_activate_cb(GtkWidget *widget,
						     gpointer data)
{
	gint id = GPOINTER_TO_INT(data);
	gboolean set = gtk_check_menu_item_get_active(GTK_CHECK_MENU_ITEM(widget));
	MainWindow *mainwin;

	mainwin = g_object_get_data(G_OBJECT(widget), "mainwin");
	cm_return_if_fail(mainwin != NULL);

	/* "dont_toggle" state set? */
	if (g_object_get_data(G_OBJECT(mainwin->tags_menu),
				"dont_toggle"))
		return;

	if (!set)
		id = -id;
	summary_set_tag(mainwin->summaryview, id, NULL);
}

void mainwin_accel_changed_cb (GtkAccelGroup *accelgroup, guint keyval, GdkModifierType modifier,
				  GClosure *closure, GtkMenuItem *item)
{
	GList *closures = gtk_widget_list_accel_closures(GTK_WIDGET(item));
	GList *cur;
	for (cur = closures; cur; cur = cur->next) {
		if (closure == cur->data) {
			GtkLabel *label = g_object_get_data(G_OBJECT(item), "accel_label");
			gchar *new_accel;
			
			if (keyval == GDK_KEY_Delete) {
				const gchar *accel_path;
				accel_path = gtk_menu_item_get_accel_path(item);
				keyval = 0; modifier = 0;
				gtk_accel_map_change_entry (accel_path, keyval, modifier, TRUE);
			}
			new_accel = gtk_accelerator_get_label(keyval, modifier);
			gtk_label_set_text(label, new_accel);
			g_free(new_accel);
		}
	}
	g_list_free(closures);
}

static void mainwindow_colorlabel_menu_create(MainWindow *mainwin, gboolean refresh)
{
	GtkWidget *label_menuitem;
	GtkWidget *menu;
	GtkWidget *item;
	gint i;
	gchar *accel_path = NULL;

	label_menuitem = gtk_ui_manager_get_widget(mainwin->ui_manager, "/Menu/Message/ColorLabel");
	g_signal_connect(G_OBJECT(label_menuitem), "activate",
			 G_CALLBACK(mainwindow_colorlabel_menu_item_activate_item_cb),
			   mainwin);
	gtk_widget_show(label_menuitem);

	menu = gtk_menu_new();
	gtk_menu_set_accel_group (GTK_MENU (menu), 
		gtk_ui_manager_get_accel_group(mainwin->ui_manager));

	/* create sub items. for the menu item activation callback we pass the
	 * index of label_colors[] as data parameter. for the None color we
	 * pass an invalid (high) value. also we attach a data pointer so we
	 * can always get back the Mainwindow pointer. */

	item = gtk_check_menu_item_new_with_label(_("None"));
	gtk_menu_shell_append(GTK_MENU_SHELL(menu), item);
	g_signal_connect(G_OBJECT(item), "activate",
			 G_CALLBACK(mainwindow_colorlabel_menu_item_activate_cb),
			   GUINT_TO_POINTER(0));
	g_object_set_data(G_OBJECT(item), "mainwin", mainwin);
	gtk_widget_show(item);

	accel_path = g_strdup_printf("<ClawsColorLabels>/None");
	gtk_menu_item_set_accel_path(GTK_MENU_ITEM(item), accel_path);
	g_free(accel_path);
	gtk_accel_map_add_entry("<ClawsColorLabels>/None", GDK_KEY_0, GDK_CONTROL_MASK);

	/* create pixmap/label menu items */
	for (i = 0; i < N_COLOR_LABELS; i++) {
		item = colorlabel_create_check_color_menu_item(
			i, refresh, MAINWIN_COLORMENU);
		gtk_menu_shell_append(GTK_MENU_SHELL(menu), item);
		g_signal_connect(G_OBJECT(item), "activate",
				 G_CALLBACK(mainwindow_colorlabel_menu_item_activate_cb),
				 GUINT_TO_POINTER(i + 1));
		g_object_set_data(G_OBJECT(item), "mainwin",
				  mainwin);
		gtk_widget_show(item);
		accel_path = g_strdup_printf("<ClawsColorLabels>/%d", i+1);
		gtk_menu_item_set_accel_path(GTK_MENU_ITEM(item), accel_path);
		if (i < 9)
			gtk_accel_map_add_entry(accel_path, GDK_KEY_1+i, GDK_CONTROL_MASK);
		g_free(accel_path);
		g_signal_connect (gtk_ui_manager_get_accel_group(mainwin->ui_manager), 
			"accel-changed", G_CALLBACK (mainwin_accel_changed_cb), item);


	}
	gtk_widget_show(menu);
	gtk_menu_item_set_submenu(GTK_MENU_ITEM(label_menuitem), menu);
	mainwin->colorlabel_menu = menu;
}

static void mainwindow_tags_menu_item_apply_tags_activate_cb(GtkWidget *widget,
						     gpointer data)
{
	MainWindow *mainwin;

	mainwin = g_object_get_data(G_OBJECT(widget), "mainwin");
	cm_return_if_fail(mainwin != NULL);

	/* "dont_toggle" state set? */
	if (g_object_get_data(G_OBJECT(mainwin->tags_menu),
				"dont_toggle"))
		return;
	
	tags_window_open(summary_get_selection(mainwin->summaryview));
}

static gint mainwin_tag_cmp_list(gconstpointer a, gconstpointer b)
{
	gint id_a = GPOINTER_TO_INT(a);
	gint id_b = GPOINTER_TO_INT(b);
	const gchar *tag_a = tags_get_tag(id_a);
	const gchar *tag_b = tags_get_tag(id_b);
	
 		
 	if (tag_a == NULL)
 		return tag_b == NULL ? 0:1;
 	
 	if (tag_b == NULL)
 		return 1;
 
 	return g_utf8_collate(tag_a, tag_b);
}

static void mainwindow_tags_menu_create(MainWindow *mainwin, gboolean refresh)
{
	GtkWidget *label_menuitem;
	GtkWidget *menu;
	GtkWidget *item;
	GSList *cur = tags_get_list();
	GSList *orig = NULL;
	gboolean existing_tags = FALSE;
	gchar *accel_path;
	cur = orig = g_slist_sort(cur, mainwin_tag_cmp_list);

	label_menuitem = gtk_ui_manager_get_widget(mainwin->ui_manager, "/Menu/Message/Tags");
	g_signal_connect(G_OBJECT(label_menuitem), "activate",
			 G_CALLBACK(mainwindow_tags_menu_item_activate_item_cb),
			   mainwin);

	gtk_widget_show(label_menuitem);

	menu = gtk_menu_new();
	gtk_menu_set_accel_group (GTK_MENU (menu), 
		gtk_ui_manager_get_accel_group(mainwin->ui_manager));

	/* create tags menu items */
	for (; cur; cur = cur->next) {
		gint id = GPOINTER_TO_INT(cur->data);
		const gchar *tag = tags_get_tag(id);

		item = gtk_check_menu_item_new_with_label(tag);
		gtk_menu_shell_append(GTK_MENU_SHELL(menu), item);
		g_signal_connect(G_OBJECT(item), "activate",
				 G_CALLBACK(mainwindow_tags_menu_item_activate_cb),
				 GINT_TO_POINTER(id));
		g_object_set_data(G_OBJECT(item), "mainwin",
				  mainwin);
		g_object_set_data(G_OBJECT(item), "tag_id",
				  GINT_TO_POINTER(id));
		gtk_widget_show(item);
		accel_path = g_strconcat("<ClawsTags>/",tag, NULL);
		gtk_menu_item_set_accel_path(GTK_MENU_ITEM(item), accel_path);
		g_free(accel_path);
		existing_tags = TRUE;
	}
	if (existing_tags) {
		/* separator */
		item = gtk_separator_menu_item_new();
		gtk_menu_shell_append(GTK_MENU_SHELL(menu), item);
		gtk_widget_show(item);
	}

	item = gtk_menu_item_new_with_label(_("Modify tags..."));
	gtk_menu_shell_append(GTK_MENU_SHELL(menu), item);
	g_signal_connect(G_OBJECT(item), "activate",
			 G_CALLBACK(mainwindow_tags_menu_item_apply_tags_activate_cb),
			 NULL);
	g_object_set_data(G_OBJECT(item), "mainwin",
			  mainwin);
	gtk_widget_show(item);
	accel_path = g_strdup_printf("<ClawsTags>/ModifyTags");
	gtk_menu_item_set_accel_path(GTK_MENU_ITEM(item), accel_path);
	g_free(accel_path);
	gtk_accel_map_add_entry("<ClawsTags>/ModifyTags", GDK_KEY_T, GDK_CONTROL_MASK|GDK_SHIFT_MASK);
	g_slist_free(orig);
	gtk_widget_show(menu);
	gtk_menu_item_set_submenu(GTK_MENU_ITEM(label_menuitem), menu);
	mainwin->tags_menu = menu;
}
#ifndef GENERIC_UMPC
static void warning_btn_pressed(GtkButton *btn, gpointer data)
{
	MainWindow *mainwin = (MainWindow *)data;

	log_window_show_error(mainwin->logwin);
	gtk_widget_hide(mainwin->warning_btn);
}

static gboolean warning_visi_notify(GtkWidget *widget,
				       GdkEventVisibility *event,
				       MainWindow *mainwindow)
{
	gdk_window_set_cursor(gtk_widget_get_window(mainwindow->warning_btn), hand_cursor);
	return FALSE;
}

static gboolean warning_leave_notify(GtkWidget *widget,
				      GdkEventCrossing *event,
				      MainWindow *mainwindow)
{
	gdk_window_set_cursor(gtk_widget_get_window(mainwindow->warning_btn), NULL);
	return FALSE;
}

static gboolean warning_enter_notify(GtkWidget *widget,
				      GdkEventCrossing *event,
				      MainWindow *mainwindow)
{
	gdk_window_set_cursor(gtk_widget_get_window(mainwindow->warning_btn), hand_cursor);
	return FALSE;
}
#endif
void mainwindow_show_error(void)
{
	MainWindow *mainwin = mainwindow_get_mainwindow();
	gtk_widget_show(mainwin->warning_btn);
}

void mainwindow_clear_error(MainWindow *mainwin)
{
	gtk_widget_hide(mainwin->warning_btn);
}

#define BREAK_ON_MODIFIER_KEY() \
	if ((event->state & (GDK_MOD1_MASK|GDK_CONTROL_MASK)) != 0) break

static gboolean mainwindow_key_pressed (GtkWidget *widget, GdkEventKey *event,
				    gpointer data)
{
	MainWindow *mainwin = (MainWindow*) data;

	if (!mainwin || !event) 
		return FALSE;

	if (quicksearch_has_focus(mainwin->summaryview->quicksearch))
	{
		GtkWidget *entry =
			quicksearch_get_entry(mainwin->summaryview->quicksearch);
		gboolean handled;
		g_signal_emit_by_name(entry, "key-press-event", event, &handled);
		if (handled) {
			return TRUE;
		}
	}

	switch (event->keyval) {
	case GDK_KEY_Q:             /* Quit */
		BREAK_ON_MODIFIER_KEY();

		if (gtk_window_is_active(GTK_WINDOW(mainwin->window))) {
			app_exit_cb(NULL, mainwin);
		}
		return FALSE;
	case GDK_KEY_space:
		BREAK_ON_MODIFIER_KEY();
		if (gtk_window_is_active(GTK_WINDOW(mainwin->window))) {
			if (mainwin->folderview != NULL && mainwin->summaryview != NULL
			    && ((!mainwin->summaryview->displayed
		        	&& !mainwin->summaryview->selected) 
				|| (mainwin->summaryview->folder_item
				    && mainwin->summaryview->folder_item->total_msgs == 0))) {
				g_signal_stop_emission_by_name(G_OBJECT(widget), 
                                	       "key_press_event");
				folderview_select_next_with_flag(mainwin->folderview, MSG_UNREAD);
			}
		}
		break;
	default:
		break;
	}
	return FALSE;
}

#undef BREAK_ON_MODIFIER_KEY

MainWindow *main_window_create()
{
	MainWindow *mainwin;
	GtkWidget *window;
	GtkWidget *vbox;
	GtkWidget *menubar;
	GtkWidget *handlebox;
	GtkWidget *vbox_body;
	GtkWidget *menuitem;
#ifndef GENERIC_UMPC
	GtkWidget *hbox_stat;
	GtkWidget *statusbar;
	GtkWidget *progressbar;
	GtkWidget *statuslabel;
	GtkWidget *ac_button;
	GtkWidget *ac_label;
 	GtkWidget *online_pixmap;
	GtkWidget *offline_pixmap;
	GtkWidget *warning_btn;
#endif
	GtkWidget *online_switch;
	GtkWidget *offline_switch;
	FolderView *folderview;
	SummaryView *summaryview;
	MessageView *messageview;
<<<<<<< HEAD
	GdkColormap *colormap;
	gboolean success[4];
	GdkColor color[4];
=======
>>>>>>> 1465ce9c
	GtkWidget *ac_menu;

	static GdkGeometry geometry;

	debug_print("Creating main window...\n");
	mainwin = g_new0(MainWindow, 1);

	/* main window */
	window = GTK_WIDGET(gtkut_window_new(GTK_WINDOW_TOPLEVEL, "mainwindow"));
	gtk_window_set_title(GTK_WINDOW(window), PROG_VERSION);
	gtk_window_set_resizable(GTK_WINDOW(window), TRUE);
#ifdef GENERIC_UMPC
	prefs_common.layout_mode = SMALL_LAYOUT;
#endif
	if (!geometry.min_height) {
		geometry.min_width = 320;
		geometry.min_height = 200;
	}
	gtk_window_set_geometry_hints(GTK_WINDOW(window), NULL, &geometry,
				      GDK_HINT_MIN_SIZE);

	g_signal_connect(G_OBJECT(window), "delete_event",
			 G_CALLBACK(main_window_close_cb), mainwin);
	MANAGE_WINDOW_SIGNALS_CONNECT(window);
	g_signal_connect(G_OBJECT(window), "focus_in_event",
			 G_CALLBACK(mainwindow_focus_in_event),
			 mainwin);
	g_signal_connect(G_OBJECT(window), "key_press_event",
			 G_CALLBACK(mainwindow_key_pressed), mainwin);

	gtk_widget_realize(window);
	gtk_widget_add_events(window, GDK_KEY_PRESS_MASK|GDK_KEY_RELEASE_MASK);
	

	gtkut_widget_set_app_icon(window);

	vbox = gtk_box_new(GTK_ORIENTATION_VERTICAL, 0);
	gtk_widget_show(vbox);
	gtk_container_add(GTK_CONTAINER(window), vbox);

	/* menu bar */

	mainwin->ui_manager = gtk_ui_manager_new();
	mainwin->action_group = cm_menu_create_action_group_full(mainwin->ui_manager,"Menu", mainwin_entries,
			G_N_ELEMENTS(mainwin_entries), (gpointer)mainwin);
	gtk_action_group_add_toggle_actions(mainwin->action_group, mainwin_toggle_entries,
			G_N_ELEMENTS(mainwin_toggle_entries), (gpointer)mainwin);
	gtk_action_group_add_radio_actions(mainwin->action_group, mainwin_showhide_radio_entries,
			G_N_ELEMENTS(mainwin_showhide_radio_entries), C_AUTO, G_CALLBACK(toggle_toolbar_cb), (gpointer)mainwin);
#ifndef GENERIC_UMPC
	gtk_action_group_add_radio_actions(mainwin->action_group, mainwin_layout_radio_entries,
			G_N_ELEMENTS(mainwin_layout_radio_entries), C_AUTO, G_CALLBACK(set_layout_cb), (gpointer)mainwin);
#endif
	gtk_action_group_add_radio_actions(mainwin->action_group, mainwin_sort_radio_entries,
			G_N_ELEMENTS(mainwin_sort_radio_entries), C_AUTO, G_CALLBACK(sort_summary_cb), (gpointer)mainwin);
	gtk_action_group_add_radio_actions(mainwin->action_group, mainwin_sorttype_radio_entries,
			G_N_ELEMENTS(mainwin_sorttype_radio_entries), C_AUTO, G_CALLBACK(sort_summary_type_cb), (gpointer)mainwin);
	gtk_action_group_add_radio_actions(mainwin->action_group, mainwin_radio_enc_entries,
			G_N_ELEMENTS(mainwin_radio_enc_entries), C_AUTO, G_CALLBACK(set_charset_cb), (gpointer)mainwin);
	gtk_action_group_add_radio_actions(mainwin->action_group, mainwin_radio_dec_entries,
			G_N_ELEMENTS(mainwin_radio_dec_entries), C_AUTO, G_CALLBACK(set_decode_cb), (gpointer)mainwin);

	MENUITEM_ADDUI_MANAGER(mainwin->ui_manager, "/", "Menu", NULL, GTK_UI_MANAGER_MENUBAR)
	MENUITEM_ADDUI_MANAGER(mainwin->ui_manager, "/Menu", "File", "File", GTK_UI_MANAGER_MENU)
	MENUITEM_ADDUI_MANAGER(mainwin->ui_manager, "/Menu", "Edit", "Edit", GTK_UI_MANAGER_MENU)
	MENUITEM_ADDUI_MANAGER(mainwin->ui_manager, "/Menu", "View", "View", GTK_UI_MANAGER_MENU)
	MENUITEM_ADDUI_MANAGER(mainwin->ui_manager, "/Menu", "Message", "Message", GTK_UI_MANAGER_MENU)
	MENUITEM_ADDUI_MANAGER(mainwin->ui_manager, "/Menu", "Tools", "Tools", GTK_UI_MANAGER_MENU)
	MENUITEM_ADDUI_MANAGER(mainwin->ui_manager, "/Menu", "Configuration", "Configuration", GTK_UI_MANAGER_MENU)
	MENUITEM_ADDUI_MANAGER(mainwin->ui_manager, "/Menu", "Help", "Help", GTK_UI_MANAGER_MENU)

/* File menu */
	MENUITEM_ADDUI_MANAGER(mainwin->ui_manager, "/Menu/File", "AddMailbox", "File/AddMailbox", GTK_UI_MANAGER_MENU)
	MENUITEM_ADDUI_MANAGER(mainwin->ui_manager, "/Menu/File/AddMailbox", "MH", "File/AddMailbox/MH", GTK_UI_MANAGER_MENUITEM)
	MENUITEM_ADDUI_MANAGER(mainwin->ui_manager, "/Menu/File", "Separator1", "File/---", GTK_UI_MANAGER_SEPARATOR)
	MENUITEM_ADDUI_MANAGER(mainwin->ui_manager, "/Menu/File", "SortMailboxes", "File/SortMailboxes", GTK_UI_MANAGER_MENUITEM)
	MENUITEM_ADDUI_MANAGER(mainwin->ui_manager, "/Menu/File", "Separator2", "File/---", GTK_UI_MANAGER_SEPARATOR)
	MENUITEM_ADDUI_MANAGER(mainwin->ui_manager, "/Menu/File", "ImportMbox", "File/ImportMbox", GTK_UI_MANAGER_MENUITEM)
	MENUITEM_ADDUI_MANAGER(mainwin->ui_manager, "/Menu/File", "ExportMbox", "File/ExportMbox", GTK_UI_MANAGER_MENUITEM)
	MENUITEM_ADDUI_MANAGER(mainwin->ui_manager, "/Menu/File", "ExportSelMbox", "File/ExportSelMbox", GTK_UI_MANAGER_MENUITEM)
	MENUITEM_ADDUI_MANAGER(mainwin->ui_manager, "/Menu/File", "Separator3", "File/---", GTK_UI_MANAGER_SEPARATOR)
	MENUITEM_ADDUI_MANAGER(mainwin->ui_manager, "/Menu/File", "EmptyTrashes", "File/EmptyTrashes", GTK_UI_MANAGER_MENUITEM)
	MENUITEM_ADDUI_MANAGER(mainwin->ui_manager, "/Menu/File", "Separator4", "File/---", GTK_UI_MANAGER_SEPARATOR)
	MENUITEM_ADDUI_MANAGER(mainwin->ui_manager, "/Menu/File", "SaveAs", "File/SaveAs", GTK_UI_MANAGER_MENUITEM)
	MENUITEM_ADDUI_MANAGER(mainwin->ui_manager, "/Menu/File", "SavePartAs", "File/SavePartAs", GTK_UI_MANAGER_MENUITEM)
	MENUITEM_ADDUI_MANAGER(mainwin->ui_manager, "/Menu/File", "Separator5", "File/---", GTK_UI_MANAGER_SEPARATOR)
	MENUITEM_ADDUI_MANAGER(mainwin->ui_manager, "/Menu/File", "PageSetup", "File/PageSetup", GTK_UI_MANAGER_MENUITEM)
	MENUITEM_ADDUI_MANAGER(mainwin->ui_manager, "/Menu/File", "Print", "File/Print", GTK_UI_MANAGER_MENUITEM)
	MENUITEM_ADDUI_MANAGER(mainwin->ui_manager, "/Menu/File", "Separator6", "File/---", GTK_UI_MANAGER_SEPARATOR)
	MENUITEM_ADDUI_MANAGER(mainwin->ui_manager, "/Menu/File", "OfflineMode", "File/OfflineMode", GTK_UI_MANAGER_MENUITEM)
	MENUITEM_ADDUI_MANAGER(mainwin->ui_manager, "/Menu/File", "SynchroniseFolders", "File/SynchroniseFolders", GTK_UI_MANAGER_MENUITEM)
	MENUITEM_ADDUI_MANAGER(mainwin->ui_manager, "/Menu/File", "Separator7", "File/---", GTK_UI_MANAGER_SEPARATOR)
	MENUITEM_ADDUI_MANAGER(mainwin->ui_manager, "/Menu/File", "Exit", "File/Exit", GTK_UI_MANAGER_MENUITEM)

/* Edit menu */
	MENUITEM_ADDUI_MANAGER(mainwin->ui_manager, "/Menu/Edit", "Copy", "Edit/Copy", GTK_UI_MANAGER_MENUITEM)
	MENUITEM_ADDUI_MANAGER(mainwin->ui_manager, "/Menu/Edit", "SelectAll", "Edit/SelectAll", GTK_UI_MANAGER_MENUITEM)
	MENUITEM_ADDUI_MANAGER(mainwin->ui_manager, "/Menu/Edit", "SelectThread", "Edit/SelectThread", GTK_UI_MANAGER_MENUITEM)
	MENUITEM_ADDUI_MANAGER(mainwin->ui_manager, "/Menu/Edit", "Separator1", "Edit/---", GTK_UI_MANAGER_SEPARATOR)
	MENUITEM_ADDUI_MANAGER(mainwin->ui_manager, "/Menu/Edit", "Find", "Edit/Find", GTK_UI_MANAGER_MENUITEM)
	MENUITEM_ADDUI_MANAGER(mainwin->ui_manager, "/Menu/Edit", "SearchFolder", "Edit/SearchFolder", GTK_UI_MANAGER_MENUITEM)
	MENUITEM_ADDUI_MANAGER(mainwin->ui_manager, "/Menu/Edit", "QuickSearch", "Edit/QuickSearch", GTK_UI_MANAGER_MENUITEM)

/* View menu */
	MENUITEM_ADDUI_MANAGER(mainwin->ui_manager, "/Menu/View", "ShowHide", "View/ShowHide", GTK_UI_MANAGER_MENU)
	MENUITEM_ADDUI_MANAGER(mainwin->ui_manager, "/Menu/View/ShowHide", "MenuBar", "View/ShowHide/MenuBar", GTK_UI_MANAGER_MENUITEM)
	MENUITEM_ADDUI_MANAGER(mainwin->ui_manager, "/Menu/View/ShowHide", "Toolbar", "View/ShowHide/Toolbar", GTK_UI_MANAGER_MENU)
	MENUITEM_ADDUI_MANAGER(mainwin->ui_manager, "/Menu/View/ShowHide/Toolbar", "TextBelowIcon", "View/ShowHide/Toolbar/TextBelowIcon", GTK_UI_MANAGER_MENUITEM)
	MENUITEM_ADDUI_MANAGER(mainwin->ui_manager, "/Menu/View/ShowHide/Toolbar", "TextBesideIcon", "View/ShowHide/Toolbar/TextBesideIcon", GTK_UI_MANAGER_MENUITEM)
	MENUITEM_ADDUI_MANAGER(mainwin->ui_manager, "/Menu/View/ShowHide/Toolbar", "IconOnly", "View/ShowHide/Toolbar/IconOnly", GTK_UI_MANAGER_MENUITEM)
	MENUITEM_ADDUI_MANAGER(mainwin->ui_manager, "/Menu/View/ShowHide/Toolbar", "TextOnly", "View/ShowHide/Toolbar/TextOnly", GTK_UI_MANAGER_MENUITEM)
#ifndef GENERIC_UMPC
	MENUITEM_ADDUI_MANAGER(mainwin->ui_manager, "/Menu/View/ShowHide/Toolbar", "Hide", "View/ShowHide/Toolbar/Hide", GTK_UI_MANAGER_MENUITEM)
#endif
	MENUITEM_ADDUI_MANAGER(mainwin->ui_manager, "/Menu/View/ShowHide", "MessageView", "View/ShowHide/MessageView", GTK_UI_MANAGER_MENUITEM)
#ifndef GENERIC_UMPC
	MENUITEM_ADDUI_MANAGER(mainwin->ui_manager, "/Menu/View/ShowHide", "StatusBar", "View/ShowHide/StatusBar", GTK_UI_MANAGER_MENUITEM)
#endif
	MENUITEM_ADDUI_MANAGER(mainwin->ui_manager, "/Menu/View/ShowHide", "ColumnHeaders", "View/ShowHide/ColumnHeaders", GTK_UI_MANAGER_MENUITEM)
	MENUITEM_ADDUI_MANAGER(mainwin->ui_manager, "/Menu/View", "SetColumns", "View/SetColumns", GTK_UI_MANAGER_MENU)
	MENUITEM_ADDUI_MANAGER(mainwin->ui_manager, "/Menu/View/SetColumns", "Folderlist", "View/SetColumns/Folderlist", GTK_UI_MANAGER_MENUITEM)
	MENUITEM_ADDUI_MANAGER(mainwin->ui_manager, "/Menu/View/SetColumns", "Messagelist", "View/SetColumns/Messagelist", GTK_UI_MANAGER_MENUITEM)
	MENUITEM_ADDUI_MANAGER(mainwin->ui_manager, "/Menu/View", "Separator1", "View/---", GTK_UI_MANAGER_SEPARATOR)

	MENUITEM_ADDUI_MANAGER(mainwin->ui_manager, "/Menu/View", "FullScreen", "View/FullScreen", GTK_UI_MANAGER_MENUITEM)
#ifndef GENERIC_UMPC
	MENUITEM_ADDUI_MANAGER(mainwin->ui_manager, "/Menu/View", "Layout", "View/Layout", GTK_UI_MANAGER_MENU)
	MENUITEM_ADDUI_MANAGER(mainwin->ui_manager, "/Menu/View/Layout", "Standard", "View/Layout/Standard", GTK_UI_MANAGER_MENUITEM)
	MENUITEM_ADDUI_MANAGER(mainwin->ui_manager, "/Menu/View/Layout", "ThreeColumns", "View/Layout/ThreeColumns", GTK_UI_MANAGER_MENUITEM)
	MENUITEM_ADDUI_MANAGER(mainwin->ui_manager, "/Menu/View/Layout", "WideMessage", "View/Layout/WideMessage", GTK_UI_MANAGER_MENUITEM)
	MENUITEM_ADDUI_MANAGER(mainwin->ui_manager, "/Menu/View/Layout", "WideMessageList", "View/Layout/WideMessageList", GTK_UI_MANAGER_MENUITEM)
	MENUITEM_ADDUI_MANAGER(mainwin->ui_manager, "/Menu/View/Layout", "SmallScreen", "View/Layout/SmallScreen", GTK_UI_MANAGER_MENUITEM)
	MENUITEM_ADDUI_MANAGER(mainwin->ui_manager, "/Menu/View", "Separator2", "View/---", GTK_UI_MANAGER_SEPARATOR)
#endif

	MENUITEM_ADDUI_MANAGER(mainwin->ui_manager, "/Menu/View", "Sort", "View/Sort", GTK_UI_MANAGER_MENU)
	MENUITEM_ADDUI_MANAGER(mainwin->ui_manager, "/Menu/View/Sort", "Number", "View/Sort/Number", GTK_UI_MANAGER_MENUITEM)
	MENUITEM_ADDUI_MANAGER(mainwin->ui_manager, "/Menu/View/Sort", "Size", "View/Sort/Size", GTK_UI_MANAGER_MENUITEM)
	MENUITEM_ADDUI_MANAGER(mainwin->ui_manager, "/Menu/View/Sort", "Date", "View/Sort/Date", GTK_UI_MANAGER_MENUITEM)
	MENUITEM_ADDUI_MANAGER(mainwin->ui_manager, "/Menu/View/Sort", "ThreadDate", "View/Sort/ThreadDate", GTK_UI_MANAGER_MENUITEM)
	MENUITEM_ADDUI_MANAGER(mainwin->ui_manager, "/Menu/View/Sort", "From", "View/Sort/From", GTK_UI_MANAGER_MENUITEM)
	MENUITEM_ADDUI_MANAGER(mainwin->ui_manager, "/Menu/View/Sort", "To", "View/Sort/To", GTK_UI_MANAGER_MENUITEM)
	MENUITEM_ADDUI_MANAGER(mainwin->ui_manager, "/Menu/View/Sort", "Subject", "View/Sort/Subject", GTK_UI_MANAGER_MENUITEM)
	MENUITEM_ADDUI_MANAGER(mainwin->ui_manager, "/Menu/View/Sort", "Color", "View/Sort/Color", GTK_UI_MANAGER_MENUITEM)
	MENUITEM_ADDUI_MANAGER(mainwin->ui_manager, "/Menu/View/Sort", "Tag", "View/Sort/Tag", GTK_UI_MANAGER_MENUITEM)
	MENUITEM_ADDUI_MANAGER(mainwin->ui_manager, "/Menu/View/Sort", "Mark", "View/Sort/Mark", GTK_UI_MANAGER_MENUITEM)
	MENUITEM_ADDUI_MANAGER(mainwin->ui_manager, "/Menu/View/Sort", "Status", "View/Sort/Status", GTK_UI_MANAGER_MENUITEM)
	MENUITEM_ADDUI_MANAGER(mainwin->ui_manager, "/Menu/View/Sort", "Attachment", "View/Sort/Attachment", GTK_UI_MANAGER_MENUITEM)
	MENUITEM_ADDUI_MANAGER(mainwin->ui_manager, "/Menu/View/Sort", "Score", "View/Sort/Score", GTK_UI_MANAGER_MENUITEM)
	MENUITEM_ADDUI_MANAGER(mainwin->ui_manager, "/Menu/View/Sort", "Locked", "View/Sort/Locked", GTK_UI_MANAGER_MENUITEM)
	MENUITEM_ADDUI_MANAGER(mainwin->ui_manager, "/Menu/View/Sort", "DontSort", "View/Sort/DontSort", GTK_UI_MANAGER_MENUITEM)
	MENUITEM_ADDUI_MANAGER(mainwin->ui_manager, "/Menu/View/Sort", "Separator1", "View/Sort/---", GTK_UI_MANAGER_SEPARATOR)
	MENUITEM_ADDUI_MANAGER(mainwin->ui_manager, "/Menu/View/Sort", "Ascending", "View/Sort/Ascending", GTK_UI_MANAGER_MENUITEM)
	MENUITEM_ADDUI_MANAGER(mainwin->ui_manager, "/Menu/View/Sort", "Descending", "View/Sort/Descending", GTK_UI_MANAGER_MENUITEM)
	MENUITEM_ADDUI_MANAGER(mainwin->ui_manager, "/Menu/View/Sort", "Separator2", "View/Sort/---", GTK_UI_MANAGER_SEPARATOR)
	MENUITEM_ADDUI_MANAGER(mainwin->ui_manager, "/Menu/View/Sort", "AttractSubj", "View/Sort/AttractSubj", GTK_UI_MANAGER_MENUITEM)

	MENUITEM_ADDUI_MANAGER(mainwin->ui_manager, "/Menu/View", "ThreadView", "View/ThreadView", GTK_UI_MANAGER_MENUITEM)
	MENUITEM_ADDUI_MANAGER(mainwin->ui_manager, "/Menu/View", "ExpandThreads", "View/ExpandThreads", GTK_UI_MANAGER_MENUITEM)
	MENUITEM_ADDUI_MANAGER(mainwin->ui_manager, "/Menu/View", "CollapseThreads", "View/CollapseThreads", GTK_UI_MANAGER_MENUITEM)
	MENUITEM_ADDUI_MANAGER(mainwin->ui_manager, "/Menu/View", "HideReadThreads", "View/HideReadThreads", GTK_UI_MANAGER_MENUITEM)
	MENUITEM_ADDUI_MANAGER(mainwin->ui_manager, "/Menu/View", "HideReadMessages", "View/HideReadMessages", GTK_UI_MANAGER_MENUITEM)
	MENUITEM_ADDUI_MANAGER(mainwin->ui_manager, "/Menu/View", "HideDelMessages", "View/HideDelMessages", GTK_UI_MANAGER_MENUITEM)
	MENUITEM_ADDUI_MANAGER(mainwin->ui_manager, "/Menu/View", "Separator3", "View/---", GTK_UI_MANAGER_SEPARATOR)

	MENUITEM_ADDUI_MANAGER(mainwin->ui_manager, "/Menu/View", "Goto", "View/Goto", GTK_UI_MANAGER_MENU)
	MENUITEM_ADDUI_MANAGER(mainwin->ui_manager, "/Menu/View/Goto", "Prev", "View/Goto/Prev", GTK_UI_MANAGER_MENUITEM)
	MENUITEM_ADDUI_MANAGER(mainwin->ui_manager, "/Menu/View/Goto", "Next", "View/Goto/Next", GTK_UI_MANAGER_MENUITEM)
	MENUITEM_ADDUI_MANAGER(mainwin->ui_manager, "/Menu/View/Goto", "Separator1", "View/Goto/---", GTK_UI_MANAGER_SEPARATOR)
	MENUITEM_ADDUI_MANAGER(mainwin->ui_manager, "/Menu/View/Goto", "PrevUnread", "View/Goto/PrevUnread", GTK_UI_MANAGER_MENUITEM)
	MENUITEM_ADDUI_MANAGER(mainwin->ui_manager, "/Menu/View/Goto", "NextUnread", "View/Goto/NextUnread", GTK_UI_MANAGER_MENUITEM)
	MENUITEM_ADDUI_MANAGER(mainwin->ui_manager, "/Menu/View/Goto", "Separator2", "View/Goto/---", GTK_UI_MANAGER_SEPARATOR)
	MENUITEM_ADDUI_MANAGER(mainwin->ui_manager, "/Menu/View/Goto", "PrevNew", "View/Goto/PrevNew", GTK_UI_MANAGER_MENUITEM)
	MENUITEM_ADDUI_MANAGER(mainwin->ui_manager, "/Menu/View/Goto", "NextNew", "View/Goto/NextNew", GTK_UI_MANAGER_MENUITEM)
	MENUITEM_ADDUI_MANAGER(mainwin->ui_manager, "/Menu/View/Goto", "Separator3", "View/Goto/---", GTK_UI_MANAGER_SEPARATOR)
	MENUITEM_ADDUI_MANAGER(mainwin->ui_manager, "/Menu/View/Goto", "PrevMarked", "View/Goto/PrevMarked", GTK_UI_MANAGER_MENUITEM)
	MENUITEM_ADDUI_MANAGER(mainwin->ui_manager, "/Menu/View/Goto", "NextMarked", "View/Goto/NextMarked", GTK_UI_MANAGER_MENUITEM)
	MENUITEM_ADDUI_MANAGER(mainwin->ui_manager, "/Menu/View/Goto", "Separator4", "View/Goto/---", GTK_UI_MANAGER_SEPARATOR)
	MENUITEM_ADDUI_MANAGER(mainwin->ui_manager, "/Menu/View/Goto", "PrevLabeled", "View/Goto/PrevLabeled", GTK_UI_MANAGER_MENUITEM)
	MENUITEM_ADDUI_MANAGER(mainwin->ui_manager, "/Menu/View/Goto", "NextLabeled", "View/Goto/NextLabeled", GTK_UI_MANAGER_MENUITEM)
	MENUITEM_ADDUI_MANAGER(mainwin->ui_manager, "/Menu/View/Goto", "Separator5", "View/Goto/---", GTK_UI_MANAGER_SEPARATOR)
	MENUITEM_ADDUI_MANAGER(mainwin->ui_manager, "/Menu/View/Goto", "PrevHistory", "View/Goto/PrevHistory", GTK_UI_MANAGER_MENUITEM)
	MENUITEM_ADDUI_MANAGER(mainwin->ui_manager, "/Menu/View/Goto", "NextHistory", "View/Goto/NextHistory", GTK_UI_MANAGER_MENUITEM)
	MENUITEM_ADDUI_MANAGER(mainwin->ui_manager, "/Menu/View/Goto", "Separator6", "View/Goto/---", GTK_UI_MANAGER_SEPARATOR)
	MENUITEM_ADDUI_MANAGER(mainwin->ui_manager, "/Menu/View/Goto", "ParentMessage", "View/Goto/ParentMessage", GTK_UI_MANAGER_MENUITEM)
	MENUITEM_ADDUI_MANAGER(mainwin->ui_manager, "/Menu/View/Goto", "Separator7", "View/Goto/---", GTK_UI_MANAGER_SEPARATOR)
	MENUITEM_ADDUI_MANAGER(mainwin->ui_manager, "/Menu/View/Goto", "NextUnreadFolder", "View/Goto/NextUnreadFolder", GTK_UI_MANAGER_MENUITEM)
	MENUITEM_ADDUI_MANAGER(mainwin->ui_manager, "/Menu/View/Goto", "Folder", "View/Goto/Folder", GTK_UI_MANAGER_MENUITEM)
	MENUITEM_ADDUI_MANAGER(mainwin->ui_manager, "/Menu/View/Goto", "Separator8", "View/Goto/---", GTK_UI_MANAGER_SEPARATOR)
	MENUITEM_ADDUI_MANAGER(mainwin->ui_manager, "/Menu/View/Goto", "NextPart", "View/Goto/NextPart", GTK_UI_MANAGER_MENUITEM)
	MENUITEM_ADDUI_MANAGER(mainwin->ui_manager, "/Menu/View/Goto", "PrevPart", "View/Goto/PrevPart", GTK_UI_MANAGER_MENUITEM)
	MENUITEM_ADDUI_MANAGER(mainwin->ui_manager, "/Menu/View", "Scroll", "View/Scroll", GTK_UI_MANAGER_MENU)
	MENUITEM_ADDUI_MANAGER(mainwin->ui_manager, "/Menu/View/Scroll", "PrevLine", "View/Scroll/PrevLine", GTK_UI_MANAGER_MENUITEM)
	MENUITEM_ADDUI_MANAGER(mainwin->ui_manager, "/Menu/View/Scroll", "NextLine", "View/Scroll/NextLine", GTK_UI_MANAGER_MENUITEM)
	MENUITEM_ADDUI_MANAGER(mainwin->ui_manager, "/Menu/View/Scroll", "PrevPage", "View/Scroll/PrevPage", GTK_UI_MANAGER_MENUITEM)
	MENUITEM_ADDUI_MANAGER(mainwin->ui_manager, "/Menu/View/Scroll", "NextPage", "View/Scroll/NextPage", GTK_UI_MANAGER_MENUITEM)
	MENUITEM_ADDUI_MANAGER(mainwin->ui_manager, "/Menu/View", "Separator4", "View/---", GTK_UI_MANAGER_SEPARATOR)

	MENUITEM_ADDUI_MANAGER(mainwin->ui_manager, "/Menu/View", "Encoding", "View/Encoding", GTK_UI_MANAGER_MENU)
	MENUITEM_ADDUI_MANAGER(mainwin->ui_manager, "/Menu/View/Encoding", CS_AUTO, "View/Encoding/"CS_AUTO, GTK_UI_MANAGER_MENUITEM)
	MENUITEM_ADDUI_MANAGER(mainwin->ui_manager, "/Menu/View/Encoding", "Separator1", "View/Encoding/---", GTK_UI_MANAGER_SEPARATOR)
	MENUITEM_ADDUI_MANAGER(mainwin->ui_manager, "/Menu/View/Encoding", CS_US_ASCII, "View/Encoding/"CS_US_ASCII, GTK_UI_MANAGER_MENUITEM)
	MENUITEM_ADDUI_MANAGER(mainwin->ui_manager, "/Menu/View/Encoding", CS_UTF_8, "View/Encoding/"CS_UTF_8, GTK_UI_MANAGER_MENUITEM)
	MENUITEM_ADDUI_MANAGER(mainwin->ui_manager, "/Menu/View/Encoding", "Separator2", "View/Encoding/---", GTK_UI_MANAGER_SEPARATOR)

	MENUITEM_ADDUI_MANAGER(mainwin->ui_manager, "/Menu/View/Encoding", "Western", "View/Encoding/Western", GTK_UI_MANAGER_MENU)
	MENUITEM_ADDUI_MANAGER(mainwin->ui_manager, "/Menu/View/Encoding/Western", CS_ISO_8859_1, "View/Encoding/Western/"CS_ISO_8859_1, GTK_UI_MANAGER_MENUITEM)
	MENUITEM_ADDUI_MANAGER(mainwin->ui_manager, "/Menu/View/Encoding/Western", CS_ISO_8859_15, "View/Encoding/Western/"CS_ISO_8859_15, GTK_UI_MANAGER_MENUITEM)
	MENUITEM_ADDUI_MANAGER(mainwin->ui_manager, "/Menu/View/Encoding/Western", CS_WINDOWS_1252, "View/Encoding/Western/"CS_WINDOWS_1252, GTK_UI_MANAGER_MENUITEM)

	MENUITEM_ADDUI_MANAGER(mainwin->ui_manager, "/Menu/View/Encoding", CS_ISO_8859_2, "View/Encoding/"CS_ISO_8859_2, GTK_UI_MANAGER_MENUITEM)

	MENUITEM_ADDUI_MANAGER(mainwin->ui_manager, "/Menu/View/Encoding", "Baltic", "View/Encoding/Baltic", GTK_UI_MANAGER_MENU)
	MENUITEM_ADDUI_MANAGER(mainwin->ui_manager, "/Menu/View/Encoding/Baltic", CS_ISO_8859_13, "View/Encoding/Baltic/"CS_ISO_8859_13, GTK_UI_MANAGER_MENUITEM)
	MENUITEM_ADDUI_MANAGER(mainwin->ui_manager, "/Menu/View/Encoding/Baltic", CS_ISO_8859_4, "View/Encoding/Baltic/"CS_ISO_8859_4, GTK_UI_MANAGER_MENUITEM)

	MENUITEM_ADDUI_MANAGER(mainwin->ui_manager, "/Menu/View/Encoding", CS_ISO_8859_7, "View/Encoding/"CS_ISO_8859_7, GTK_UI_MANAGER_MENUITEM)

	MENUITEM_ADDUI_MANAGER(mainwin->ui_manager, "/Menu/View/Encoding", "Hebrew", "View/Encoding/Hebrew", GTK_UI_MANAGER_MENU)
	MENUITEM_ADDUI_MANAGER(mainwin->ui_manager, "/Menu/View/Encoding/Hebrew", CS_ISO_8859_8, "View/Encoding/Hebrew/"CS_ISO_8859_8, GTK_UI_MANAGER_MENUITEM)
	MENUITEM_ADDUI_MANAGER(mainwin->ui_manager, "/Menu/View/Encoding/Hebrew", CS_WINDOWS_1255, "View/Encoding/Hebrew/"CS_WINDOWS_1255, GTK_UI_MANAGER_MENUITEM)

	MENUITEM_ADDUI_MANAGER(mainwin->ui_manager, "/Menu/View/Encoding", "Arabic", "View/Encoding/Arabic", GTK_UI_MANAGER_MENU)
	MENUITEM_ADDUI_MANAGER(mainwin->ui_manager, "/Menu/View/Encoding/Arabic", CS_ISO_8859_6, "View/Encoding/Arabic/"CS_ISO_8859_6, GTK_UI_MANAGER_MENUITEM)
	MENUITEM_ADDUI_MANAGER(mainwin->ui_manager, "/Menu/View/Encoding/Arabic", CS_WINDOWS_1256, "View/Encoding/Arabic/"CS_WINDOWS_1256, GTK_UI_MANAGER_MENUITEM)

	MENUITEM_ADDUI_MANAGER(mainwin->ui_manager, "/Menu/View/Encoding", CS_ISO_8859_9, "View/Encoding/"CS_ISO_8859_9, GTK_UI_MANAGER_MENUITEM)

	MENUITEM_ADDUI_MANAGER(mainwin->ui_manager, "/Menu/View/Encoding", "Cyrillic", "View/Encoding/Cyrillic", GTK_UI_MANAGER_MENU)
	MENUITEM_ADDUI_MANAGER(mainwin->ui_manager, "/Menu/View/Encoding/Cyrillic", CS_ISO_8859_5, "View/Encoding/Cyrillic/"CS_ISO_8859_5, GTK_UI_MANAGER_MENUITEM)
	MENUITEM_ADDUI_MANAGER(mainwin->ui_manager, "/Menu/View/Encoding/Cyrillic", CS_KOI8_R, "View/Encoding/Cyrillic/"CS_KOI8_R, GTK_UI_MANAGER_MENUITEM)
	MENUITEM_ADDUI_MANAGER(mainwin->ui_manager, "/Menu/View/Encoding/Cyrillic", CS_MACCYR, "View/Encoding/Cyrillic/"CS_MACCYR, GTK_UI_MANAGER_MENUITEM)
	MENUITEM_ADDUI_MANAGER(mainwin->ui_manager, "/Menu/View/Encoding/Cyrillic", CS_KOI8_U, "View/Encoding/Cyrillic/"CS_KOI8_U, GTK_UI_MANAGER_MENUITEM)
	MENUITEM_ADDUI_MANAGER(mainwin->ui_manager, "/Menu/View/Encoding/Cyrillic", CS_WINDOWS_1251, "View/Encoding/Cyrillic/"CS_WINDOWS_1251, GTK_UI_MANAGER_MENUITEM)

	MENUITEM_ADDUI_MANAGER(mainwin->ui_manager, "/Menu/View/Encoding", "Japanese", "View/Encoding/Japanese", GTK_UI_MANAGER_MENU)
	MENUITEM_ADDUI_MANAGER(mainwin->ui_manager, "/Menu/View/Encoding/Japanese", CS_ISO_2022_JP, "View/Encoding/Japanese/"CS_ISO_2022_JP, GTK_UI_MANAGER_MENUITEM)
	MENUITEM_ADDUI_MANAGER(mainwin->ui_manager, "/Menu/View/Encoding/Japanese", CS_ISO_2022_JP_2, "View/Encoding/Japanese/"CS_ISO_2022_JP_2, GTK_UI_MANAGER_MENUITEM)
	MENUITEM_ADDUI_MANAGER(mainwin->ui_manager, "/Menu/View/Encoding/Japanese", CS_EUC_JP, "View/Encoding/Japanese/"CS_EUC_JP, GTK_UI_MANAGER_MENUITEM)
	MENUITEM_ADDUI_MANAGER(mainwin->ui_manager, "/Menu/View/Encoding/Japanese", CS_SHIFT_JIS, "View/Encoding/Japanese/"CS_SHIFT_JIS, GTK_UI_MANAGER_MENUITEM)

	MENUITEM_ADDUI_MANAGER(mainwin->ui_manager, "/Menu/View/Encoding", "Chinese", "View/Encoding/Chinese", GTK_UI_MANAGER_MENU)
	MENUITEM_ADDUI_MANAGER(mainwin->ui_manager, "/Menu/View/Encoding/Chinese", CS_GB18030, "View/Encoding/Chinese/"CS_GB18030, GTK_UI_MANAGER_MENUITEM)
	MENUITEM_ADDUI_MANAGER(mainwin->ui_manager, "/Menu/View/Encoding/Chinese", CS_GB2312, "View/Encoding/Chinese/"CS_GB2312, GTK_UI_MANAGER_MENUITEM)
	MENUITEM_ADDUI_MANAGER(mainwin->ui_manager, "/Menu/View/Encoding/Chinese", CS_GBK, "View/Encoding/Chinese/"CS_GBK, GTK_UI_MANAGER_MENUITEM)
	MENUITEM_ADDUI_MANAGER(mainwin->ui_manager, "/Menu/View/Encoding/Chinese", CS_BIG5, "View/Encoding/Chinese/"CS_BIG5, GTK_UI_MANAGER_MENUITEM)
	MENUITEM_ADDUI_MANAGER(mainwin->ui_manager, "/Menu/View/Encoding/Chinese", CS_EUC_TW, "View/Encoding/Chinese/"CS_EUC_TW, GTK_UI_MANAGER_MENUITEM)

	MENUITEM_ADDUI_MANAGER(mainwin->ui_manager, "/Menu/View/Encoding", "Korean", "View/Encoding/Korean", GTK_UI_MANAGER_MENU)
	MENUITEM_ADDUI_MANAGER(mainwin->ui_manager, "/Menu/View/Encoding/Korean", CS_EUC_KR, "View/Encoding/Korean/"CS_EUC_KR, GTK_UI_MANAGER_MENUITEM)
	MENUITEM_ADDUI_MANAGER(mainwin->ui_manager, "/Menu/View/Encoding/Korean", CS_ISO_2022_KR, "View/Encoding/Korean/"CS_ISO_2022_KR, GTK_UI_MANAGER_MENUITEM)

	MENUITEM_ADDUI_MANAGER(mainwin->ui_manager, "/Menu/View/Encoding", "Thai", "View/Encoding/Thai", GTK_UI_MANAGER_MENU)
	MENUITEM_ADDUI_MANAGER(mainwin->ui_manager, "/Menu/View/Encoding/Thai", CS_TIS_620, "View/Encoding/Thai/"CS_TIS_620, GTK_UI_MANAGER_MENUITEM)
	MENUITEM_ADDUI_MANAGER(mainwin->ui_manager, "/Menu/View/Encoding/Thai", CS_WINDOWS_874, "View/Encoding/Thai/"CS_WINDOWS_874, GTK_UI_MANAGER_MENUITEM)

	MENUITEM_ADDUI_MANAGER(mainwin->ui_manager, "/Menu/View", "Decode", "View/Decode", GTK_UI_MANAGER_MENU)
	MENUITEM_ADDUI_MANAGER(mainwin->ui_manager, "/Menu/View/Decode", "AutoDetect", "View/Decode/AutoDetect", GTK_UI_MANAGER_MENUITEM)
	MENUITEM_ADDUI_MANAGER(mainwin->ui_manager, "/Menu/View/Decode", "Separator1", "View/Decode/---", GTK_UI_MANAGER_SEPARATOR)
	MENUITEM_ADDUI_MANAGER(mainwin->ui_manager, "/Menu/View/Decode", "8bit", "View/Decode/8bit", GTK_UI_MANAGER_MENUITEM)
	MENUITEM_ADDUI_MANAGER(mainwin->ui_manager, "/Menu/View/Decode", "QP", "View/Decode/QP", GTK_UI_MANAGER_MENUITEM)
	MENUITEM_ADDUI_MANAGER(mainwin->ui_manager, "/Menu/View/Decode", "B64", "View/Decode/B64", GTK_UI_MANAGER_MENUITEM)
	MENUITEM_ADDUI_MANAGER(mainwin->ui_manager, "/Menu/View/Decode", "Uuencode", "View/Decode/Uuencode", GTK_UI_MANAGER_MENUITEM)
	MENUITEM_ADDUI_MANAGER(mainwin->ui_manager, "/Menu/View", "Separator5", "View/---", GTK_UI_MANAGER_SEPARATOR)

	MENUITEM_ADDUI_MANAGER(mainwin->ui_manager, "/Menu/View", "OpenNewWindow", "View/OpenNewWindow", GTK_UI_MANAGER_MENUITEM)
	MENUITEM_ADDUI_MANAGER(mainwin->ui_manager, "/Menu/View", "MessageSource", "View/MessageSource", GTK_UI_MANAGER_MENUITEM)
	MENUITEM_ADDUI_MANAGER(mainwin->ui_manager, "/Menu/View", "AllHeaders", "View/AllHeaders", GTK_UI_MANAGER_MENUITEM)
	MENUITEM_ADDUI_MANAGER(mainwin->ui_manager, "/Menu/View", "Quotes", "View/Quotes", GTK_UI_MANAGER_MENU)
	MENUITEM_ADDUI_MANAGER(mainwin->ui_manager, "/Menu/View/Quotes", "CollapseAll", "View/Quotes/CollapseAll", GTK_UI_MANAGER_MENUITEM)
	MENUITEM_ADDUI_MANAGER(mainwin->ui_manager, "/Menu/View/Quotes", "Collapse2", "View/Quotes/Collapse2", GTK_UI_MANAGER_MENUITEM)
	MENUITEM_ADDUI_MANAGER(mainwin->ui_manager, "/Menu/View/Quotes", "Collapse3", "View/Quotes/Collapse3", GTK_UI_MANAGER_MENUITEM)
	MENUITEM_ADDUI_MANAGER(mainwin->ui_manager, "/Menu/View", "Part", "View/Part", GTK_UI_MANAGER_MENU)
	MENUITEM_ADDUI_MANAGER(mainwin->ui_manager, "/Menu/View/Part", "AsText", "View/Part/AsText", GTK_UI_MANAGER_MENUITEM)
	MENUITEM_ADDUI_MANAGER(mainwin->ui_manager, "/Menu/View/Part", "Open", "View/Part/Open", GTK_UI_MANAGER_MENUITEM)
#ifndef G_OS_WIN32
	MENUITEM_ADDUI_MANAGER(mainwin->ui_manager, "/Menu/View/Part", "OpenWith", "View/Part/OpenWith", GTK_UI_MANAGER_MENUITEM)
#endif
	MENUITEM_ADDUI_MANAGER(mainwin->ui_manager, "/Menu/View", "Separator8", "View/---", GTK_UI_MANAGER_SEPARATOR)
	MENUITEM_ADDUI_MANAGER(mainwin->ui_manager, "/Menu/View", "UpdateSummary", "View/UpdateSummary", GTK_UI_MANAGER_MENUITEM)

/* Message menu */
	MENUITEM_ADDUI_MANAGER(mainwin->ui_manager, "/Menu/Message", "Receive", "Message/Receive", GTK_UI_MANAGER_MENU)
	MENUITEM_ADDUI_MANAGER(mainwin->ui_manager, "/Menu/Message/Receive", "CurrentAccount", "Message/Receive/CurrentAccount", GTK_UI_MANAGER_MENUITEM)
	MENUITEM_ADDUI_MANAGER(mainwin->ui_manager, "/Menu/Message/Receive", "AllAccounts", "Message/Receive/AllAccounts", GTK_UI_MANAGER_MENUITEM)
	MENUITEM_ADDUI_MANAGER(mainwin->ui_manager, "/Menu/Message/Receive", "CancelReceiving", "Message/Receive/CancelReceiving", GTK_UI_MANAGER_MENUITEM)
	MENUITEM_ADDUI_MANAGER(mainwin->ui_manager, "/Menu/Message/Receive", "Separator1", "Message/Receive/---", GTK_UI_MANAGER_SEPARATOR)
	MENUITEM_ADDUI_MANAGER(mainwin->ui_manager, "/Menu/Message/Receive", "PlaceHolder", "Message/Receive/PlaceHolder", GTK_UI_MANAGER_MENUITEM)
	MENUITEM_ADDUI_MANAGER(mainwin->ui_manager, "/Menu/Message", "SendQueue", "Message/SendQueue", GTK_UI_MANAGER_MENUITEM)
	MENUITEM_ADDUI_MANAGER(mainwin->ui_manager, "/Menu/Message", "CancelSending", "Message/CancelSending", GTK_UI_MANAGER_MENUITEM)
	MENUITEM_ADDUI_MANAGER(mainwin->ui_manager, "/Menu/Message", "Separator1", "Message/---", GTK_UI_MANAGER_SEPARATOR)

	MENUITEM_ADDUI_MANAGER(mainwin->ui_manager, "/Menu/Message", "ComposeEmail", "Message/ComposeEmail", GTK_UI_MANAGER_MENUITEM)
	MENUITEM_ADDUI_MANAGER(mainwin->ui_manager, "/Menu/Message", "ComposeNews", "Message/ComposeNews", GTK_UI_MANAGER_MENUITEM)
	MENUITEM_ADDUI_MANAGER(mainwin->ui_manager, "/Menu/Message", "Reply", "Message/Reply", GTK_UI_MANAGER_MENUITEM)
	MENUITEM_ADDUI_MANAGER(mainwin->ui_manager, "/Menu/Message", "ReplyTo", "Message/ReplyTo", GTK_UI_MANAGER_MENU)
	MENUITEM_ADDUI_MANAGER(mainwin->ui_manager, "/Menu/Message/ReplyTo", "All", "Message/ReplyTo/All", GTK_UI_MANAGER_MENUITEM)
	MENUITEM_ADDUI_MANAGER(mainwin->ui_manager, "/Menu/Message/ReplyTo", "Sender", "Message/ReplyTo/Sender", GTK_UI_MANAGER_MENUITEM)
	MENUITEM_ADDUI_MANAGER(mainwin->ui_manager, "/Menu/Message/ReplyTo", "List", "Message/ReplyTo/List", GTK_UI_MANAGER_MENUITEM)
	MENUITEM_ADDUI_MANAGER(mainwin->ui_manager, "/Menu/Message", "FollowupReply", "Message/FollowupReply", GTK_UI_MANAGER_MENUITEM)
	MENUITEM_ADDUI_MANAGER(mainwin->ui_manager, "/Menu/Message", "Separator2", "Message/---", GTK_UI_MANAGER_SEPARATOR)

	MENUITEM_ADDUI_MANAGER(mainwin->ui_manager, "/Menu/Message", "Forward", "Message/Forward", GTK_UI_MANAGER_MENUITEM)
	MENUITEM_ADDUI_MANAGER(mainwin->ui_manager, "/Menu/Message", "ForwardAtt", "Message/ForwardAtt", GTK_UI_MANAGER_MENUITEM)
	MENUITEM_ADDUI_MANAGER(mainwin->ui_manager, "/Menu/Message", "Redirect", "Message/Redirect", GTK_UI_MANAGER_MENUITEM)
	MENUITEM_ADDUI_MANAGER(mainwin->ui_manager, "/Menu/Message", "MailingList", "Message/MailingList", GTK_UI_MANAGER_MENU)
	MENUITEM_ADDUI_MANAGER(mainwin->ui_manager, "/Menu/Message/MailingList", "Post", "Message/MailingList/Post", GTK_UI_MANAGER_MENU)
	MENUITEM_ADDUI_MANAGER(mainwin->ui_manager, "/Menu/Message/MailingList", "Help", "Message/MailingList/Help", GTK_UI_MANAGER_MENU)
	MENUITEM_ADDUI_MANAGER(mainwin->ui_manager, "/Menu/Message/MailingList", "Subscribe", "Message/MailingList/Subscribe", GTK_UI_MANAGER_MENU)
	MENUITEM_ADDUI_MANAGER(mainwin->ui_manager, "/Menu/Message/MailingList", "Unsubscribe", "Message/MailingList/Unsubscribe", GTK_UI_MANAGER_MENU)
	MENUITEM_ADDUI_MANAGER(mainwin->ui_manager, "/Menu/Message/MailingList", "ViewArchive", "Message/MailingList/ViewArchive", GTK_UI_MANAGER_MENU)
	MENUITEM_ADDUI_MANAGER(mainwin->ui_manager, "/Menu/Message/MailingList", "ContactOwner", "Message/MailingList/ContactOwner", GTK_UI_MANAGER_MENU)
	MENUITEM_ADDUI_MANAGER(mainwin->ui_manager, "/Menu/Message/MailingList/Post", "PlaceHolder", "Message/MailingList/Post/PlaceHolder", GTK_UI_MANAGER_MENUITEM)
	MENUITEM_ADDUI_MANAGER(mainwin->ui_manager, "/Menu/Message/MailingList/Help", "PlaceHolder", "Message/MailingList/Help/PlaceHolder", GTK_UI_MANAGER_MENUITEM)
	MENUITEM_ADDUI_MANAGER(mainwin->ui_manager, "/Menu/Message/MailingList/Subscribe", "PlaceHolder", "Message/MailingList/Subscribe/PlaceHolder", GTK_UI_MANAGER_MENUITEM)
	MENUITEM_ADDUI_MANAGER(mainwin->ui_manager, "/Menu/Message/MailingList/Unsubscribe", "PlaceHolder", "Message/MailingList/Unsubscribe/PlaceHolder", GTK_UI_MANAGER_MENUITEM)
	MENUITEM_ADDUI_MANAGER(mainwin->ui_manager, "/Menu/Message/MailingList/ViewArchive", "PlaceHolder", "Message/MailingList/ViewArchive/PlaceHolder", GTK_UI_MANAGER_MENUITEM)
	MENUITEM_ADDUI_MANAGER(mainwin->ui_manager, "/Menu/Message/MailingList/ContactOwner", "PlaceHolder", "Message/MailingList/ContactOwner/PlaceHolder", GTK_UI_MANAGER_MENUITEM)
	MENUITEM_ADDUI_MANAGER(mainwin->ui_manager, "/Menu/Message", "Separator3", "Message/---", GTK_UI_MANAGER_SEPARATOR)

	MENUITEM_ADDUI_MANAGER(mainwin->ui_manager, "/Menu/Message", "Move", "Message/Move", GTK_UI_MANAGER_MENUITEM)
	MENUITEM_ADDUI_MANAGER(mainwin->ui_manager, "/Menu/Message", "Copy", "Message/Copy", GTK_UI_MANAGER_MENUITEM)
	MENUITEM_ADDUI_MANAGER(mainwin->ui_manager, "/Menu/Message", "Trash", "Message/Trash", GTK_UI_MANAGER_MENUITEM)
	MENUITEM_ADDUI_MANAGER(mainwin->ui_manager, "/Menu/Message", "Delete", "Message/Delete", GTK_UI_MANAGER_MENUITEM)
	MENUITEM_ADDUI_MANAGER(mainwin->ui_manager, "/Menu/Message", "TrashThread", "Message/TrashThread", GTK_UI_MANAGER_MENUITEM)
	MENUITEM_ADDUI_MANAGER(mainwin->ui_manager, "/Menu/Message", "DeleteThread", "Message/DeleteThread", GTK_UI_MANAGER_MENUITEM)
	MENUITEM_ADDUI_MANAGER(mainwin->ui_manager, "/Menu/Message", "CancelNews", "Message/CancelNews", GTK_UI_MANAGER_MENUITEM)
	MENUITEM_ADDUI_MANAGER(mainwin->ui_manager, "/Menu/Message", "Separator4", "Message/---", GTK_UI_MANAGER_SEPARATOR)

	MENUITEM_ADDUI_MANAGER(mainwin->ui_manager, "/Menu/Message", "Mark", "Message/Mark", GTK_UI_MANAGER_MENU)
	MENUITEM_ADDUI_MANAGER(mainwin->ui_manager, "/Menu/Message/Mark", "Mark", "Message/Mark/Mark", GTK_UI_MANAGER_MENUITEM)
	MENUITEM_ADDUI_MANAGER(mainwin->ui_manager, "/Menu/Message/Mark", "Unmark", "Message/Mark/Unmark", GTK_UI_MANAGER_MENUITEM)
	MENUITEM_ADDUI_MANAGER(mainwin->ui_manager, "/Menu/Message/Mark", "Separator1", "Message/Mark/---", GTK_UI_MANAGER_SEPARATOR)
	MENUITEM_ADDUI_MANAGER(mainwin->ui_manager, "/Menu/Message/Mark", "MarkRead", "Message/Mark/MarkRead", GTK_UI_MANAGER_MENUITEM)
	MENUITEM_ADDUI_MANAGER(mainwin->ui_manager, "/Menu/Message/Mark", "MarkUnread", "Message/Mark/MarkUnread", GTK_UI_MANAGER_MENUITEM)
	MENUITEM_ADDUI_MANAGER(mainwin->ui_manager, "/Menu/Message/Mark", "Separator2", "Message/Mark/---", GTK_UI_MANAGER_SEPARATOR)
	MENUITEM_ADDUI_MANAGER(mainwin->ui_manager, "/Menu/Message/Mark", "MarkAllRead", "Message/Mark/MarkAllRead", GTK_UI_MANAGER_MENUITEM)
	MENUITEM_ADDUI_MANAGER(mainwin->ui_manager, "/Menu/Message/Mark", "MarkAllUnread", "Message/Mark/MarkAllUnread", GTK_UI_MANAGER_MENUITEM)
	MENUITEM_ADDUI_MANAGER(mainwin->ui_manager, "/Menu/Message/Mark", "Separator3", "Message/Mark/---", GTK_UI_MANAGER_SEPARATOR)
	MENUITEM_ADDUI_MANAGER(mainwin->ui_manager, "/Menu/Message/Mark", "IgnoreThread", "Message/Mark/IgnoreThread", GTK_UI_MANAGER_MENUITEM)
	MENUITEM_ADDUI_MANAGER(mainwin->ui_manager, "/Menu/Message/Mark", "UnignoreThread", "Message/Mark/UnignoreThread", GTK_UI_MANAGER_MENUITEM)
	MENUITEM_ADDUI_MANAGER(mainwin->ui_manager, "/Menu/Message/Mark", "WatchThread", "Message/Mark/WatchThread", GTK_UI_MANAGER_MENUITEM)
	MENUITEM_ADDUI_MANAGER(mainwin->ui_manager, "/Menu/Message/Mark", "UnwatchThread", "Message/Mark/UnwatchThread", GTK_UI_MANAGER_MENUITEM)
	MENUITEM_ADDUI_MANAGER(mainwin->ui_manager, "/Menu/Message/Mark", "Separator4", "Message/Mark/---", GTK_UI_MANAGER_SEPARATOR)
	MENUITEM_ADDUI_MANAGER(mainwin->ui_manager, "/Menu/Message/Mark", "MarkSpam", "Message/Mark/MarkSpam", GTK_UI_MANAGER_MENUITEM)
	MENUITEM_ADDUI_MANAGER(mainwin->ui_manager, "/Menu/Message/Mark", "MarkHam", "Message/Mark/MarkHam", GTK_UI_MANAGER_MENUITEM)
	MENUITEM_ADDUI_MANAGER(mainwin->ui_manager, "/Menu/Message/Mark", "Separator5", "Message/Mark/---", GTK_UI_MANAGER_SEPARATOR)
	MENUITEM_ADDUI_MANAGER(mainwin->ui_manager, "/Menu/Message/Mark", "Lock", "Message/Mark/Lock", GTK_UI_MANAGER_MENUITEM)
	MENUITEM_ADDUI_MANAGER(mainwin->ui_manager, "/Menu/Message/Mark", "Unlock", "Message/Mark/Unlock", GTK_UI_MANAGER_MENUITEM)
	MENUITEM_ADDUI_MANAGER(mainwin->ui_manager, "/Menu/Message", "ColorLabel", "Message/ColorLabel", GTK_UI_MANAGER_MENUITEM)
	MENUITEM_ADDUI_MANAGER(mainwin->ui_manager, "/Menu/Message", "Tags", "Message/Tags", GTK_UI_MANAGER_MENUITEM)
	MENUITEM_ADDUI_MANAGER(mainwin->ui_manager, "/Menu/Message", "Separator5", "Message/---", GTK_UI_MANAGER_SEPARATOR)

	MENUITEM_ADDUI_MANAGER(mainwin->ui_manager, "/Menu/Message", "Reedit", "Message/Reedit", GTK_UI_MANAGER_MENUITEM)
	MENUITEM_ADDUI_MANAGER(mainwin->ui_manager, "/Menu/Message", "Separator6", "Message/---", GTK_UI_MANAGER_SEPARATOR)
	MENUITEM_ADDUI_MANAGER(mainwin->ui_manager, "/Menu/Message", "CheckSignature", "Message/CheckSignature", GTK_UI_MANAGER_MENUITEM)

/* Tools menu */
	MENUITEM_ADDUI_MANAGER(mainwin->ui_manager, "/Menu/Tools", "AddressBook", "Tools/AddressBook", GTK_UI_MANAGER_MENUITEM)
	MENUITEM_ADDUI_MANAGER(mainwin->ui_manager, "/Menu/Tools", "AddSenderToAB", "Tools/AddSenderToAB", GTK_UI_MANAGER_MENUITEM)
	MENUITEM_ADDUI_MANAGER(mainwin->ui_manager, "/Menu/Tools", "CollectAddresses", "Tools/CollectAddresses", GTK_UI_MANAGER_MENU)
	MENUITEM_ADDUI_MANAGER(mainwin->ui_manager, "/Menu/Tools/CollectAddresses", "FromFolder", "Tools/CollectAddresses/FromFolder", GTK_UI_MANAGER_MENUITEM)
	MENUITEM_ADDUI_MANAGER(mainwin->ui_manager, "/Menu/Tools/CollectAddresses", "FromSelected", "Tools/CollectAddresses/FromSelected", GTK_UI_MANAGER_MENUITEM)
	MENUITEM_ADDUI_MANAGER(mainwin->ui_manager, "/Menu/Tools", "Separator1", "Tools/---", GTK_UI_MANAGER_SEPARATOR)

	MENUITEM_ADDUI_MANAGER(mainwin->ui_manager, "/Menu/Tools", "FilterFolder", "Tools/FilterFolder", GTK_UI_MANAGER_MENUITEM)
	MENUITEM_ADDUI_MANAGER(mainwin->ui_manager, "/Menu/Tools", "FilterSelected", "Tools/FilterSelected", GTK_UI_MANAGER_MENUITEM)
	MENUITEM_ADDUI_MANAGER(mainwin->ui_manager, "/Menu/Tools", "RunProcessing", "Tools/RunProcessing", GTK_UI_MANAGER_MENUITEM)
	MENUITEM_ADDUI_MANAGER(mainwin->ui_manager, "/Menu/Tools", "CreateFilterRule", "Tools/CreateFilterRule", GTK_UI_MANAGER_MENU)
	MENUITEM_ADDUI_MANAGER(mainwin->ui_manager, "/Menu/Tools/CreateFilterRule", "Automatically", "Tools/CreateFilterRule/Automatically", GTK_UI_MANAGER_MENUITEM)
	MENUITEM_ADDUI_MANAGER(mainwin->ui_manager, "/Menu/Tools/CreateFilterRule", "ByFrom", "Tools/CreateFilterRule/ByFrom", GTK_UI_MANAGER_MENUITEM)
	MENUITEM_ADDUI_MANAGER(mainwin->ui_manager, "/Menu/Tools/CreateFilterRule", "ByTo", "Tools/CreateFilterRule/ByTo", GTK_UI_MANAGER_MENUITEM)
	MENUITEM_ADDUI_MANAGER(mainwin->ui_manager, "/Menu/Tools/CreateFilterRule", "BySubject", "Tools/CreateFilterRule/BySubject", GTK_UI_MANAGER_MENUITEM)
	MENUITEM_ADDUI_MANAGER(mainwin->ui_manager, "/Menu/Tools/CreateFilterRule", "BySender", "Tools/CreateFilterRule/BySender", GTK_UI_MANAGER_MENUITEM)

	MENUITEM_ADDUI_MANAGER(mainwin->ui_manager, "/Menu/Tools", "CreateProcessingRule", "Tools/CreateProcessingRule", GTK_UI_MANAGER_MENU)
	MENUITEM_ADDUI_MANAGER(mainwin->ui_manager, "/Menu/Tools/CreateProcessingRule", "Automatically", "Tools/CreateProcessingRule/Automatically", GTK_UI_MANAGER_MENUITEM)
	MENUITEM_ADDUI_MANAGER(mainwin->ui_manager, "/Menu/Tools/CreateProcessingRule", "ByFrom", "Tools/CreateProcessingRule/ByFrom", GTK_UI_MANAGER_MENUITEM)
	MENUITEM_ADDUI_MANAGER(mainwin->ui_manager, "/Menu/Tools/CreateProcessingRule", "ByTo", "Tools/CreateProcessingRule/ByTo", GTK_UI_MANAGER_MENUITEM)
	MENUITEM_ADDUI_MANAGER(mainwin->ui_manager, "/Menu/Tools/CreateProcessingRule", "BySubject", "Tools/CreateProcessingRule/BySubject", GTK_UI_MANAGER_MENUITEM)
	MENUITEM_ADDUI_MANAGER(mainwin->ui_manager, "/Menu/Tools/CreateProcessingRule", "BySender", "Tools/CreateProcessingRule/BySender", GTK_UI_MANAGER_MENUITEM)
	MENUITEM_ADDUI_MANAGER(mainwin->ui_manager, "/Menu/Tools", "Separator2", "Tools/---", GTK_UI_MANAGER_SEPARATOR)
	
	MENUITEM_ADDUI_MANAGER(mainwin->ui_manager, "/Menu/Tools", "ListUrls", "Tools/ListUrls", GTK_UI_MANAGER_MENUITEM)
	MENUITEM_ADDUI_MANAGER(mainwin->ui_manager, "/Menu/Tools", "Separator3", "Tools/---", GTK_UI_MANAGER_SEPARATOR)

	MENUITEM_ADDUI_MANAGER(mainwin->ui_manager, "/Menu/Tools", "Actions", "Tools/Actions", GTK_UI_MANAGER_MENU)
	MENUITEM_ADDUI_MANAGER(mainwin->ui_manager, "/Menu/Tools/Actions", "PlaceHolder", "Tools/Actions/PlaceHolder", GTK_UI_MANAGER_MENUITEM)
	MENUITEM_ADDUI_MANAGER(mainwin->ui_manager, "/Menu/Tools", "Separator4", "Tools/---", GTK_UI_MANAGER_SEPARATOR)

	MENUITEM_ADDUI_MANAGER(mainwin->ui_manager, "/Menu/Tools", "CheckNewMessages", "Tools/CheckNewMessages", GTK_UI_MANAGER_MENUITEM)
	MENUITEM_ADDUI_MANAGER(mainwin->ui_manager, "/Menu/Tools", "DeleteDuplicates", "Tools/DeleteDuplicates", GTK_UI_MANAGER_MENU)
	MENUITEM_ADDUI_MANAGER(mainwin->ui_manager, "/Menu/Tools/DeleteDuplicates", "SelFolder", "Tools/DeleteDuplicates/SelFolder", GTK_UI_MANAGER_MENUITEM)
	MENUITEM_ADDUI_MANAGER(mainwin->ui_manager, "/Menu/Tools/DeleteDuplicates", "AllFolders", "Tools/DeleteDuplicates/AllFolders", GTK_UI_MANAGER_MENUITEM)
	MENUITEM_ADDUI_MANAGER(mainwin->ui_manager, "/Menu/Tools", "Separator5", "Tools/---", GTK_UI_MANAGER_SEPARATOR)

	MENUITEM_ADDUI_MANAGER(mainwin->ui_manager, "/Menu/Tools", "Execute", "Tools/Execute", GTK_UI_MANAGER_MENUITEM)
	MENUITEM_ADDUI_MANAGER(mainwin->ui_manager, "/Menu/Tools", "Expunge", "Tools/Expunge", GTK_UI_MANAGER_MENUITEM)
#ifdef USE_GNUTLS
	MENUITEM_ADDUI_MANAGER(mainwin->ui_manager, "/Menu/Tools", "Separator6", "Tools/---", GTK_UI_MANAGER_SEPARATOR)
	MENUITEM_ADDUI_MANAGER(mainwin->ui_manager, "/Menu/Tools", "TLSCertificates", "Tools/TLSCertificates", GTK_UI_MANAGER_MENUITEM)
#endif
	MENUITEM_ADDUI_MANAGER(mainwin->ui_manager, "/Menu/Tools", "Separator7", "Tools/---", GTK_UI_MANAGER_SEPARATOR)
	MENUITEM_ADDUI_MANAGER(mainwin->ui_manager, "/Menu/Tools", "FilteringLog", "Tools/FilteringLog", GTK_UI_MANAGER_MENUITEM)
	MENUITEM_ADDUI_MANAGER(mainwin->ui_manager, "/Menu/Tools", "NetworkLog", "Tools/NetworkLog", GTK_UI_MANAGER_MENUITEM)
#ifdef G_OS_WIN32
	MENUITEM_ADDUI_MANAGER(mainwin->ui_manager, "/Menu/Tools", "DebugLog", "Tools/DebugLog", GTK_UI_MANAGER_MENUITEM)
#endif
	MENUITEM_ADDUI_MANAGER(mainwin->ui_manager, "/Menu/Tools", "Separator8", "Tools/---", GTK_UI_MANAGER_SEPARATOR)
	MENUITEM_ADDUI_MANAGER(mainwin->ui_manager, "/Menu/Tools", "ForgetSessionPasswords", "Tools/ForgetSessionPasswords", GTK_UI_MANAGER_MENUITEM)
#ifndef PASSWORD_CRYPTO_OLD
	MENUITEM_ADDUI_MANAGER(mainwin->ui_manager, "/Menu/Tools", "ForgetPrimaryPassphrase", "Tools/ForgetPrimaryPassphrase", GTK_UI_MANAGER_MENUITEM)
#endif
	MENUITEM_ADDUI_MANAGER(mainwin->ui_manager, "/Menu/Tools", "Separator9", "Tools/---", GTK_UI_MANAGER_SEPARATOR)

/* Configuration menu */
	MENUITEM_ADDUI_MANAGER(mainwin->ui_manager, "/Menu/Configuration", "ChangeAccount", "Configuration/ChangeAccount", GTK_UI_MANAGER_MENU)
	MENUITEM_ADDUI_MANAGER(mainwin->ui_manager, "/Menu/Configuration/ChangeAccount", "PlaceHolder", "Configuration/ChangeAccount/PlaceHolder", GTK_UI_MANAGER_MENUITEM)
	MENUITEM_ADDUI_MANAGER(mainwin->ui_manager, "/Menu/Configuration", "AccountPrefs", "Configuration/AccountPrefs", GTK_UI_MANAGER_MENUITEM)
	MENUITEM_ADDUI_MANAGER(mainwin->ui_manager, "/Menu/Configuration", "CreateAccount", "Configuration/CreateAccount", GTK_UI_MANAGER_MENUITEM)
	MENUITEM_ADDUI_MANAGER(mainwin->ui_manager, "/Menu/Configuration", "EditAccounts", "Configuration/EditAccounts", GTK_UI_MANAGER_MENUITEM)
	MENUITEM_ADDUI_MANAGER(mainwin->ui_manager, "/Menu/Configuration", "Separator1", "Configuration/---", GTK_UI_MANAGER_SEPARATOR)

	MENUITEM_ADDUI_MANAGER(mainwin->ui_manager, "/Menu/Configuration", "Preferences", "Configuration/Preferences", GTK_UI_MANAGER_MENUITEM)
	MENUITEM_ADDUI_MANAGER(mainwin->ui_manager, "/Menu/Configuration", "PreProcessing", "Configuration/PreProcessing", GTK_UI_MANAGER_MENUITEM)
	MENUITEM_ADDUI_MANAGER(mainwin->ui_manager, "/Menu/Configuration", "PostProcessing", "Configuration/PostProcessing", GTK_UI_MANAGER_MENUITEM)
	MENUITEM_ADDUI_MANAGER(mainwin->ui_manager, "/Menu/Configuration", "Filtering", "Configuration/Filtering", GTK_UI_MANAGER_MENUITEM)
	MENUITEM_ADDUI_MANAGER(mainwin->ui_manager, "/Menu/Configuration", "Templates", "Configuration/Templates", GTK_UI_MANAGER_MENUITEM)
	MENUITEM_ADDUI_MANAGER(mainwin->ui_manager, "/Menu/Configuration", "Actions", "Configuration/Actions", GTK_UI_MANAGER_MENUITEM)
	MENUITEM_ADDUI_MANAGER(mainwin->ui_manager, "/Menu/Configuration", "Tags", "Configuration/Tags", GTK_UI_MANAGER_MENUITEM)

	MENUITEM_ADDUI_MANAGER(mainwin->ui_manager, "/Menu/Configuration", "Separator2", "Configuration/---", GTK_UI_MANAGER_SEPARATOR)
	MENUITEM_ADDUI_MANAGER(mainwin->ui_manager, "/Menu/Configuration", "Plugins", "Configuration/Plugins", GTK_UI_MANAGER_MENUITEM)

/* Help menu */
	MENUITEM_ADDUI_MANAGER(mainwin->ui_manager, "/Menu/Help", "Manual", "Help/Manual", GTK_UI_MANAGER_MENUITEM)
	MENUITEM_ADDUI_MANAGER(mainwin->ui_manager, "/Menu/Help", "FAQ", "Help/FAQ", GTK_UI_MANAGER_MENUITEM)
	MENUITEM_ADDUI_MANAGER(mainwin->ui_manager, "/Menu/Help", "IconLegend", "Help/IconLegend", GTK_UI_MANAGER_MENUITEM)
#ifdef G_OS_WIN32
	MENUITEM_ADDUI_MANAGER(mainwin->ui_manager, "/Menu/Help", "Separator1", "Help/---", GTK_UI_MANAGER_SEPARATOR)
	MENUITEM_ADDUI_MANAGER(mainwin->ui_manager, "/Menu/Help", "SetDefault", "Help/SetDefault", GTK_UI_MANAGER_MENUITEM)
#endif
	MENUITEM_ADDUI_MANAGER(mainwin->ui_manager, "/Menu/Help", "Separator2", "Help/---", GTK_UI_MANAGER_SEPARATOR)
	MENUITEM_ADDUI_MANAGER(mainwin->ui_manager, "/Menu/Help", "About", "Help/About", GTK_UI_MANAGER_MENUITEM)


	menubar = gtk_ui_manager_get_widget(mainwin->ui_manager, "/Menu");
	if (prefs_common.mainwin_menubar)
		gtk_widget_show_all(menubar);
	else
		gtk_widget_hide(menubar);
	gtk_window_add_accel_group(GTK_WINDOW(window), gtk_ui_manager_get_accel_group(mainwin->ui_manager));

	/* Create a menu container for the different popup menus we
	 * will be adding from other UI elements. */
	MENUITEM_ADDUI_MANAGER(mainwin->ui_manager, "/", "Menus", "Menus", GTK_UI_MANAGER_MENUBAR)

	gtk_box_pack_start(GTK_BOX(vbox), menubar, FALSE, TRUE, 0);

	handlebox = gtk_box_new(GTK_ORIENTATION_HORIZONTAL, 0);
	gtk_widget_show(handlebox);
	gtk_box_pack_start(GTK_BOX(vbox), handlebox, FALSE, FALSE, 0);
	/* link window to mainwin->window to avoid gdk warnings */
	mainwin->window       = window;
	mainwin_list = g_list_append(mainwin_list, mainwin);
	
	mainwin->toolbar = toolbar_create(TOOLBAR_MAIN, 
					  handlebox, 
					  (gpointer)mainwin);
	toolbar_set_learn_button
		(mainwin->toolbar,
		 LEARN_SPAM);

	/* vbox that contains body */
	vbox_body = gtk_box_new(GTK_ORIENTATION_VERTICAL, BORDER_WIDTH);
	gtk_widget_show(vbox_body);
	gtk_container_set_border_width(GTK_CONTAINER(vbox_body), BORDER_WIDTH);
	gtk_box_pack_start(GTK_BOX(vbox), vbox_body, TRUE, TRUE, 0);

#ifndef GENERIC_UMPC
	hbox_stat = gtk_box_new(GTK_ORIENTATION_HORIZONTAL, 2);
	gtk_widget_set_name(GTK_WIDGET(hbox_stat), "hbox_stat");
	gtk_box_pack_end(GTK_BOX(vbox_body), hbox_stat, FALSE, FALSE, 0);
	warning_btn = gtk_button_new();
	gtk_button_set_image(GTK_BUTTON(warning_btn),
			     gtk_image_new_from_icon_name("dialog-warning", GTK_ICON_SIZE_BUTTON));
	CLAWS_SET_TIP(warning_btn,
			     _("Some error(s) happened. Click here to view log."));
	
	mainwin->warning_btn      = warning_btn;
	
	g_signal_connect(G_OBJECT(warning_btn), "clicked",
			 G_CALLBACK(warning_btn_pressed), mainwin);
	g_signal_connect(G_OBJECT(warning_btn), "motion-notify-event",
			 G_CALLBACK(warning_visi_notify), mainwin);
	g_signal_connect(G_OBJECT(warning_btn), "leave-notify-event",
			 G_CALLBACK(warning_leave_notify), mainwin);
	g_signal_connect(G_OBJECT(warning_btn), "enter-notify-event",
			 G_CALLBACK(warning_enter_notify), mainwin);

	gtk_box_pack_start(GTK_BOX(hbox_stat), warning_btn, FALSE, FALSE, 0);

	statusbar = statusbar_create();
	gtk_widget_set_margin_start(statusbar, 2);
	gtk_widget_set_margin_end(statusbar, 0);
	gtk_widget_set_margin_top(statusbar, 0);
	gtk_widget_set_margin_bottom(statusbar, 0);
	gtk_box_pack_start(GTK_BOX(hbox_stat), statusbar, TRUE, TRUE, 0);

	progressbar = gtk_progress_bar_new();
	gtk_widget_set_size_request(progressbar, 120, 1);
	gtk_box_pack_start(GTK_BOX(hbox_stat), progressbar, FALSE, FALSE, 0);

	online_pixmap = stock_pixmap_widget(STOCK_PIXMAP_ONLINE);
	offline_pixmap = stock_pixmap_widget(STOCK_PIXMAP_OFFLINE);
	online_switch = gtk_button_new ();
	gtk_widget_set_can_focus(online_switch, FALSE);
	CLAWS_SET_TIP(online_switch, 
			     _("You are online. Click the icon to go offline"));
	offline_switch = gtk_button_new ();
	CLAWS_SET_TIP(offline_switch, 
			     _("You are offline. Click the icon to go online"));
	gtk_container_add (GTK_CONTAINER(online_switch), online_pixmap);
	gtk_button_set_relief (GTK_BUTTON(online_switch), GTK_RELIEF_NONE);
	g_signal_connect (G_OBJECT(online_switch), "clicked", G_CALLBACK(online_switch_clicked), mainwin);
	gtk_box_pack_start (GTK_BOX(hbox_stat), online_switch, FALSE, FALSE, 0);
	gtk_container_add (GTK_CONTAINER(offline_switch), offline_pixmap);
	gtk_button_set_relief (GTK_BUTTON(offline_switch), GTK_RELIEF_NONE);
	g_signal_connect (G_OBJECT(offline_switch), "clicked", G_CALLBACK(online_switch_clicked), mainwin);
	gtk_box_pack_start (GTK_BOX(hbox_stat), offline_switch, FALSE, FALSE, 0);
	
	statuslabel = gtk_label_new("");
	gtk_box_pack_start(GTK_BOX(hbox_stat), statuslabel, FALSE, FALSE, 0);

	ac_button = gtk_button_new();
	CLAWS_SET_TIP(ac_button, _("Select account"));
	gtk_widget_set_can_focus(ac_button, FALSE);
	gtk_widget_set_size_request(ac_button, -1, 0);
	gtk_box_pack_end(GTK_BOX(hbox_stat), ac_button, FALSE, FALSE, 0);
	g_signal_connect(G_OBJECT(ac_button), "button_press_event",
			 G_CALLBACK(ac_label_button_pressed), mainwin);

	ac_label = gtk_label_new("");
	gtk_container_add(GTK_CONTAINER(ac_button), ac_label);

	gtk_widget_show_all(hbox_stat);

	gtk_widget_hide(offline_switch);
	gtk_widget_hide(progressbar);
	gtk_widget_hide(warning_btn);
#else
	online_switch = gtk_button_new ();
	offline_switch = gtk_button_new ();
	g_signal_connect (G_OBJECT(online_switch), "clicked", G_CALLBACK(online_switch_clicked), mainwin);
	g_signal_connect (G_OBJECT(offline_switch), "clicked", G_CALLBACK(online_switch_clicked), mainwin);
#endif
	/* create views */
	mainwin->folderview  = folderview  = folderview_create(mainwin);
	mainwin->summaryview = summaryview = summary_create(mainwin);
	mainwin->messageview = messageview = messageview_create(mainwin);

	/* init log instances data before creating log views */
	set_log_title(LOG_PROTOCOL, _("Network log"));
	set_log_prefs(LOG_PROTOCOL,
			&prefs_common.logwin_width,
			&prefs_common.logwin_height);
	set_log_title(LOG_DEBUG_FILTERING, _("Filtering/Processing debug log"));
	set_log_prefs(LOG_DEBUG_FILTERING,
			&prefs_common.filtering_debugwin_width,
			&prefs_common.filtering_debugwin_height);

	/* setup log windows */
	mainwin->logwin = log_window_create(LOG_PROTOCOL);
	log_window_init(mainwin->logwin);

	mainwin->filtering_debugwin = log_window_create(LOG_DEBUG_FILTERING);
	log_window_set_clipping(mainwin->logwin,
				prefs_common.cliplog,
				prefs_common.loglength);

	log_window_init(mainwin->filtering_debugwin);
	log_window_set_clipping(mainwin->filtering_debugwin,
				prefs_common.filtering_debug_cliplog,
				prefs_common.filtering_debug_loglength);
	if (prefs_common.enable_filtering_debug)
		log_message(LOG_DEBUG_FILTERING, _("filtering log enabled\n"));
	else
		log_message(LOG_DEBUG_FILTERING, _("filtering log disabled\n"));

	folderview->mainwin      = mainwin;
	folderview->summaryview  = summaryview;

	summaryview->mainwin     = mainwin;
	summaryview->folderview  = folderview;
	summaryview->messageview = messageview;
	summaryview->window      = window;

	mainwin->vbox           = vbox;
	mainwin->menubar        = menubar;
	mainwin->handlebox      = handlebox;
	mainwin->vbox_body      = vbox_body;
	mainwin->online_switch  = online_switch;
	mainwin->offline_switch    = offline_switch;
#ifndef GENERIC_UMPC
	messageview->statusbar  = statusbar;
	mainwin->statusbar      = statusbar;
	mainwin->hbox_stat      = hbox_stat;
	mainwin->progressbar    = progressbar;
	mainwin->statuslabel    = statuslabel;
	mainwin->online_pixmap  = online_pixmap;
	mainwin->offline_pixmap = offline_pixmap;
	mainwin->ac_button      = ac_button;
	mainwin->ac_label       = ac_label;
	/* set context IDs for status bar */
	mainwin->mainwin_cid = gtk_statusbar_get_context_id
		(GTK_STATUSBAR(statusbar), "Main Window");
	mainwin->folderview_cid = gtk_statusbar_get_context_id
		(GTK_STATUSBAR(statusbar), "Folder View");
	mainwin->summaryview_cid = gtk_statusbar_get_context_id
		(GTK_STATUSBAR(statusbar), "Summary View");
	mainwin->messageview_cid = gtk_statusbar_get_context_id
		(GTK_STATUSBAR(statusbar), "Message View");
	messageview->statusbar_cid = mainwin->messageview_cid;

#else
	messageview->statusbar  = NULL;
	mainwin->statusbar 	= NULL;
	mainwin->hbox_stat	= NULL;
	/* mainwin->progressbar is set in toolbar.c */
	mainwin->statuslabel    = NULL;
	mainwin->online_pixmap  = NULL;
	mainwin->offline_pixmap = NULL;
	mainwin->ac_button      = NULL;
	mainwin->ac_label       = NULL;
#endif
	
	/* allocate colors for summary view and folder view */
	summaryview->color_marked.red = summaryview->color_marked.green = 0;
	summaryview->color_marked.blue = (guint16)65535;

	summaryview->color_dim.red = summaryview->color_dim.green =
		summaryview->color_dim.blue = COLOR_DIM;

<<<<<<< HEAD
	gtkut_convert_int_to_gdk_color(prefs_common.color[COL_NEW],
				       &folderview->color_new);

	gtkut_convert_int_to_gdk_color(prefs_common.color[COL_TGT_FOLDER],
				       &folderview->color_op);

	color[0] = summaryview->color_marked;
	color[1] = summaryview->color_dim;
	color[2] = folderview->color_new;
	color[3] = folderview->color_op;

	colormap = gdk_drawable_get_colormap(gtk_widget_get_window(window));
	gdk_colormap_alloc_colors(colormap, color, 4, FALSE, TRUE, success);
	for (i = 0; i < 4; i++) {
		if (success[i] == FALSE)
			g_warning("MainWindow: color allocation %d failed", i);
	}
=======
	folderview->color_new = prefs_common.color[COL_NEW];
	folderview->color_op = prefs_common.color[COL_TGT_FOLDER];
>>>>>>> 1465ce9c

	debug_print("done.\n");

	messageview->visible = prefs_common.msgview_visible;

	main_window_set_widgets(mainwin, prefs_common.layout_mode);

	g_signal_connect(G_OBJECT(window), "size_allocate",
			 G_CALLBACK(main_window_size_allocate_cb),
			 mainwin);

	/* set menu items */
	cm_toggle_menu_set_active_full(mainwin->ui_manager, "Menu/View/Encoding/"CS_AUTO, TRUE);

	menuitem = NULL;
	switch (prefs_common.toolbar_style) {
	case TOOLBAR_NONE:
		menuitem = gtk_ui_manager_get_widget(mainwin->ui_manager, "/Menu/View/ShowHide/Toolbar/Hide");
		break;
	case TOOLBAR_ICON:
		menuitem = gtk_ui_manager_get_widget(mainwin->ui_manager, "/Menu/View/ShowHide/Toolbar/IconOnly");
		break;
	case TOOLBAR_TEXT:
		menuitem = gtk_ui_manager_get_widget(mainwin->ui_manager, "/Menu/View/ShowHide/Toolbar/TextOnly");
		break;
	case TOOLBAR_BOTH:
		menuitem = gtk_ui_manager_get_widget(mainwin->ui_manager, "/Menu/View/ShowHide/Toolbar/TextBelowIcon");
		break;
	case TOOLBAR_BOTH_HORIZ:
		menuitem = gtk_ui_manager_get_widget(mainwin->ui_manager, "/Menu/View/ShowHide/Toolbar/TextBesideIcon");
	}
	gtk_check_menu_item_set_active(GTK_CHECK_MENU_ITEM(menuitem), TRUE);

	toolbar_set_style(mainwin->toolbar->toolbar, 
			  mainwin->handlebox, 
			  prefs_common.toolbar_style);
#ifndef GENERIC_UMPC
	gtk_widget_hide(mainwin->hbox_stat);
	menuitem = gtk_ui_manager_get_widget(mainwin->ui_manager, "/Menu/View/ShowHide/StatusBar");
	gtk_check_menu_item_set_active(GTK_CHECK_MENU_ITEM(menuitem),
				       prefs_common.show_statusbar);
#endif	
	menuitem = gtk_ui_manager_get_widget(mainwin->ui_manager, "/Menu/View/ShowHide/ColumnHeaders");
	gtk_check_menu_item_set_active(GTK_CHECK_MENU_ITEM(menuitem),
				       prefs_common.show_col_headers);
	/* set account selection menu */
	ac_menu = gtk_ui_manager_get_widget(mainwin->ui_manager, "/Menu/Configuration/ChangeAccount");
	mainwin->ac_menu = ac_menu;

	toolbar_main_set_sensitive(mainwin);

	/* create actions menu */
	main_window_update_actions_menu(mainwin);

	main_create_mailing_list_menu (mainwin, NULL);

	/* attach accel groups to main window */
#define	ADD_MENU_ACCEL_GROUP_TO_WINDOW(menu,win)			\
	gtk_window_add_accel_group					\
		(GTK_WINDOW(win), 					\
		 gtk_ui_manager_get_accel_group(gtkut_ui_manager()));

	ADD_MENU_ACCEL_GROUP_TO_WINDOW(summaryview->popupmenu, mainwin->window);
	
	g_signal_connect(G_OBJECT(window), "window_state_event",
			 G_CALLBACK(mainwindow_state_event_cb), mainwin);
	g_signal_connect(G_OBJECT(window), "visibility_notify_event",
			 G_CALLBACK(mainwindow_visibility_event_cb), mainwin);
	gtk_widget_add_events(GTK_WIDGET(window), GDK_VISIBILITY_NOTIFY_MASK);

	if (prefs_common.layout_mode == VERTICAL_LAYOUT ||
	    prefs_common.layout_mode == SMALL_LAYOUT) {
		summary_relayout(mainwin->summaryview);	
	}
	summary_update_unread(mainwin->summaryview, NULL);
	
	/* initialize views */
	folderview_init(folderview);
	summary_init(summaryview);
	messageview_init(messageview);
#ifdef USE_GNUTLS
	sslcertwindow_register_hook();
#endif
	mainwin->lock_count = 0;
	mainwin->menu_lock_count = 0;
	mainwin->cursor_count = 0;

	mainwin->progressindicator_hook =
		hooks_register_hook(PROGRESSINDICATOR_HOOKLIST, mainwindow_progressindicator_hook, mainwin);

	if (!watch_cursor)
		watch_cursor = gdk_cursor_new_for_display(
				gtk_widget_get_display(mainwin->window), GDK_WATCH);
	if (!hand_cursor)
		hand_cursor = gdk_cursor_new_for_display(
				gtk_widget_get_display(mainwin->window), GDK_HAND2);

	/* init work_offline */
	if (prefs_common.work_offline)
		online_switch_clicked (GTK_BUTTON(online_switch), mainwin);

	mainwindow_colorlabel_menu_create(mainwin, FALSE);
	mainwindow_tags_menu_create(mainwin, FALSE);

	if (prefs_common.mainwin_fullscreen) {
		cm_toggle_menu_set_active_full(mainwin->ui_manager, 
			"Menu/View/FullScreen",
			TRUE);
	}
	if (prefs_common.mainwin_menubar)
		cm_toggle_menu_set_active_full(mainwin->ui_manager,"Menu/View/ShowHide/MenuBar", TRUE);
	
	return mainwin;
}

void main_window_update_actions_menu(MainWindow *mainwin)
{
	action_update_mainwin_menu(mainwin->ui_manager, "/Menu/Tools/Actions", mainwin);
}

void main_window_cursor_wait(MainWindow *mainwin)
{
	GdkDisplay *display;

	display = gdk_display_get_default();

	if (mainwin->cursor_count == 0) {
		gdk_window_set_cursor(gtk_widget_get_window(mainwin->window), watch_cursor);
		textview_cursor_wait(mainwin->messageview->mimeview->textview);
	}
	
	mainwin->cursor_count++;

	gdk_display_flush(display);
}

void main_window_cursor_normal(MainWindow *mainwin)
{
	GdkDisplay *display;

	display = gdk_display_get_default();

	if (mainwin->cursor_count)
		mainwin->cursor_count--;

	if (mainwin->cursor_count == 0) {
		gdk_window_set_cursor(gtk_widget_get_window(mainwin->window), NULL);
		textview_cursor_normal(mainwin->messageview->mimeview->textview);
	}
	gdk_display_flush(display);
}

/* lock / unlock the user-interface */
void main_window_lock(MainWindow *mainwin)
{
	if (mainwin->lock_count == 0 && mainwin->ac_button)
		gtk_widget_set_sensitive(mainwin->ac_button, FALSE);

	mainwin->lock_count++;

	main_window_set_menu_sensitive(mainwin);
	toolbar_main_set_sensitive(mainwin);
}

void main_window_unlock(MainWindow *mainwin)
{
	if (mainwin->lock_count)
		mainwin->lock_count--;

	main_window_set_menu_sensitive(mainwin);
	toolbar_main_set_sensitive(mainwin);

	if (mainwin->lock_count == 0 && mainwin->ac_button)
		gtk_widget_set_sensitive(mainwin->ac_button, TRUE);
}

static void main_window_menu_callback_block(MainWindow *mainwin)
{
	mainwin->menu_lock_count++;
}

static void main_window_menu_callback_unblock(MainWindow *mainwin)
{
	if (mainwin->menu_lock_count)
		mainwin->menu_lock_count--;
}

static guint prefs_tag = 0;

void main_window_reflect_prefs_all(void)
{
	main_window_reflect_prefs_all_real(FALSE);
}

static gboolean reflect_prefs_timeout_cb(gpointer data) 
{
	gboolean pixmap_theme_changed = GPOINTER_TO_INT(data);
	GList *cur;
	MainWindow *mainwin;
#ifndef GENERIC_UMPC
	GtkWidget *pixmap;
#endif
	for (cur = mainwin_list; cur != NULL; cur = cur->next) {
		mainwin = (MainWindow *)cur->data;

		main_window_show_cur_account(mainwin);
		main_window_set_menu_sensitive(mainwin);
		toolbar_main_set_sensitive(mainwin);

		/* pixmap themes */
		if (pixmap_theme_changed) {
			toolbar_update(TOOLBAR_MAIN, mainwin);
			messageview_reflect_prefs_pixmap_theme();
			compose_reflect_prefs_pixmap_theme();
			folderview_reinit_fonts(mainwin->folderview);
			folderview_init(mainwin->folderview);
			summary_reflect_prefs_pixmap_theme(mainwin->summaryview);
			foldersel_reflect_prefs_pixmap_theme();
#ifndef USE_ALT_ADDRBOOK
			addressbook_reflect_prefs_pixmap_theme();
#endif
#ifndef GENERIC_UMPC
			pixmap = stock_pixmap_widget(STOCK_PIXMAP_ONLINE);
			gtk_container_remove(GTK_CONTAINER(mainwin->online_switch), 
					     mainwin->online_pixmap);
			gtk_container_add (GTK_CONTAINER(mainwin->online_switch), pixmap);
			gtk_widget_show(pixmap);
			mainwin->online_pixmap = pixmap;
			pixmap = stock_pixmap_widget(STOCK_PIXMAP_OFFLINE);
			gtk_container_remove(GTK_CONTAINER(mainwin->offline_switch), 
					     mainwin->offline_pixmap);
			gtk_container_add (GTK_CONTAINER(mainwin->offline_switch), pixmap);
			gtk_widget_show(pixmap);
			mainwin->offline_pixmap = pixmap;
#endif
			hooks_invoke(THEME_CHANGED_HOOKLIST, NULL);
		}

		headerview_set_font(mainwin->messageview->headerview);
		headerview_set_visibility(mainwin->messageview->headerview,
					  prefs_common.display_header_pane);
		textview_reflect_prefs(mainwin->messageview->mimeview->textview);
		folderview_reflect_prefs();
		summary_reflect_prefs();
#ifndef GENERIC_UMPC
		summary_redisplay_msg(mainwin->summaryview);
#endif
		if (prefs_common.layout_mode == SMALL_LAYOUT) {
			if (mainwin->in_folder) {
				mainwindow_enter_folder(mainwin);
			} else {
				mainwindow_exit_folder(mainwin);
			}
		}
	}
	prefs_tag = 0;
	return FALSE;
}

void main_window_reflect_prefs_all_now(void)
{
	reflect_prefs_timeout_cb(GINT_TO_POINTER(FALSE));
}

void main_window_reflect_prefs_custom_colors(MainWindow *mainwin)
{
	GtkMenuShell *menu;
	GList *children, *cur;

	/* re-create colorlabel submenu */
	menu = GTK_MENU_SHELL(mainwin->colorlabel_menu);
	cm_return_if_fail(menu != NULL);

	/* clear items. get item pointers. */
	children = gtk_container_get_children(GTK_CONTAINER(menu));
	for (cur = children; cur != NULL && cur->data != NULL; cur = cur->next) {
		g_signal_handlers_disconnect_matched
			 (gtk_ui_manager_get_accel_group(mainwin->ui_manager), 
			 G_SIGNAL_MATCH_DATA|G_SIGNAL_MATCH_FUNC,
			 0, 0, NULL, mainwin_accel_changed_cb, cur->data);
		gtk_menu_item_set_submenu(GTK_MENU_ITEM(cur->data), NULL);
	}
	g_list_free(children);
	mainwindow_colorlabel_menu_create(mainwin, TRUE);
	summary_reflect_prefs_custom_colors(mainwin->summaryview);
	folderview_reinit_fonts(mainwin->folderview);
}

static gint tags_tag = 0;
static gboolean main_window_reflect_tags_changes_real(gpointer data)
{
	GtkMenuShell *menu;
	GList *children, *cur;
	MainWindow *mainwin = (MainWindow *)data;

	if (summary_is_locked(mainwin->summaryview)) {
		return TRUE;
	}
	/* re-create tags submenu */
	menu = GTK_MENU_SHELL(mainwin->tags_menu);
	cm_return_val_if_fail(menu != NULL, FALSE);

	/* clear items. get item pointers. */
	children = gtk_container_get_children(GTK_CONTAINER(menu));
	for (cur = children; cur != NULL && cur->data != NULL; cur = cur->next) {
		gtk_menu_item_set_submenu(GTK_MENU_ITEM(cur->data), NULL);
	}
	g_list_free(children);
	mainwindow_tags_menu_create(mainwin, TRUE);
	summary_reflect_tags_changes(mainwin->summaryview);
	
	tags_tag = 0;
	return FALSE;
}

void main_window_reflect_tags_changes(MainWindow *mainwin)
{
	if (tags_tag == 0) {
		tags_tag = g_timeout_add(100, main_window_reflect_tags_changes_real, 
						mainwin);
	}
}

void main_window_reflect_prefs_all_real(gboolean pixmap_theme_changed)
{
	if (prefs_tag == 0) {
		prefs_tag = g_timeout_add(100, reflect_prefs_timeout_cb, 
						GINT_TO_POINTER(pixmap_theme_changed));
	}
}

void main_window_set_summary_column(void)
{
	GList *cur;
	MainWindow *mainwin;

	for (cur = mainwin_list; cur != NULL; cur = cur->next) {
		mainwin = (MainWindow *)cur->data;
		summary_set_column_order(mainwin->summaryview);
	}
}

void main_window_set_folder_column(void)
{
	GList *cur;
	MainWindow *mainwin;

	for (cur = mainwin_list; cur != NULL; cur = cur->next) {
		mainwin = (MainWindow *)cur->data;
		folderview_set_column_order(mainwin->folderview);
	}
}

static void main_window_set_account_selector_menu(MainWindow *mainwin,
						  GList *account_list)
{
	GList *cur_ac;
	GtkWidget *menuitem;
	PrefsAccount *ac_prefs;
	GtkWidget *menu;
	gchar *accel_path;

	menu = gtk_menu_new();
	gtk_menu_set_accel_group (GTK_MENU (menu), 
		gtk_ui_manager_get_accel_group(mainwin->ui_manager));

	for (cur_ac = account_list; cur_ac != NULL; cur_ac = cur_ac->next) {
		ac_prefs = (PrefsAccount *)cur_ac->data;

		menuitem = gtk_menu_item_new_with_label
			(ac_prefs->account_name
			 ? ac_prefs->account_name : _("Untitled"));
		gtk_widget_show(menuitem);
		gtk_menu_shell_append(GTK_MENU_SHELL(menu), menuitem);
		g_signal_connect(G_OBJECT(menuitem), "activate",
				 G_CALLBACK(account_selector_menu_cb),
				 ac_prefs);
		accel_path = g_strconcat("<Actions>/Menu/Configuration/ChangeAccount/",(ac_prefs->account_name
			 ? ac_prefs->account_name : _("Untitled")), NULL );
		gtk_menu_item_set_accel_path(GTK_MENU_ITEM(menuitem), accel_path);
		g_free(accel_path);
	}
	gtk_menu_item_set_submenu(GTK_MENU_ITEM(mainwin->ac_menu), menu);
}

static void main_window_set_account_receive_menu(MainWindow *mainwin,
						 GList *account_list)
{
	GList *children, *child;
	GtkWidget *menu;
	GtkWidget *menuitem;
	PrefsAccount *ac_prefs;

	menu = gtk_menu_item_get_submenu(GTK_MENU_ITEM(
		gtk_ui_manager_get_widget(mainwin->ui_manager, "/Menu/Message/Receive")));

	/* search for separator */
	children = gtk_container_get_children(GTK_CONTAINER(menu));
	for (child = children; child != NULL; child = child->next) {
		if (child->data == gtk_ui_manager_get_widget(mainwin->ui_manager, "/Menu/Message/Receive/Separator1")) {
			child = child->next;
			break;
		}
	}

	/* destroy all previous menu item */
	while (child != NULL) {
		gtk_widget_destroy(GTK_WIDGET(child->data));
		child = child->next;
	}

	g_list_free(children);

	for (child = account_list; child != NULL; child = child->next) {
		ac_prefs = (PrefsAccount *)child->data;

		if (ac_prefs->protocol == A_NONE)
			continue;

		menuitem = gtk_menu_item_new_with_label
			(ac_prefs->account_name ? ac_prefs->account_name
			 : _("Untitled"));
		gtk_widget_show(menuitem);
		gtk_menu_shell_append(GTK_MENU_SHELL(menu), menuitem);
		g_signal_connect(G_OBJECT(menuitem), "activate",
				 G_CALLBACK(account_receive_menu_cb),
				 ac_prefs);
	}
}

static void main_window_set_toolbar_combo_receive_menu(MainWindow *mainwin,
						       GList *account_list)
{
	GList *cur_ac;
	GtkWidget *menuitem;
	PrefsAccount *ac_prefs;
	GtkWidget *menu = NULL;

	if (mainwin->toolbar->getall_btn == NULL) /* button doesn't exist */
		return;

	menu = gtk_menu_tool_button_get_menu(GTK_MENU_TOOL_BUTTON(mainwin->toolbar->getall_btn));
	if (menu)
		gtk_widget_destroy(menu);
	menu = gtk_menu_new();

	for (cur_ac = account_list; cur_ac != NULL; cur_ac = cur_ac->next) {
		ac_prefs = (PrefsAccount *)cur_ac->data;

		if (ac_prefs->protocol == A_NONE)
			continue;

		menuitem = gtk_menu_item_new_with_label
			(ac_prefs->account_name
			 ? ac_prefs->account_name : _("Untitled"));
		gtk_widget_show(menuitem);
		gtk_menu_shell_append(GTK_MENU_SHELL(menu), menuitem);
		g_signal_connect(G_OBJECT(menuitem), "activate",
				 G_CALLBACK(account_receive_menu_cb),
				 ac_prefs);
	}
	gtk_menu_tool_button_set_menu(GTK_MENU_TOOL_BUTTON(mainwin->toolbar->getall_btn), menu);
}

static void main_window_set_toolbar_combo_compose_menu(MainWindow *mainwin,
						       GList *account_list)
{
#ifndef GENERIC_UMPC
	GList *cur_ac;
	GtkWidget *menuitem;
	PrefsAccount *ac_prefs;
	GtkWidget *menu = NULL;

	if (mainwin->toolbar->compose_mail_btn == NULL) /* button doesn't exist */
		return;

	menu = gtk_menu_tool_button_get_menu(GTK_MENU_TOOL_BUTTON(mainwin->toolbar->compose_mail_btn));
	if (menu)
		gtk_widget_destroy(menu);
	menu = gtk_menu_new();

	for (cur_ac = account_list; cur_ac != NULL; cur_ac = cur_ac->next) {
		ac_prefs = (PrefsAccount *)cur_ac->data;

		menuitem = gtk_menu_item_new_with_label
			(ac_prefs->account_name
			 ? ac_prefs->account_name : _("Untitled"));
		gtk_widget_show(menuitem);
		gtk_menu_shell_append(GTK_MENU_SHELL(menu), menuitem);
		g_signal_connect(G_OBJECT(menuitem), "activate",
				 G_CALLBACK(account_compose_menu_cb),
				 ac_prefs);
	}
	gtk_menu_tool_button_set_menu(GTK_MENU_TOOL_BUTTON(mainwin->toolbar->compose_mail_btn), menu);
#endif
}

void main_window_set_account_menu(GList *account_list)
{
	GList *cur;
	MainWindow *mainwin;

	for (cur = mainwin_list; cur != NULL; cur = cur->next) {
		mainwin = (MainWindow *)cur->data;
		main_window_set_account_selector_menu(mainwin, account_list);
		main_window_set_account_receive_menu(mainwin, account_list);
		main_window_set_toolbar_combo_receive_menu(mainwin, account_list);
		main_window_set_toolbar_combo_compose_menu(mainwin, account_list);
	}
	hooks_invoke(ACCOUNT_LIST_CHANGED_HOOKLIST, NULL);
}

void main_window_set_account_menu_only_toolbar(GList *account_list)
{
	GList *cur;
	MainWindow *mainwin;

	for (cur = mainwin_list; cur != NULL; cur = cur->next) {
		mainwin = (MainWindow *)cur->data;
		main_window_set_toolbar_combo_receive_menu(mainwin, account_list);
		main_window_set_toolbar_combo_compose_menu(mainwin, account_list);
	}
}

static void main_window_show_cur_account(MainWindow *mainwin)
{
	gchar *buf;
	gchar *ac_name;

	ac_name = g_strdup(cur_account
			   ? (cur_account->account_name
			      ? cur_account->account_name : _("Untitled"))
			   : _("none"));

	if (cur_account)
		buf = g_strdup_printf("%s - %s", ac_name, PROG_VERSION);
	else
		buf = g_strdup(PROG_VERSION);
	gtk_window_set_title(GTK_WINDOW(mainwin->window), buf);
	g_free(buf);

	if (mainwin->ac_label)
		gtk_label_set_text(GTK_LABEL(mainwin->ac_label), ac_name);
	if (mainwin->ac_button)
		gtk_widget_queue_resize(mainwin->ac_button);

	g_free(ac_name);
}
#ifndef GENERIC_UMPC
static void main_window_separation_change(MainWindow *mainwin, LayoutType layout_mode)
{
	GtkWidget *folder_wid  = GTK_WIDGET_PTR(mainwin->folderview);
	GtkWidget *summary_wid = GTK_WIDGET_PTR(mainwin->summaryview);
	GtkWidget *message_wid = mainwin->messageview->vbox;

	if (layout_mode == prefs_common.layout_mode) 
		return;

	debug_print("Changing window separation type from %d to %d\n",
		    prefs_common.layout_mode, layout_mode);

	/* remove widgets from those containers */
	g_object_ref(folder_wid);
	g_object_ref(summary_wid);
	g_object_ref(message_wid);
	gtk_container_remove
		(GTK_CONTAINER(gtk_widget_get_parent(folder_wid)), folder_wid);
	gtk_container_remove
		(GTK_CONTAINER(gtk_widget_get_parent(summary_wid)), summary_wid);
	gtk_container_remove
		(GTK_CONTAINER(gtk_widget_get_parent(message_wid)), message_wid);

	gtk_widget_hide(mainwin->window);
	main_window_set_widgets(mainwin, layout_mode);
	gtk_widget_show(mainwin->window);

	g_object_unref(folder_wid);
	g_object_unref(summary_wid);
	g_object_unref(message_wid);
}
#endif
void mainwindow_reset_paned(GtkPaned *paned)
{
		gint min, max, mid;

		if (gtk_paned_get_child1(GTK_PANED(paned)))
			gtk_widget_show(gtk_paned_get_child1(GTK_PANED(paned)));
		if (gtk_paned_get_child2(GTK_PANED(paned)))
			gtk_widget_show(gtk_paned_get_child2(GTK_PANED(paned)));

GTK_EVENTS_FLUSH();
        	g_object_get (G_OBJECT(paned),
                        	"min-position",
                        	&min, NULL);
        	g_object_get (G_OBJECT(paned),
                        	"max-position",
                        	&max, NULL);
		mid = (min+max)/2;
		gtk_paned_set_position(GTK_PANED(paned), mid);
}

static void mainwin_paned_show_first(GtkPaned *paned)
{
		gint max;
        	g_object_get (G_OBJECT(paned),
                        	"max-position",
                        	&max, NULL);

		if (gtk_paned_get_child1(GTK_PANED(paned)))
			gtk_widget_show(gtk_paned_get_child1(GTK_PANED(paned)));
		if (gtk_paned_get_child2(GTK_PANED(paned)))
			gtk_widget_hide(gtk_paned_get_child2(GTK_PANED(paned)));
		gtk_paned_set_position(GTK_PANED(paned), max);
}

static void mainwin_paned_show_last(GtkPaned *paned)
{
		gint min;
        	g_object_get (G_OBJECT(paned),
                        	"min-position",
                        	&min, NULL);

		if (gtk_paned_get_child1(GTK_PANED(paned)))
			gtk_widget_hide(gtk_paned_get_child1(GTK_PANED(paned)));
		if (gtk_paned_get_child2(GTK_PANED(paned)))
			gtk_widget_show(gtk_paned_get_child2(GTK_PANED(paned)));
		gtk_paned_set_position(GTK_PANED(paned), min);
}

void main_window_toggle_message_view(MainWindow *mainwin)
{
	SummaryView *summaryview = mainwin->summaryview;
	GtkWidget *ppaned = NULL;
	GtkWidget *container = NULL;

	switch (prefs_common.layout_mode) {
	case NORMAL_LAYOUT:
	case VERTICAL_LAYOUT:
	case SMALL_LAYOUT:
		ppaned = mainwin->vpaned;
		container = mainwin->hpaned;
		if (gtk_widget_get_parent(ppaned) != NULL) {
			mainwin->messageview->visible = FALSE;
			summaryview->displayed = NULL;
			g_object_ref(ppaned);
			gtk_container_remove(GTK_CONTAINER(container), ppaned);
			gtk_widget_reparent(GTK_WIDGET_PTR(summaryview), container);
		} else {
			mainwin->messageview->visible = TRUE;
			gtk_widget_reparent(GTK_WIDGET_PTR(summaryview), ppaned);
			gtk_container_add(GTK_CONTAINER(container), ppaned);
			g_object_unref(ppaned);
		}
		break;
	case WIDE_LAYOUT:
		container = mainwin->vpaned;
		if (gtk_widget_get_parent(mainwin->messageview->vbox) != NULL) {
			mainwin->messageview->visible = FALSE;
			summaryview->displayed = NULL;
			g_object_ref(mainwin->messageview->vbox);
			gtk_container_remove(GTK_CONTAINER(container), mainwin->messageview->vbox);
		} else {
			mainwin->messageview->visible = TRUE;
			gtk_container_add(GTK_CONTAINER(container), mainwin->messageview->vbox);
			g_object_unref(mainwin->messageview->vbox);
		}
		break;
	case WIDE_MSGLIST_LAYOUT:
		g_warning("can't hide messageview in this wide msglist layout");
		break;
	}

	if (messageview_is_visible(mainwin->messageview))
		 gtk_image_set_from_icon_name(GTK_IMAGE(mainwin->summaryview->toggle_arrow),
					      "pan-down-symbolic", GTK_ICON_SIZE_MENU);
	else
		gtk_image_set_from_icon_name(GTK_IMAGE(mainwin->summaryview->toggle_arrow),
					     "pan-up-symbolic", GTK_ICON_SIZE_MENU);

	if (mainwin->messageview->visible == FALSE)
		messageview_clear(mainwin->messageview);

	main_window_set_menu_sensitive(mainwin);

	prefs_common.msgview_visible = mainwin->messageview->visible;

	if (messageview_is_visible(mainwin->messageview)) {
		gtk_widget_queue_resize(mainwin->hpaned);
		gtk_widget_queue_resize(mainwin->vpaned);
	}
	summary_grab_focus(summaryview);
	if (!summary_is_list(summaryview)) {
		summary_show(summaryview, summaryview->folder_item, FALSE);
	}
}

void main_window_get_size(MainWindow *mainwin)
{
	GtkAllocation allocation;

	if (mainwin_list == NULL || mainwin->messageview == NULL) {
		debug_print("called after messageview "
			    "has been deallocated!\n");
		return;
	}

	if (prefs_common.mainwin_fullscreen) {
		debug_print("mainwin in full screen state. "
			    "Keeping original settings\n");
	}

	gtk_widget_get_allocation(GTK_WIDGET_PTR(mainwin->summaryview), &allocation);
	if (allocation.width > 1 && allocation.height > 1 && !prefs_common.mainwin_fullscreen) {
		prefs_common.summaryview_width = allocation.width;

		if (messageview_is_visible(mainwin->messageview))
			prefs_common.summaryview_height = allocation.height;

		prefs_common.mainview_width = allocation.width;
	}

	gtk_window_get_size(GTK_WINDOW(mainwin->window), &allocation.width, &allocation.height);
	if (allocation.width > 1 && allocation.height > 1 &&
	    !prefs_common.mainwin_maximised && !prefs_common.mainwin_fullscreen) {
		prefs_common.mainview_height = allocation.height;
		prefs_common.mainwin_width   = allocation.width;
		prefs_common.mainwin_height  = allocation.height;
	}

	gtk_widget_get_allocation(GTK_WIDGET_PTR(mainwin->folderview), &allocation);
	if (allocation.width > 1 && allocation.height > 1 &&
	    !prefs_common.mainwin_fullscreen) {
		prefs_common.folderview_width  = allocation.width;
		prefs_common.folderview_height = allocation.height;
	}
	
	gtk_widget_get_allocation(GTK_WIDGET_PTR(mainwin->messageview), &allocation);
	if (allocation.width > 1 && allocation.height > 1 &&
	    !prefs_common.mainwin_fullscreen) {
		prefs_common.msgview_width = allocation.width;
		prefs_common.msgview_height = allocation.height;
	}

/*	debug_print("summaryview size: %d x %d\n",
		    prefs_common.summaryview_width,
		    prefs_common.summaryview_height);
	debug_print("folderview size: %d x %d\n",
		    prefs_common.folderview_width,
		    prefs_common.folderview_height);
	debug_print("messageview size: %d x %d\n",
		    prefs_common.msgview_width,
		    prefs_common.msgview_height); */
}

void main_window_get_position(MainWindow *mainwin)
{
	gint x, y;

	if (prefs_common.mainwin_maximised || prefs_common.mainwin_fullscreen)
		return;

	gtk_window_get_position(GTK_WINDOW(mainwin->window), &x, &y);

	prefs_common.mainview_x = x;
	prefs_common.mainview_y = y;
	prefs_common.mainwin_x = x;
	prefs_common.mainwin_y = y;

	debug_print("main window position: %d, %d\n", x, y);
}

void main_window_progress_on(MainWindow *mainwin)
{
	gtk_progress_bar_set_text(GTK_PROGRESS_BAR(mainwin->progressbar), "");
}

void main_window_progress_off(MainWindow *mainwin)
{
	gtk_progress_bar_set_fraction(GTK_PROGRESS_BAR(mainwin->progressbar), 0.0);
	gtk_progress_bar_set_text(GTK_PROGRESS_BAR(mainwin->progressbar), "");
}

gboolean main_window_empty_trash(MainWindow *mainwin, gboolean confirm, gboolean for_quit)
{
	if (confirm && procmsg_have_trashed_mails_fast()) {
		AlertValue val;
		
		if (for_quit)
			val = alertpanel(_("Empty trash"),
			       _("Delete all messages in trash folders?"),
			       NULL, _("_No"), NULL, _("_Yes"), NULL, _("Don't quit"),
						 ALERTFOCUS_SECOND);
		else
			val = alertpanel(_("Empty trash"),
			       _("Delete all messages in trash folders?"),
			       NULL, _("_No"), NULL, _("_Yes"), NULL, NULL,
						 ALERTFOCUS_SECOND);
		if (val == G_ALERTALTERNATE) {
			debug_print("will empty trash\n");
		} else if (val == G_ALERTDEFAULT) {
			debug_print("will not empty trash\n");
			return TRUE;
		} else {
			return FALSE; /* cancel exit */
		}
		manage_window_focus_in(mainwin->window, NULL, NULL);
	}

	procmsg_empty_all_trash();

	if (mainwin->summaryview->folder_item &&
	    mainwin->summaryview->folder_item->stype == F_TRASH)
		folderview_grab_focus(mainwin->folderview);
	return TRUE;
}

static void main_window_add_mailbox(MainWindow *mainwin)
{
	gchar *path;
	Folder *folder;

	path = input_dialog(_("Add mailbox"),
			    _("Input the location of the mailbox.\n"
			      "The location can be either the full path or relative to the \n"
			      "home directory.\n"
			      "If the location of an existing mailbox is specified, it will be\n"
			      "scanned automatically."),
			    "Mail");
	if (!path) return;
	if (folder_find_from_path(path)) {
		alertpanel_error(_("The mailbox '%s' already exists."), path);
		g_free(path);
		return;
	}
	folder = folder_new(folder_get_class_from_string("mh"), 
			    !strcmp(path, "Mail") ? _("Mailbox") : 
			    g_path_get_basename(path), path);
	g_free(path);

	if (folder->klass->create_tree(folder) < 0) {
		alertpanel_error(_("Creation of the mailbox failed.\n"
				   "Maybe some files already exist, or you don't have the permission to write there."));
		folder_destroy(folder);
		return;
	}

	folder_add(folder);
	folder_set_ui_func(folder, scan_tree_func, mainwin);
	folder_scan_tree(folder, TRUE);
	folder_set_ui_func(folder, NULL, NULL);
}

SensitiveCondMask main_window_get_current_state(MainWindow *mainwin)
{
	SensitiveCondMask state = 0;
	SummarySelection selection;
	FolderItem *item = mainwin->summaryview->folder_item;
	GList *account_list = account_get_list();
	GSList *tmp;
	
	selection = summary_get_selection_type(mainwin->summaryview);

#define UPDATE_STATE(...) \
	do { \
		state |= main_window_get_mask(__VA_ARGS__, -1); \
	} while (0)

	if (mainwin->lock_count == 0 && !claws_is_starting())
		UPDATE_STATE(M_UNLOCKED);
	if (selection != SUMMARY_NONE && selection != SUMMARY_SELECTED_NONE)
		UPDATE_STATE(M_MSG_EXIST);
	if (item && item->path && folder_item_parent(item) && !item->no_select) {
		UPDATE_STATE(M_EXEC);
		/*		if (item->folder->type != F_NEWS) */
		UPDATE_STATE(M_ALLOW_DELETE);

		if (prefs_common.immediate_exec == 0
		    && mainwin->lock_count == 0)
			UPDATE_STATE(M_DELAY_EXEC);

		if ((selection == SUMMARY_NONE && item->hide_read_msgs)
		    || selection != SUMMARY_NONE)
			UPDATE_STATE(M_HIDE_READ_MSG);

		if ((selection == SUMMARY_NONE && item->hide_read_threads)
		    || selection != SUMMARY_NONE)
			UPDATE_STATE(M_HIDE_READ_THREADS);
	}		
	if (mainwin->summaryview->threaded)
		UPDATE_STATE(M_THREADED);
	else
		UPDATE_STATE(M_UNTHREADED);
	if (selection == SUMMARY_SELECTED_SINGLE ||
	    selection == SUMMARY_SELECTED_MULTIPLE)
		UPDATE_STATE(M_TARGET_EXIST);
	if (selection == SUMMARY_SELECTED_SINGLE)
		UPDATE_STATE(M_SINGLE_TARGET_EXIST);
	if (mainwin->summaryview->folder_item &&
	    mainwin->summaryview->folder_item->folder->klass->type == F_NEWS)
		UPDATE_STATE(M_NEWS);
	else
		UPDATE_STATE(M_NOT_NEWS);
	if (mainwin->summaryview->folder_item &&
	    (mainwin->summaryview->folder_item->stype != F_TRASH ||
	     !folder_has_parent_of_type(mainwin->summaryview->folder_item, F_TRASH)))
		UPDATE_STATE(M_NOT_TRASH);

	if (mainwin->summaryview->folder_item
	    && mainwin->summaryview->folder_item->stype != F_DRAFT)
		UPDATE_STATE(M_NOT_DRAFT);

	if (prefs_common.actions_list && g_slist_length(prefs_common.actions_list))
		UPDATE_STATE(M_ACTIONS_EXIST);

	tmp = tags_get_list();
	if (tmp && g_slist_length(tmp))
		UPDATE_STATE(M_TAGS_EXIST);
	g_slist_free(tmp);

	if (procmsg_have_queued_mails_fast() && !procmsg_is_sending())
		UPDATE_STATE(M_HAVE_QUEUED_MAILS);

	if (selection == SUMMARY_SELECTED_SINGLE &&
	    (item &&
	     (folder_has_parent_of_type(item, F_DRAFT) ||
	      folder_has_parent_of_type(item, F_OUTBOX) ||
	      folder_has_parent_of_type(item, F_QUEUE))))
		UPDATE_STATE(M_ALLOW_REEDIT);
	if (cur_account)
		UPDATE_STATE(M_HAVE_ACCOUNT);
	
	if (cur_account && cur_account->protocol != A_NONE)
		UPDATE_STATE(M_HAVE_RETRIEVABLE_ACCOUNT);

	if (any_folder_want_synchronise())
		UPDATE_STATE(M_WANT_SYNC);

	if (item && item->prefs->processing && selection != SUMMARY_NONE)
		UPDATE_STATE(M_HAVE_PROCESSING);

	if (g_list_length(account_list) > 1)
		UPDATE_STATE(M_HAVE_MULTI_ACCOUNT);

	for (account_list = account_get_list(); account_list != NULL; account_list = account_list->next) {
		if (((PrefsAccount*)account_list->data)->protocol != A_NONE) {
			UPDATE_STATE(M_HAVE_ANY_RETRIEVABLE_ACCOUNT);
			break;
		}
	}

	for (account_list = account_get_list(); account_list != NULL; account_list = account_list->next) {
		if (((PrefsAccount*)account_list->data)->protocol == A_NNTP) {
			UPDATE_STATE(M_HAVE_NEWS_ACCOUNT);
			break;
		}
	}
	
	if (procmsg_spam_can_learn() &&
	    (mainwin->summaryview->folder_item &&
	     mainwin->summaryview->folder_item->folder->klass->type != F_UNKNOWN &&
	     mainwin->summaryview->folder_item->folder->klass->type != F_NEWS)) {
		UPDATE_STATE(M_CAN_LEARN_SPAM);
	}

	if (mainwin->summaryview->folder_item) {
		UPDATE_STATE(M_FOLDER_SELECTED);
	}

	if (inc_is_active())
		UPDATE_STATE(M_INC_ACTIVE);
	if (imap_cancel_all_enabled())
		UPDATE_STATE(M_INC_ACTIVE);

	if (send_is_active() | procmsg_is_sending())
		UPDATE_STATE(M_SEND_ACTIVE);

	if (mainwin->summaryview->deleted > 0)
		UPDATE_STATE(M_DELETED_EXISTS);

	if (mainwin->summaryview->deleted > 0 ||
	    mainwin->summaryview->moved > 0 ||
	    mainwin->summaryview->copied > 0)
		UPDATE_STATE(M_DELAY_EXEC);

	if (summary_is_list(mainwin->summaryview))
		UPDATE_STATE(M_SUMMARY_ISLIST);

	if (prefs_common.layout_mode != SMALL_LAYOUT || mainwin->in_folder)
		UPDATE_STATE(M_IN_MSGLIST);

	for (account_list = account_get_list(); account_list != NULL; account_list = account_list->next) {
		PrefsAccount *account = account_list->data;
		if (account->session_passwd || account->session_smtp_passwd) {
			UPDATE_STATE(M_SESSION_PASSWORDS);
			break;
		}
	}

#ifndef PASSWORD_CRYPTO_OLD
	if (primary_passphrase_is_entered()) {
		UPDATE_STATE(M_MASTER_PASSPHRASE);
	}
#endif

#undef UPDATE_STATE

	return state;
}

SensitiveCondMask main_window_get_mask(SensitiveCond cond, ...)
{
	va_list args;
	gint i;
	SensitiveCondMask value;
	static SensitiveCondMask SensitiveCond_table[M_MAX_RESERVED];
	static gboolean first_time = TRUE;

	if (first_time) {
		for (i = 0; i < M_MAX_RESERVED; i++)
			SensitiveCond_table[i] = (SensitiveCondMask) ((SensitiveCondMask)1 << i);
		first_time = FALSE;
	}

	value = 0;

	va_start(args, cond); 
	for (i = (gint) cond; i >= 0; i = va_arg(args, gint))
		value |= SensitiveCond_table[i];
	va_end(args);

	return value;
}

void main_window_set_menu_sensitive(MainWindow *mainwin)
{
	SensitiveCondMask state;
	gboolean sensitive;
	SummaryView *summaryview;
	gchar *menu_path;
	GtkWidget *menu;
	GList *children, *cur_item;
	gboolean mimepart_selected = FALSE;

	state = main_window_get_current_state(mainwin);

#define SET_SENSITIVE(entry_str, ...) \
{ \
	SensitiveCondMask cond = main_window_get_mask(__VA_ARGS__, -1); \
	cm_menu_set_sensitive_full(mainwin->ui_manager, \
			(const gchar *) entry_str, \
			((cond & state) == cond)); \
}
	SET_SENSITIVE("Menu/File/SaveAs", M_TARGET_EXIST);
	SET_SENSITIVE("Menu/File/SavePartAs", M_SINGLE_TARGET_EXIST);
	SET_SENSITIVE("Menu/File/Print", M_TARGET_EXIST);
	SET_SENSITIVE("Menu/File/SynchroniseFolders", M_WANT_SYNC);
	SET_SENSITIVE("Menu/File/Exit", M_UNLOCKED);

	SET_SENSITIVE("Menu/Edit/SelectThread", M_TARGET_EXIST, M_SUMMARY_ISLIST);
	SET_SENSITIVE("Menu/Edit/Find", M_SINGLE_TARGET_EXIST);
	SET_SENSITIVE("Menu/Edit/QuickSearch", M_IN_MSGLIST);
	SET_SENSITIVE("Menu/Edit/SearchFolder", M_TARGET_EXIST, M_SUMMARY_ISLIST);

	SET_SENSITIVE("Menu/View/SetColumns/Folderlist", M_UNLOCKED, M_SUMMARY_ISLIST);
	SET_SENSITIVE("Menu/View/Sort", M_EXEC, M_SUMMARY_ISLIST);
	SET_SENSITIVE("Menu/View/ThreadView", M_EXEC, M_SUMMARY_ISLIST);
	SET_SENSITIVE("Menu/View/ExpandThreads", M_MSG_EXIST, M_SUMMARY_ISLIST);
	SET_SENSITIVE("Menu/View/CollapseThreads", M_MSG_EXIST, M_SUMMARY_ISLIST);
	SET_SENSITIVE("Menu/View/HideReadThreads", M_HIDE_READ_THREADS, M_SUMMARY_ISLIST, M_NOT_DRAFT);
	SET_SENSITIVE("Menu/View/HideReadMessages", M_HIDE_READ_MSG, M_SUMMARY_ISLIST, M_NOT_DRAFT);
	SET_SENSITIVE("Menu/View/HideDelMessages", M_SUMMARY_ISLIST, M_NOT_DRAFT);
	SET_SENSITIVE("Menu/View/Goto/Prev", M_MSG_EXIST);
	SET_SENSITIVE("Menu/View/Goto/Next", M_MSG_EXIST);
	SET_SENSITIVE("Menu/View/Goto/PrevUnread", M_MSG_EXIST);
	SET_SENSITIVE("Menu/View/Goto/NextUnread", M_MSG_EXIST);
	SET_SENSITIVE("Menu/View/Goto/PrevNew", M_MSG_EXIST);
	SET_SENSITIVE("Menu/View/Goto/NextNew", M_MSG_EXIST);
	SET_SENSITIVE("Menu/View/Goto/PrevMarked", M_MSG_EXIST);
	SET_SENSITIVE("Menu/View/Goto/NextMarked", M_MSG_EXIST);
	SET_SENSITIVE("Menu/View/Goto/PrevLabeled", M_MSG_EXIST);
	SET_SENSITIVE("Menu/View/Goto/NextLabeled", M_MSG_EXIST);
	SET_SENSITIVE("Menu/View/Goto/ParentMessage", M_SINGLE_TARGET_EXIST);
	SET_SENSITIVE("Menu/View/Goto/NextPart", M_SINGLE_TARGET_EXIST);
	SET_SENSITIVE("Menu/View/Goto/PrevPart", M_SINGLE_TARGET_EXIST);
	SET_SENSITIVE("Menu/View/OpenNewWindow", M_SINGLE_TARGET_EXIST);
	SET_SENSITIVE("Menu/View/MessageSource", M_SINGLE_TARGET_EXIST);
	SET_SENSITIVE("Menu/View/Part", M_SINGLE_TARGET_EXIST);
	SET_SENSITIVE("Menu/View/AllHeaders", M_SINGLE_TARGET_EXIST);
	SET_SENSITIVE("Menu/View/Quotes", M_SINGLE_TARGET_EXIST);

	SET_SENSITIVE("Menu/Message/Receive/CurrentAccount", M_HAVE_ACCOUNT, M_UNLOCKED, M_HAVE_RETRIEVABLE_ACCOUNT);
	SET_SENSITIVE("Menu/Message/Receive/AllAccounts", M_HAVE_ACCOUNT, M_UNLOCKED, M_HAVE_ANY_RETRIEVABLE_ACCOUNT);
	SET_SENSITIVE("Menu/Message/Receive/CancelReceiving", M_INC_ACTIVE);
	SET_SENSITIVE("Menu/Message/SendQueue", M_HAVE_ACCOUNT, M_HAVE_QUEUED_MAILS);
	SET_SENSITIVE("Menu/Message/CancelSending", M_SEND_ACTIVE);
	SET_SENSITIVE("Menu/Message/ComposeEmail", M_HAVE_ACCOUNT);
	SET_SENSITIVE("Menu/Message/ComposeNews", M_HAVE_NEWS_ACCOUNT);
	SET_SENSITIVE("Menu/Message/Reply", M_HAVE_ACCOUNT, M_TARGET_EXIST, M_SUMMARY_ISLIST);
	SET_SENSITIVE("Menu/Message/ReplyTo", M_HAVE_ACCOUNT, M_TARGET_EXIST, M_SUMMARY_ISLIST);
	SET_SENSITIVE("Menu/Message/FollowupReply", M_HAVE_ACCOUNT, M_TARGET_EXIST, M_NEWS, M_SUMMARY_ISLIST);
	SET_SENSITIVE("Menu/Message/Forward", M_HAVE_ACCOUNT, M_TARGET_EXIST, M_SUMMARY_ISLIST);
	SET_SENSITIVE("Menu/Message/ForwardAtt", M_HAVE_ACCOUNT, M_TARGET_EXIST, M_SUMMARY_ISLIST);
	SET_SENSITIVE("Menu/Message/Redirect", M_HAVE_ACCOUNT, M_TARGET_EXIST, M_SUMMARY_ISLIST);
	SET_SENSITIVE("Menu/Message/Move", M_TARGET_EXIST, M_ALLOW_DELETE, M_NOT_NEWS);
	SET_SENSITIVE("Menu/Message/Copy", M_TARGET_EXIST, M_EXEC);
	SET_SENSITIVE("Menu/Message/Trash", M_TARGET_EXIST, M_ALLOW_DELETE, M_NOT_NEWS, M_NOT_TRASH);
	SET_SENSITIVE("Menu/Message/Delete", M_TARGET_EXIST, M_ALLOW_DELETE);
	SET_SENSITIVE("Menu/Message/TrashThread", M_TARGET_EXIST, M_SUMMARY_ISLIST);
	SET_SENSITIVE("Menu/Message/DeleteThread", M_TARGET_EXIST, M_SUMMARY_ISLIST);
	SET_SENSITIVE("Menu/Message/CancelNews", M_TARGET_EXIST, M_ALLOW_DELETE, M_NEWS);
	SET_SENSITIVE("Menu/Message/Mark", M_TARGET_EXIST, M_SUMMARY_ISLIST);
	SET_SENSITIVE("Menu/Message/Mark/MarkSpam", M_TARGET_EXIST, M_CAN_LEARN_SPAM);
	SET_SENSITIVE("Menu/Message/Mark/MarkHam", M_TARGET_EXIST, M_CAN_LEARN_SPAM);
	SET_SENSITIVE("Menu/Message/Mark/IgnoreThread", M_TARGET_EXIST);
	SET_SENSITIVE("Menu/Message/Mark/UnignoreThread", M_TARGET_EXIST);
	SET_SENSITIVE("Menu/Message/Mark/Lock", M_TARGET_EXIST);
	SET_SENSITIVE("Menu/Message/Mark/Unlock", M_TARGET_EXIST);
	SET_SENSITIVE("Menu/Message/ColorLabel", M_TARGET_EXIST);
	SET_SENSITIVE("Menu/Message/Tags", M_TARGET_EXIST);
	SET_SENSITIVE("Menu/Message/Reedit", M_HAVE_ACCOUNT, M_ALLOW_REEDIT);
	SET_SENSITIVE("Menu/Message/CheckSignature", M_SINGLE_TARGET_EXIST);

	SET_SENSITIVE("Menu/Tools/AddSenderToAB", M_SINGLE_TARGET_EXIST);
	SET_SENSITIVE("Menu/Tools/CollectAddresses", M_FOLDER_SELECTED);
	SET_SENSITIVE("Menu/Tools/CollectAddresses/FromFolder", M_FOLDER_SELECTED);
	SET_SENSITIVE("Menu/Tools/CollectAddresses/FromSelected", M_TARGET_EXIST);
	SET_SENSITIVE("Menu/Tools/FilterFolder", M_MSG_EXIST, M_EXEC);
	SET_SENSITIVE("Menu/Tools/FilterSelected", M_TARGET_EXIST, M_EXEC);
	SET_SENSITIVE("Menu/Tools/RunProcessing", M_HAVE_PROCESSING);
	SET_SENSITIVE("Menu/Tools/CreateFilterRule", M_SINGLE_TARGET_EXIST, M_UNLOCKED);
	SET_SENSITIVE("Menu/Tools/CreateProcessingRule", M_SINGLE_TARGET_EXIST, M_UNLOCKED);
	SET_SENSITIVE("Menu/Tools/ListUrls", M_TARGET_EXIST);
	SET_SENSITIVE("Menu/Tools/Actions", M_TARGET_EXIST, M_ACTIONS_EXIST);
	SET_SENSITIVE("Menu/Tools/Execute", M_DELAY_EXEC);
	SET_SENSITIVE("Menu/Tools/Expunge", M_DELETED_EXISTS);
	SET_SENSITIVE("Menu/Tools/ForgetSessionPasswords", M_SESSION_PASSWORDS);
#ifndef PASSWORD_CRYPTO_OLD
	SET_SENSITIVE("Menu/Tools/ForgetPrimaryPassphrase", M_MASTER_PASSPHRASE);
#endif
	SET_SENSITIVE("Menu/Tools/DeleteDuplicates/SelFolder", M_MSG_EXIST, M_ALLOW_DELETE);

	SET_SENSITIVE("Menu/Configuration", M_UNLOCKED);
	SET_SENSITIVE("Menu/Configuration/ChangeAccount", M_HAVE_MULTI_ACCOUNT);
	SET_SENSITIVE("Menu/Configuration/AccountPrefs", M_UNLOCKED);
	SET_SENSITIVE("Menu/Configuration/CreateAccount", M_UNLOCKED);
	SET_SENSITIVE("Menu/Configuration/EditAccounts", M_UNLOCKED);
#undef SET_SENSITIVE

	menu = gtk_menu_item_get_submenu(GTK_MENU_ITEM(
		gtk_ui_manager_get_widget(mainwin->ui_manager, "/Menu/Message/Receive")));

	children = gtk_container_get_children(GTK_CONTAINER(menu));
	for (cur_item = children; cur_item != NULL; cur_item = cur_item->next) {
		if (cur_item->data == gtk_ui_manager_get_widget(mainwin->ui_manager, "/Menu/Message/Receive/Separator1")) {
			cur_item = cur_item->next;
			break;
		}
	}

	for (; cur_item != NULL; cur_item = cur_item->next) {
		gtk_widget_set_sensitive(GTK_WIDGET(cur_item->data),
					 (main_window_get_mask(M_UNLOCKED, -1) & state) != 0);
	}

	g_list_free(children);

	main_window_menu_callback_block(mainwin);

	cm_toggle_menu_set_active_full(mainwin->ui_manager, "Menu/View/ShowHide/MessageView",
			      messageview_is_visible(mainwin->messageview));

	summaryview = mainwin->summaryview;

	switch (summaryview->sort_key) {
	case SORT_BY_NUMBER:
		menu_path = "Menu/View/Sort/Number"; break;
	case SORT_BY_SIZE:
		menu_path = "Menu/View/Sort/Size"; break;
	case SORT_BY_DATE:
		menu_path = "Menu/View/Sort/Date"; break;
	case SORT_BY_THREAD_DATE:
		menu_path = "Menu/View/Sort/ThreadDate"; break;
	case SORT_BY_FROM:
		menu_path = "Menu/View/Sort/From"; break;
	case SORT_BY_TO:
		menu_path = "Menu/View/Sort/To"; break;
	case SORT_BY_SUBJECT:
		menu_path = "Menu/View/Sort/Subject"; break;
	case SORT_BY_LABEL:
		menu_path = "Menu/View/Sort/Color"; break;
	case SORT_BY_MARK:
		menu_path = "Menu/View/Sort/Mark"; break;
	case SORT_BY_STATUS:
		menu_path = "Menu/View/Sort/Status"; break;
	case SORT_BY_MIME:
		menu_path = "Menu/View/Sort/Attachment"; break;
	case SORT_BY_SCORE:
		menu_path = "Menu/View/Sort/Score"; break;
	case SORT_BY_LOCKED:
		menu_path = "Menu/View/Sort/Locked"; break;
	case SORT_BY_TAGS:
		menu_path = "Menu/View/Sort/Tag"; break;
	case SORT_BY_NONE:
	default:
		menu_path = "Menu/View/Sort/DontSort"; break;
	}
	cm_toggle_menu_set_active_full(mainwin->ui_manager, menu_path, TRUE);

	if (summaryview->sort_type == SORT_ASCENDING) {
		cm_toggle_menu_set_active_full(mainwin->ui_manager, "Menu/View/Sort/Ascending", TRUE);
	} else {
		cm_toggle_menu_set_active_full(mainwin->ui_manager, "Menu/View/Sort/Descending", TRUE);
	}

	if (summaryview->sort_key != SORT_BY_NONE) {
		cm_menu_set_sensitive_full(mainwin->ui_manager, "Menu/View/Sort/Ascending", TRUE);
		cm_menu_set_sensitive_full(mainwin->ui_manager, "Menu/View/Sort/Descending", TRUE);
	} else {
		cm_menu_set_sensitive_full(mainwin->ui_manager, "Menu/View/Sort/Ascending", FALSE);
		cm_menu_set_sensitive_full(mainwin->ui_manager, "Menu/View/Sort/Descending", FALSE);
	}

	if (mainwin->messageview
	&&  mainwin->messageview->mimeview
	&&  mainwin->messageview->mimeview->textview)
		cm_toggle_menu_set_active_full(mainwin->ui_manager, "Menu/View/AllHeaders",
			      			prefs_common.show_all_headers);
	cm_toggle_menu_set_active_full(mainwin->ui_manager, "Menu/View/ThreadView", (state & main_window_get_mask(M_THREADED, -1)) != 0);
	cm_menu_set_sensitive_full(mainwin->ui_manager, "Menu/View/ExpandThreads", (state & main_window_get_mask(M_THREADED, -1)) != 0);
	cm_menu_set_sensitive_full(mainwin->ui_manager, "Menu/View/CollapseThreads", (state & main_window_get_mask(M_THREADED, -1)) != 0);
	cm_menu_set_sensitive_full(mainwin->ui_manager, "Menu/View/HideReadThreads", (state & main_window_get_mask(M_THREADED, -1)) != 0 && (state & main_window_get_mask(M_NOT_DRAFT, -1)) != 0);
	cm_toggle_menu_set_active_full(mainwin->ui_manager, "Menu/View/Quotes/CollapseAll", (prefs_common.hide_quotes == 1));
	cm_toggle_menu_set_active_full(mainwin->ui_manager, "Menu/View/Quotes/Collapse2", (prefs_common.hide_quotes == 2));
	cm_toggle_menu_set_active_full(mainwin->ui_manager, "Menu/View/Quotes/Collapse3", (prefs_common.hide_quotes == 3));

	if (mainwin->summaryview->folder_item && !mainwin->summaryview->folder_item->threaded)
		cm_toggle_menu_set_active_full(mainwin->ui_manager, "Menu/View/HideReadThreads", FALSE);
	if ((mainwin->summaryview->folder_item && mainwin->summaryview->folder_item->hide_read_msgs) ||
	    quicksearch_has_sat_predicate(mainwin->summaryview->quicksearch))
		cm_menu_set_sensitive_full(mainwin->ui_manager, "Menu/View/HideReadThreads", FALSE);
	if ((mainwin->summaryview->folder_item && mainwin->summaryview->folder_item->hide_read_threads) ||
	    quicksearch_has_sat_predicate(mainwin->summaryview->quicksearch))
		cm_menu_set_sensitive_full(mainwin->ui_manager, "Menu/View/HideReadMessages", FALSE);
	if (quicksearch_has_sat_predicate(mainwin->summaryview->quicksearch))
		cm_menu_set_sensitive_full(mainwin->ui_manager, "Menu/View/HideDelMessages", FALSE);

	cm_menu_set_sensitive_full(mainwin->ui_manager, "Menu/View/Goto/PrevHistory",
		messageview_nav_has_prev(mainwin->messageview));
	cm_menu_set_sensitive_full(mainwin->ui_manager, "Menu/View/Goto/NextHistory",
		messageview_nav_has_next(mainwin->messageview));

	if (mainwin->messageview 
	&&  mainwin->messageview->mimeview)
		mimepart_selected = !mimeview_tree_is_empty(mainwin->messageview->mimeview);

	cm_menu_set_sensitive_full(mainwin->ui_manager, "Menu/File/SavePartAs", mimepart_selected);
	cm_menu_set_sensitive_full(mainwin->ui_manager, "Menu/View/Goto/NextPart", mimepart_selected);
	cm_menu_set_sensitive_full(mainwin->ui_manager, "Menu/View/Goto/PrevPart", mimepart_selected);
	cm_menu_set_sensitive_full(mainwin->ui_manager, "Menu/View/Part", mimepart_selected);
	cm_menu_set_sensitive_full(mainwin->ui_manager, "Menu/Message/CheckSignature", 
				   mimepart_selected && mainwin->messageview->mimeview->signed_part);

	sensitive = TRUE;
	if (mimepart_selected) {
		MimeInfo *partinfo = messageview_get_selected_mime_part(mainwin->messageview);

		if (partinfo && (partinfo->type == MIMETYPE_MESSAGE ||
				 partinfo->type == MIMETYPE_IMAGE ||
				 partinfo->type == MIMETYPE_MULTIPART)) {
			sensitive = FALSE;
		}
	}
	cm_menu_set_sensitive_full(mainwin->ui_manager, "Menu/View/Part/AsText", sensitive);

	main_window_menu_callback_unblock(mainwin);
}

void main_create_mailing_list_menu (MainWindow *mainwin, MsgInfo *msginfo)
{
	gint is_menu = 0;
	
	if (msginfo) 
		is_menu = mailing_list_create_submenu (mainwin, msginfo);
	if (is_menu)
		cm_menu_set_sensitive_full(mainwin->ui_manager, "Menu/Message/MailingList", TRUE);
	else
		cm_menu_set_sensitive_full(mainwin->ui_manager, "Menu/Message/MailingList", FALSE);
}

static gint mailing_list_create_submenu (MainWindow *mainwin, MsgInfo *msginfo)
{
	gint menu_nb = 0;
	GtkWidget *menuitem;
	
	if (!msginfo || !msginfo->extradata) {
		cm_menu_set_sensitive_full(mainwin->ui_manager, "Menu/Message/MailingList/Post", FALSE);
		cm_menu_set_sensitive_full(mainwin->ui_manager, "Menu/Message/MailingList/Help", FALSE);
		cm_menu_set_sensitive_full(mainwin->ui_manager, "Menu/Message/MailingList/Subscribe", FALSE);
		cm_menu_set_sensitive_full(mainwin->ui_manager, "Menu/Message/MailingList/Unsubscribe", FALSE);
		cm_menu_set_sensitive_full(mainwin->ui_manager, "Menu/Message/MailingList/ViewArchive", FALSE);
		cm_menu_set_sensitive_full(mainwin->ui_manager, "Menu/Message/MailingList/ContactOwner", FALSE);
		return 0;
	}
		
	/* Mailing list post */
	if (!g_strcmp0 (msginfo->extradata->list_post, "NO")) {
		g_free(msginfo->extradata->list_post);
		msginfo->extradata->list_post = g_strdup (_("No posting allowed"));
 	}
 	menuitem = gtk_ui_manager_get_widget(mainwin->ui_manager, "/Menu/Message/MailingList/Post");
 		
 	menu_nb += mailing_list_populate_submenu (menuitem, msginfo->extradata->list_post);
 
 	/* Mailing list help */
	menuitem = gtk_ui_manager_get_widget(mainwin->ui_manager, "/Menu/Message/MailingList/Help");
	
	menu_nb += mailing_list_populate_submenu (menuitem, msginfo->extradata->list_help);

	/* Mailing list subscribe */
	menuitem = gtk_ui_manager_get_widget(mainwin->ui_manager, "/Menu/Message/MailingList/Subscribe");
	
	menu_nb += mailing_list_populate_submenu (menuitem, msginfo->extradata->list_subscribe);
		
	/* Mailing list unsubscribe */
	menuitem = gtk_ui_manager_get_widget(mainwin->ui_manager, "/Menu/Message/MailingList/Unsubscribe");
	
	menu_nb += mailing_list_populate_submenu (menuitem, msginfo->extradata->list_unsubscribe);
	
	/* Mailing list view archive */
	menuitem = gtk_ui_manager_get_widget(mainwin->ui_manager, "/Menu/Message/MailingList/ViewArchive");
	
	menu_nb += mailing_list_populate_submenu (menuitem, msginfo->extradata->list_archive);
	
	/* Mailing list contact owner */
	menuitem = gtk_ui_manager_get_widget(mainwin->ui_manager, "/Menu/Message/MailingList/ContactOwner");
	
	menu_nb += mailing_list_populate_submenu (menuitem, msginfo->extradata->list_owner);
	
	return menu_nb;
}

static gint mailing_list_populate_submenu (GtkWidget *menuitem, const gchar * list_header)
{
	GtkWidget *item, *menu;
	const gchar *url_pt ;
	gchar url_decoded[BUFFSIZE];
	GList *children, *amenu;
	gint menu_nb = 0;
	
	menu = gtk_menu_item_get_submenu(GTK_MENU_ITEM(menuitem));
	
	/* First delete old submenu */
	/* FIXME: we can optimize this, and only change/add/delete necessary items */
	children = gtk_container_get_children(GTK_CONTAINER(menu));
	for (amenu = children; amenu; amenu = amenu->next) {
		item = GTK_WIDGET (amenu->data);
		gtk_widget_destroy (item);
	}
	g_list_free(children);
	if (list_header) {
		for (url_pt = list_header; url_pt && *url_pt;) {
			get_url_part (&url_pt, url_decoded);
			item = NULL;
			if (!g_ascii_strncasecmp(url_decoded, "mailto:", 7)) {
 				item = cm_menu_item_new_label_from_url ((url_decoded));
				g_signal_connect(G_OBJECT(item), "activate",
						 G_CALLBACK(mailing_list_compose),
						 NULL);
			}
 			else if (!g_ascii_strncasecmp(url_decoded, "http:", 5) ||
				 !g_ascii_strncasecmp(url_decoded, "https:",6)) {

				item = cm_menu_item_new_label_from_url ((url_decoded));
				g_signal_connect(G_OBJECT(item), "activate",
						 G_CALLBACK(mailing_list_open_uri),
						 NULL);
			} 
			if (item) {
				gtk_menu_shell_append(GTK_MENU_SHELL(menu), item);
				gtk_widget_show (item);
				menu_nb++;
			}
		}
	}
	if (menu_nb)
		gtk_widget_set_sensitive (menuitem, TRUE);
	else
		gtk_widget_set_sensitive (menuitem, FALSE);
		

	return menu_nb;
}

static void get_url_part (const gchar **buffer, gchar *url_decoded)
{
	gchar tmp[BUFFSIZE];
	const gchar *buf;
	gint i = 0;
	buf = *buffer;
	gboolean with_plus = TRUE;

	if (buf == 0x00) {
		*url_decoded = '\0';
		*buffer = NULL;
		return;
	}
	/* Ignore spaces, comments  and tabs () */
	for (;*buf == ' ' || *buf == '(' || *buf == '\t'; buf++)
		if (*buf == '(')
			for (;*buf != ')' && *buf != 0x00; buf++);
	
	/* First non space and non comment must be a < */
	if (*buf =='<' ) {
		buf++;
		if (!strncmp(buf, "mailto:", strlen("mailto:")))
			with_plus = FALSE;
		for (i = 0;
		     *buf != '>' && *buf != 0x00 && i < BUFFSIZE;
			tmp[i++] = *(buf++));
		if (*buf == 0) {
			*buffer = NULL;
			*url_decoded = '\0';
			return;
		}
		buf++;
	}
	else  {
		*buffer = NULL;
		*url_decoded = '\0';
		return;
	}
	
	*url_decoded = '\0';
	*buffer = NULL;
	
	if (i == BUFFSIZE) {
		return;
	}
	tmp[i] = 0x00;
	decode_uri_with_plus (url_decoded, (const gchar *)tmp, with_plus);

	/* Prepare the work for the next url in the list */
	/* after the closing bracket >, ignore space, comments and tabs */
	for (;buf && *buf && (*buf == ' ' || *buf == '(' || *buf == '\t'); buf++)
		if (*buf == '(')
			for (;*buf != ')' && *buf != 0x00; buf++);
			
	if (!buf || !*buf) {
		*buffer = NULL;
		return;
	}

	/* now first non space, non comment must be a comma */
	if (*buf != ',')
		for (;*buf != 0x00; buf++);
	else
		buf++;
	*buffer = buf;
}
	
static void mailing_list_compose (GtkWidget *w, gpointer *data)
{
	const gchar *mailto;
	PrefsAccount *account = NULL;
	FolderItem   *folder_item = NULL;

	mailto = gtk_label_get_text(GTK_LABEL (gtk_bin_get_child(GTK_BIN((w)))));
	if (mainwindow_get_mainwindow()) {
		folder_item = mainwindow_get_mainwindow()->summaryview->folder_item;
		if (folder_item && folder_item->prefs && folder_item->prefs->enable_default_account)
			account = account_find_from_id(folder_item->prefs->default_account);
		if (folder_item && !account)
			account = account_find_from_item(folder_item);
	}
	if (mailto)
		compose_new_with_folderitem(account, folder_item, mailto+7);
}
 
 static void mailing_list_open_uri (GtkWidget *w, gpointer *data)
{
 
 	const gchar *mailto;
 
	mailto = gtk_label_get_text(GTK_LABEL (gtk_bin_get_child(GTK_BIN((w)))));
	if (mailto)
 		open_uri (mailto, prefs_common_get_uri_cmd());
} 
	
static void fix_folderview_scroll(MainWindow *mainwin)
{
	static gboolean fix_done = FALSE;

	if (fix_done)
		return;

	gtk_widget_queue_resize(mainwin->folderview->ctree);

	fix_done = TRUE;
}

void main_window_popup(MainWindow *mainwin)
{
	static gboolean first_start = TRUE;

	if (!gtk_widget_get_visible(GTK_WIDGET(mainwin->window)))
		main_window_show(mainwin);

	if (prefs_common.mainwin_maximised)
		gtk_window_maximize(GTK_WINDOW(mainwin->window));

	if (first_start) {
		first_start = FALSE;
	} else {
		gtkut_window_popup(mainwin->window);
	}

	if (prefs_common.layout_mode == SMALL_LAYOUT) {
		if (mainwin->in_folder) {
			mainwindow_enter_folder(mainwin);
		} else {
			mainwindow_exit_folder(mainwin);
		}
	}
	fix_folderview_scroll(mainwin);
}

void main_window_show(MainWindow *mainwin)
{
	gtk_widget_show(mainwin->window);
	gtk_widget_show(mainwin->vbox_body);
#ifndef GENERIC_UMPC
        gtk_window_move(GTK_WINDOW(mainwin->window),
                                 prefs_common.mainwin_x,
                                 prefs_common.mainwin_y);
#endif
}

void main_window_hide(MainWindow *mainwin)
{
	main_window_get_size(mainwin);
	main_window_get_position(mainwin);

	gtk_widget_hide(mainwin->window);
	gtk_widget_hide(mainwin->vbox_body);
}

static void main_window_set_widgets(MainWindow *mainwin, LayoutType layout_mode)
{
	GtkWidget *folderwin = NULL;
	GtkWidget *messagewin = NULL;
	GtkWidget *hpaned;
	GtkWidget *vpaned;
	GtkWidget *vbox_body = mainwin->vbox_body;
	gboolean first_set = (mainwin->hpaned == NULL);
	debug_print("Setting widgets...\n");

#ifndef GENERIC_UMPC
	mainwin->messageview->statusbar = mainwin->statusbar;
	mainwin->messageview->statusbar_cid = mainwin->messageview_cid;
#endif
	/* clean top-most container */
	if (mainwin->hpaned) {
		if (gtk_widget_get_parent(mainwin->hpaned) == mainwin->vpaned)
			gtk_widget_destroy(mainwin->vpaned);
		else
			gtk_widget_destroy(mainwin->hpaned);
	}

	cm_menu_set_sensitive_full(mainwin->ui_manager, "Menu/View/ShowHide/MessageView", 
		(layout_mode != WIDE_MSGLIST_LAYOUT && layout_mode != SMALL_LAYOUT));
	switch (layout_mode) {
	case VERTICAL_LAYOUT:
	case NORMAL_LAYOUT:
	case SMALL_LAYOUT:
		hpaned = gtk_paned_new(GTK_ORIENTATION_HORIZONTAL);
		if (layout_mode == VERTICAL_LAYOUT)
			vpaned = gtk_paned_new(GTK_ORIENTATION_HORIZONTAL);
		else
			vpaned = gtk_paned_new(GTK_ORIENTATION_VERTICAL);
		gtk_box_pack_start(GTK_BOX(vbox_body), hpaned, TRUE, TRUE, 0);
		gtk_paned_add1(GTK_PANED(hpaned),
			       GTK_WIDGET_PTR(mainwin->folderview));
		gtk_widget_show(hpaned);

		if (messageview_is_visible(mainwin->messageview)) {
			gtk_paned_add2(GTK_PANED(hpaned), vpaned);
			gtk_paned_pack1(GTK_PANED(vpaned),
				       GTK_WIDGET_PTR(mainwin->summaryview), TRUE, TRUE);
		} else {
			gtk_paned_add2(GTK_PANED(hpaned),
				       GTK_WIDGET_PTR(mainwin->summaryview));
			g_object_ref(vpaned);
		}
		gtk_paned_add2(GTK_PANED(vpaned),
			       GTK_WIDGET_PTR(mainwin->messageview));
		gtk_widget_show(vpaned);
		if (layout_mode == SMALL_LAYOUT && first_set) {
			mainwin_paned_show_first(GTK_PANED(hpaned));
		}

		gtk_paned_set_position(GTK_PANED(hpaned),
				       prefs_common_get_prefs()->folderview_width);

		if (layout_mode == NORMAL_LAYOUT &&
		    messageview_is_visible(mainwin->messageview)) {
			gtk_paned_set_position(GTK_PANED(vpaned),
					       prefs_common_get_prefs()->summaryview_height);
		}
		if (layout_mode == VERTICAL_LAYOUT &&
		    messageview_is_visible(mainwin->messageview)) {
			gtk_paned_set_position(GTK_PANED(vpaned),
					       prefs_common_get_prefs()->summaryview_width);
		}

		break;
	case WIDE_LAYOUT:
		vpaned = gtk_paned_new(GTK_ORIENTATION_VERTICAL);
		hpaned = gtk_paned_new(GTK_ORIENTATION_HORIZONTAL);
		gtk_box_pack_start(GTK_BOX(vbox_body), vpaned, TRUE, TRUE, 0);
		gtk_paned_add1(GTK_PANED(vpaned), hpaned);

		gtk_paned_add1(GTK_PANED(hpaned),
			       GTK_WIDGET_PTR(mainwin->folderview));
		gtk_paned_add2(GTK_PANED(hpaned),
			       GTK_WIDGET_PTR(mainwin->summaryview));

		gtk_widget_show(hpaned);

		if (messageview_is_visible(mainwin->messageview)) {
			gtk_paned_add2(GTK_PANED(vpaned),
			       GTK_WIDGET_PTR(mainwin->messageview));	
		} else {
			g_object_ref(GTK_WIDGET_PTR(mainwin->messageview));
		}
		gtk_widget_show(vpaned);

		gtk_paned_set_position(GTK_PANED(hpaned),
				prefs_common_get_prefs()->folderview_width);

		if (messageview_is_visible(mainwin->messageview)) {
			gtk_paned_set_position(GTK_PANED(vpaned),
					prefs_common_get_prefs()->summaryview_height);
		}

		break;
	case WIDE_MSGLIST_LAYOUT:
		vpaned = gtk_paned_new(GTK_ORIENTATION_VERTICAL);
		hpaned = gtk_paned_new(GTK_ORIENTATION_HORIZONTAL);
		gtk_box_pack_start(GTK_BOX(vbox_body), vpaned, TRUE, TRUE, 0);

		gtk_paned_add1(GTK_PANED(vpaned),
			       GTK_WIDGET_PTR(mainwin->summaryview));
		gtk_paned_add1(GTK_PANED(hpaned),
			       GTK_WIDGET_PTR(mainwin->folderview));

		gtk_widget_show(hpaned);

		if (messageview_is_visible(mainwin->messageview)) {
			gtk_paned_add2(GTK_PANED(hpaned),
			       GTK_WIDGET_PTR(mainwin->messageview));	
		} else {
			g_object_ref(GTK_WIDGET_PTR(mainwin->messageview));
		}
		gtk_paned_add2(GTK_PANED(vpaned), hpaned);
		gtk_widget_show(vpaned);

		gtk_paned_set_position(GTK_PANED(hpaned),
				prefs_common_get_prefs()->folderview_width);
		gtk_paned_set_position(GTK_PANED(vpaned),
				prefs_common_get_prefs()->summaryview_height);

		break;
	default:
		g_warning("unknown layout");
		return;
	}

	mainwin->hpaned = hpaned;
	mainwin->vpaned = vpaned;

	if (layout_mode == SMALL_LAYOUT) {
		if (mainwin->messageview->visible)
			main_window_toggle_message_view(mainwin);
	} 

	if (layout_mode == SMALL_LAYOUT && first_set) {
		gtk_widget_realize(mainwin->window);
		gtk_widget_realize(mainwin->folderview->ctree);
		gtk_widget_realize(mainwin->summaryview->hbox);
		gtk_widget_realize(mainwin->summaryview->hbox_l);
		gtk_paned_set_position(GTK_PANED(mainwin->hpaned), 800);
	} else {
		gtk_window_set_default_size(GTK_WINDOW(mainwin->window),
				    prefs_common.mainwin_width,
				    prefs_common.mainwin_height);
	} 
	/* remove headerview if not in prefs */
	headerview_set_visibility(mainwin->messageview->headerview,
				  prefs_common.display_header_pane);

	if (messageview_is_visible(mainwin->messageview))
		gtk_image_set_from_icon_name(GTK_IMAGE(mainwin->summaryview->toggle_arrow),
					      "pan-down-symbolic", GTK_ICON_SIZE_MENU);
	else
		gtk_image_set_from_icon_name(GTK_IMAGE(mainwin->summaryview->toggle_arrow),
					      "pan-up-symbolic", GTK_ICON_SIZE_MENU);

	gtk_window_move(GTK_WINDOW(mainwin->window),
			prefs_common.mainwin_x,
			prefs_common.mainwin_y);

	/* CLAWS: previous "gtk_widget_show_all" makes noticeview
	 * and mimeview icon list/ctree lose track of their visibility states */
	if (!noticeview_is_visible(mainwin->messageview->noticeview)) 
		gtk_widget_hide(GTK_WIDGET_PTR(mainwin->messageview->noticeview));
	if (!noticeview_is_visible(mainwin->messageview->mimeview->siginfoview)) 
		gtk_widget_hide(GTK_WIDGET_PTR(mainwin->messageview->mimeview->siginfoview));
	if (mainwin->messageview->mimeview->ctree_mode)
		gtk_widget_hide(mainwin->messageview->mimeview->icon_mainbox);
	else 
		gtk_widget_hide(mainwin->messageview->mimeview->ctree_mainbox);

	prefs_common.layout_mode = layout_mode;

	cm_toggle_menu_set_active_full(mainwin->ui_manager, "Menu/View/ShowHide/MessageView", 
		 messageview_is_visible(mainwin->messageview));

#ifndef GENERIC_UMPC
	switch (prefs_common.layout_mode) {
	case NORMAL_LAYOUT:
		cm_toggle_menu_set_active_full(mainwin->ui_manager, "Menu/View/Layout/Standard", TRUE);
		break;
	case VERTICAL_LAYOUT:
		cm_toggle_menu_set_active_full(mainwin->ui_manager, "Menu/View/Layout/ThreeColumns", TRUE);
		break;
	case WIDE_LAYOUT:
		cm_toggle_menu_set_active_full(mainwin->ui_manager, "Menu/View/Layout/WideMessage", TRUE);
		break;
	case WIDE_MSGLIST_LAYOUT:
		cm_toggle_menu_set_active_full(mainwin->ui_manager, "Menu/View/Layout/WideMessageList", TRUE);
		break;
	case SMALL_LAYOUT:
		cm_toggle_menu_set_active_full(mainwin->ui_manager, "Menu/View/Layout/SmallScreen", TRUE);
		break;
	}
#endif

	if (folderwin) {
		g_signal_connect
			(G_OBJECT(folderwin), "size_allocate",
			 G_CALLBACK(folder_window_size_allocate_cb),
			 mainwin);
	}
	if (messagewin) {
		g_signal_connect
			(G_OBJECT(messagewin), "size_allocate",
			 G_CALLBACK(message_window_size_allocate_cb),
			 mainwin);
	}

	debug_print("Setting widgets done.\n");
}

void main_window_destroy_all(void)
{
	while (mainwin_list != NULL) {
		MainWindow *mainwin = (MainWindow*)mainwin_list->data;

		/* free toolbar stuff */
		toolbar_clear_list(TOOLBAR_MAIN);
		toolbar_destroy(mainwin->toolbar);

		summaryview_destroy(mainwin->summaryview);
		mainwin->folderview->mainwin = NULL;
		mainwin->summaryview->mainwin = NULL;
		mainwin->messageview->mainwin = NULL;

		g_free(mainwin->toolbar);
		g_free(mainwin);
		
		mainwin_list = g_list_remove(mainwin_list, mainwin);
	}
	g_list_free(mainwin_list);
	mainwin_list = NULL;
}

#ifndef GENERIC_UMPC
static gboolean ac_label_button_pressed(GtkWidget *widget, GdkEventButton *event,
				    gpointer data)
{
	MainWindow *mainwin = (MainWindow *)data;
	GtkWidget *menu = NULL;
	
	if (!event) return FALSE;

	gtk_button_set_relief(GTK_BUTTON(widget), GTK_RELIEF_NORMAL);
	
	menu = gtk_menu_item_get_submenu(GTK_MENU_ITEM(mainwin->ac_menu));

	gtk_menu_popup_at_widget(GTK_MENU(menu), widget, 3, 3, NULL);

	return TRUE;
}
#endif
static gint main_window_close_cb(GtkWidget *widget, GdkEventAny *event,
				 gpointer data)
{
	MainWindow *mainwin = (MainWindow *)data;
	gboolean close_allowed = TRUE;

	hooks_invoke(MAIN_WINDOW_CLOSE, &close_allowed);

	if (close_allowed && mainwin->lock_count == 0)
		app_exit_cb(NULL, data);

	return TRUE;
}

static void main_window_size_allocate_cb(GtkWidget *widget,
					 GtkAllocation *allocation,
					 gpointer data)
{
	MainWindow *mainwin = (MainWindow *)data;
	main_window_get_size(mainwin);
}

static void folder_window_size_allocate_cb(GtkWidget *widget,
					   GtkAllocation *allocation,
					   gpointer data)
{
	MainWindow *mainwin = (MainWindow *)data;

	main_window_get_size(mainwin);
}

static void message_window_size_allocate_cb(GtkWidget *widget,
					    GtkAllocation *allocation,
					    gpointer data)
{
	MainWindow *mainwin = (MainWindow *)data;

	main_window_get_size(mainwin);
}

static void add_mailbox_cb(GtkAction *action, gpointer data)
{
	MainWindow *mainwin = (MainWindow *)data;
	main_window_add_mailbox(mainwin);
}

static void update_folderview_cb(GtkAction *action, gpointer data)
{
	MainWindow *mainwin = (MainWindow *)data;
	summary_show(mainwin->summaryview, NULL, FALSE);
	folderview_check_new_all();
}

static void foldersort_cb(GtkAction *action, gpointer data)
{
	foldersort_open();
}

static void import_mbox_cb(GtkAction *action, gpointer data)
{
	MainWindow *mainwin = (MainWindow *)data;
	/* only notify if import has failed */
	if (import_mbox(mainwin->summaryview->folder_item) == -1) {
		alertpanel_error(_("Mbox import has failed."));
	}
}

static void export_mbox_cb(GtkAction *action, gpointer data)
{
	MainWindow *mainwin = (MainWindow *)data;
	/* only notify if export has failed */
	if (export_mbox(mainwin->summaryview->folder_item) == -1) {
		alertpanel_error(_("Export to mbox has failed."));
	}
}

static void export_list_mbox_cb(GtkAction *action, gpointer data)
{
	MainWindow *mainwin = (MainWindow *)data;
	/* only notify if export has failed */
	if (summaryview_export_mbox_list(mainwin->summaryview) == -1) {
		alertpanel_error(_("Export to mbox has failed."));
	}
}

static void empty_trash_cb(GtkAction *action, gpointer data)
{
	MainWindow *mainwin = (MainWindow *)data;
	main_window_empty_trash(mainwin, TRUE, FALSE);
}

static void save_as_cb(GtkAction *action, gpointer data)
{
	MainWindow *mainwin = (MainWindow *)data;
	summary_save_as(mainwin->summaryview);
}

static void print_cb(GtkAction *action, gpointer data)
{
	MainWindow *mainwin = (MainWindow *)data;
	summary_print(mainwin->summaryview);
}

static void page_setup_cb(GtkAction *action, gpointer data)
{
	MainWindow *mainwin = (MainWindow *)data;
	GtkWindow *win;

	win = (mainwin ? GTK_WINDOW(mainwin->window) : NULL);

	printing_page_setup(win);
}

static void app_exit_cb(GtkAction *action, gpointer data)
{
	MainWindow *mainwin = (MainWindow *)data;
	if (prefs_common.clean_on_exit) {
		if (!main_window_empty_trash(mainwin, prefs_common.ask_on_clean, TRUE))
			return;
	}

	if (prefs_common.confirm_on_exit) {
		if (alertpanel(_("Exit"), _("Exit Claws Mail?"),
			       NULL, _("_Cancel"), NULL, _("_Quit"),
			       NULL, NULL, ALERTFOCUS_FIRST)
		    != G_ALERTALTERNATE)
			return;
		manage_window_focus_in(mainwin->window, NULL, NULL);
	}

	app_will_exit(NULL, mainwin);
}

static void search_cb(GtkAction *action, gpointer data)
{
	MainWindow *mainwin = (MainWindow *)data;
	message_search(mainwin->messageview);
}

static void search_folder_cb(GtkAction *action, gpointer data)
{
	MainWindow *mainwin = (MainWindow *)data;
	FolderItem *item = mainwin->summaryview->folder_item;
	cm_return_if_fail(item != NULL);
	summary_search(mainwin->summaryview);
}

static void mainwindow_quicksearch(GtkAction *action, gpointer data)
{
	MainWindow *mainwin = (MainWindow *)data;
	summaryview_activate_quicksearch(mainwin->summaryview, TRUE);
}

static void toggle_message_cb(GtkAction *action, gpointer data)
{
	MainWindow *mainwin = (MainWindow *)data;
	gboolean active;

	active = gtk_toggle_action_get_active (GTK_TOGGLE_ACTION (action));

	if (active != messageview_is_visible(mainwin->messageview))
		summary_toggle_view(mainwin->summaryview);
}

static void toggle_toolbar_cb(GtkAction *action, GtkRadioAction *current, gpointer data)
{
	gint value = gtk_radio_action_get_current_value (GTK_RADIO_ACTION (current));
	MainWindow *mainwin = (MainWindow *)data;
	toolbar_toggle(value, mainwin);
}

static void main_window_reply_cb(GtkAction *gaction, gpointer data)
{
	MainWindow *mainwin = (MainWindow *)data;
	MessageView *msgview = (MessageView*)mainwin->messageview;
	GSList *msginfo_list = NULL;
	gint action = COMPOSE_REPLY;
	const gchar *a_name = gtk_action_get_name(gaction);

	DO_ACTION("Message/Reply", COMPOSE_REPLY);
	DO_ACTION("Message/ReplyTo/All", COMPOSE_REPLY_TO_ALL);
	DO_ACTION("Message/ReplyTo/Sender", COMPOSE_REPLY_TO_SENDER);
	DO_ACTION("Message/ReplyTo/List", COMPOSE_REPLY_TO_LIST);
	DO_ACTION("Message/Forward", COMPOSE_FORWARD_INLINE);
	DO_ACTION("Message/ForwardAtt", COMPOSE_FORWARD_AS_ATTACH);
	DO_ACTION("Message/Redirect", COMPOSE_REDIRECT);
	DO_ACTION("Message/FollowupReply", COMPOSE_FOLLOWUP_AND_REPLY_TO);

	cm_return_if_fail(msgview != NULL);

	msginfo_list = summary_get_selection(mainwin->summaryview);
	cm_return_if_fail(msginfo_list != NULL);

	if (!summary_has_opened_message(mainwin->summaryview)) {
		compose_reply_from_messageview(NULL, msginfo_list, action);
	} else if (summary_is_opened_message_selected(mainwin->summaryview)) {
		compose_reply_from_messageview(msgview, msginfo_list, action);
	} else {
		compose_reply_from_messageview(msgview, NULL, action);
	}

	g_slist_free(msginfo_list);
}

static void toggle_col_headers_cb(GtkAction *gaction, gpointer data)
{
	MainWindow *mainwin = (MainWindow *)data;
	FolderView *folderview = mainwin->folderview;
	SummaryView *summaryview = mainwin->summaryview;
	MimeView *mimeview = mainwin->messageview->mimeview;

	if (gtk_toggle_action_get_active (GTK_TOGGLE_ACTION (gaction))) {
		gtk_cmclist_column_titles_show(GTK_CMCLIST(folderview->ctree));
		gtk_cmclist_column_titles_show(GTK_CMCLIST(summaryview->ctree));
  		gtk_tree_view_set_headers_visible(GTK_TREE_VIEW(mimeview->ctree), TRUE);
		prefs_common.show_col_headers = TRUE;
	} else {
		gtk_cmclist_column_titles_hide(GTK_CMCLIST(folderview->ctree));
		gtk_cmclist_column_titles_hide(GTK_CMCLIST(summaryview->ctree));
   		gtk_tree_view_set_headers_visible(GTK_TREE_VIEW(mimeview->ctree), FALSE);		
		prefs_common.show_col_headers = FALSE;
	}
}

#ifndef GENERIC_UMPC
static void toggle_statusbar_cb(GtkAction *gaction, gpointer data)
{
	MainWindow *mainwin = (MainWindow *)data;
	if (gtk_toggle_action_get_active (GTK_TOGGLE_ACTION (gaction))) {
		gtk_widget_show(mainwin->hbox_stat);
		prefs_common.show_statusbar = TRUE;
	} else {
		gtk_widget_hide(mainwin->hbox_stat);
		prefs_common.show_statusbar = FALSE;
	}
}

static void set_layout_cb(GtkAction *action, GtkRadioAction *current, gpointer data)
{
	MainWindow *mainwin = (MainWindow *)data;
	gint value = gtk_radio_action_get_current_value (GTK_RADIO_ACTION (current));
	LayoutType layout_mode = value;
	LayoutType old_layout_mode = prefs_common.layout_mode;
	if (mainwin->menu_lock_count) {
		return;
	}
	if (!gtk_toggle_action_get_active (GTK_TOGGLE_ACTION (current))) {
		return;
	}
	
	if (layout_mode == prefs_common.layout_mode) {
		return;
	}
	
	if (!mainwin->messageview->visible && layout_mode != SMALL_LAYOUT)
		main_window_toggle_message_view(mainwin);
	else if (mainwin->messageview->visible && layout_mode == SMALL_LAYOUT)
		main_window_toggle_message_view(mainwin);

	main_window_separation_change(mainwin, layout_mode);
	mainwindow_reset_paned(GTK_PANED(mainwin->vpaned));
	if (old_layout_mode == SMALL_LAYOUT && layout_mode != SMALL_LAYOUT) {
		mainwindow_reset_paned(GTK_PANED(mainwin->hpaned));
		if (layout_mode == VERTICAL_LAYOUT)
			mainwindow_reset_paned(GTK_PANED(mainwin->vpaned));
	}
	if (old_layout_mode != SMALL_LAYOUT && layout_mode == SMALL_LAYOUT) {
		mainwin_paned_show_first(GTK_PANED(mainwin->hpaned));
		mainwindow_exit_folder(mainwin);
	}
	summary_relayout(mainwin->summaryview);	
	summary_update_unread(mainwin->summaryview, NULL);
}
#endif

void main_window_toggle_work_offline (MainWindow *mainwin, gboolean offline,
					gboolean ask_sync)
{
	static gboolean switching = FALSE;

	if (switching)
		return;

	switching = TRUE;

	offline_ask_sync = ask_sync;
	if (offline)
		online_switch_clicked (GTK_BUTTON(mainwin->online_switch), mainwin);
	else
		online_switch_clicked (GTK_BUTTON(mainwin->offline_switch), mainwin);
	offline_ask_sync = TRUE;

	inc_reset_offline_override_timers();

	switching = FALSE;
}

static void toggle_work_offline_cb (GtkAction *action, gpointer data)
{
	MainWindow *mainwin = (MainWindow *)data;
	main_window_toggle_work_offline(mainwin, gtk_toggle_action_get_active (GTK_TOGGLE_ACTION (action)), TRUE);
}

static gboolean any_folder_want_synchronise(void)
{
	GList *folderlist = folder_get_list();

	/* see if there are synchronised folders */
	for (; folderlist; folderlist = folderlist->next) {
		Folder *folder = (Folder *)folderlist->data;
		if (folder_want_synchronise(folder)) {
			return TRUE;
		}
	}
	
	return FALSE;
}

static void mainwindow_check_synchronise(MainWindow *mainwin, gboolean ask)
{
	
	if (!any_folder_want_synchronise())
		return;

	if (offline_ask_sync && ask && alertpanel(_("Folder synchronisation"),
			_("Do you want to synchronise your folders now?"),
			NULL, _("_Cancel"), NULL, _("_Synchronise"), NULL, NULL,
			ALERTFOCUS_SECOND) != G_ALERTALTERNATE)
		return;
	
	if (offline_ask_sync)
		folder_synchronise(NULL);
}

static void online_switch_clicked (GtkButton *btn, gpointer data) 
{
	MainWindow *mainwin;
	gboolean have_connectivity;

#ifdef HAVE_NETWORKMANAGER_SUPPORT
	have_connectivity = networkmanager_is_online(NULL); 
#else
	have_connectivity = TRUE;
#endif

	mainwin = (MainWindow *) data;
	
	cm_return_if_fail(mainwin != NULL);
	
	if (btn == GTK_BUTTON(mainwin->online_switch)) {
#ifndef GENERIC_UMPC
		gtk_widget_hide (mainwin->online_switch);
		gtk_widget_show (mainwin->offline_switch);
#endif
		cm_toggle_menu_set_active_full(mainwin->ui_manager, "Menu/File/OfflineMode", TRUE);

		inc_autocheck_timer_remove();
			
		/* go offline */
		if (prefs_common.work_offline)
			return;

		if(have_connectivity)
			mainwindow_check_synchronise(mainwin, TRUE);
		prefs_common.work_offline = TRUE;
		imap_disconnect_all(have_connectivity);
		nntp_disconnect_all(have_connectivity);
		hooks_invoke(OFFLINE_SWITCH_HOOKLIST, NULL);
	} else {
		/*go online */
		if (!prefs_common.work_offline)
			return;
#ifndef GENERIC_UMPC
		gtk_widget_hide (mainwin->offline_switch);
		gtk_widget_show (mainwin->online_switch);
#endif
		cm_toggle_menu_set_active_full(mainwin->ui_manager, "Menu/File/OfflineMode", FALSE);
		prefs_common.work_offline = FALSE;
		inc_autocheck_timer_set();
		refresh_resolvers();
		hooks_invoke(OFFLINE_SWITCH_HOOKLIST, NULL);
	}
}

static void addressbook_open_cb(GtkAction *action, gpointer data)
{
#ifndef USE_ALT_ADDRBOOK
	addressbook_open(NULL);
#else
	GError* error = NULL;
	
	addressbook_dbus_open(FALSE, &error);
	if (error) {
		g_warning("failed to open address book: %s", error->message);
		g_error_free(error);
	}
#endif
}

static void log_window_show_cb(GtkAction *action, gpointer data)
{
	MainWindow *mainwin = (MainWindow *)data;
	log_window_show(mainwin->logwin);
}

static void filtering_debug_window_show_cb(GtkAction *action, gpointer data)
{
	MainWindow *mainwin = (MainWindow *)data;
	log_window_show(mainwin->filtering_debugwin);
}

#ifdef G_OS_WIN32
static void debug_log_show_cb(GtkAction *action, gpointer data)
{
	GError *error = NULL;
	gchar *logpath8 = win32_debug_log_path();
	gunichar2 *logpath16;

	debug_print("opening '%s'\n", logpath8);

	logpath16 = g_utf8_to_utf16(logpath8, -1, NULL, NULL, &error);

	if (error != NULL) {
		g_warning("couldn't convert debug log path '%s' to UTF-16: %s",
				logpath8, error->message);
		g_error_free(error);
		g_free(logpath16);
		return;
	}

	HINSTANCE ret = ShellExecute(NULL, NULL, (LPCWSTR)logpath16,
			NULL, NULL, SW_SHOW);

	g_free(logpath8);
	g_free(logpath16);
	debug_print("ShellExecute result: %"G_GSIZE_FORMAT"\n", (gsize)ret);
}
#endif

static void inc_cancel_cb(GtkAction *action, gpointer data)
{
	inc_cancel_all();
	imap_cancel_all();
}

static void send_cancel_cb(GtkAction *action, gpointer data)
{
	send_cancel();
}

static void move_to_cb(GtkAction *action, gpointer data)
{
	MainWindow *mainwin = (MainWindow *)data;
	summary_move_to(mainwin->summaryview);
}

static void copy_to_cb(GtkAction *action, gpointer data)
{
	MainWindow *mainwin = (MainWindow *)data;
	summary_copy_to(mainwin->summaryview);
}

static void delete_cb(GtkAction *action, gpointer data)
{
	MainWindow *mainwin = (MainWindow *)data;
	summary_delete(mainwin->summaryview);
}

static void delete_trash_cb(GtkAction *action, gpointer data)
{
	MainWindow *mainwin = (MainWindow *)data;
	summary_delete_trash(mainwin->summaryview);
}

static void cancel_cb(GtkAction *action, gpointer data)
{
	MainWindow *mainwin = (MainWindow *)data;
	summary_cancel(mainwin->summaryview);
}

static void open_msg_cb(GtkAction *action, gpointer data)
{
	MainWindow *mainwin = (MainWindow *)data;
	summary_open_msg(mainwin->summaryview);
}

static void view_source_cb(GtkAction *action, gpointer data)
{
	MainWindow *mainwin = (MainWindow *)data;
	summary_view_source(mainwin->summaryview);
}

static void show_all_header_cb(GtkAction *action, gpointer data)
{
	MainWindow *mainwin = (MainWindow *)data;
	if (mainwin->menu_lock_count) return;
	prefs_common.show_all_headers = 
			gtk_toggle_action_get_active (GTK_TOGGLE_ACTION (action));
	summary_display_msg_selected(mainwin->summaryview,
				     gtk_toggle_action_get_active (GTK_TOGGLE_ACTION (action)));
}

static void toggle_fullscreen_cb(GtkAction *action, gpointer data)
{
	MainWindow *mainwin = (MainWindow *)data;
	if (mainwin->menu_lock_count) return;
	if (!gtk_toggle_action_get_active (GTK_TOGGLE_ACTION (action))) {
		gtk_window_unfullscreen(GTK_WINDOW(mainwin->window));
		prefs_common.mainwin_fullscreen = FALSE;
	}
	else {
		prefs_common.mainwin_fullscreen = TRUE;
		gtk_window_fullscreen(GTK_WINDOW(mainwin->window));
	}
}

static void toggle_menubar_cb(GtkAction *action, gpointer data)
{
	MainWindow *mainwin = (MainWindow *)data;
	if (mainwin->menu_lock_count) return;
	if (!gtk_toggle_action_get_active (GTK_TOGGLE_ACTION (action))) {
		gtk_widget_hide(GTK_WIDGET(mainwin->menubar));
		prefs_common.mainwin_menubar = FALSE;
	} else {
		gtk_widget_show(GTK_WIDGET(mainwin->menubar));
		prefs_common.mainwin_menubar = TRUE;
	}
}

static void hide_quotes_cb(GtkAction *action, gpointer data)
{
	MainWindow *mainwin = (MainWindow *)data;

	if (mainwin->menu_lock_count) return;

	if (gtk_toggle_action_get_active (GTK_TOGGLE_ACTION (action))) {
		const gchar *a_name = gtk_action_get_name(GTK_ACTION(action));
		if (!strcmp(a_name, "View/Quotes/CollapseAll")) prefs_common.hide_quotes = 1;
		else if (!strcmp(a_name, "View/Quotes/Collapse2")) prefs_common.hide_quotes = 2;
		else if (!strcmp(a_name, "View/Quotes/Collapse3")) prefs_common.hide_quotes = 3;
	} else
		prefs_common.hide_quotes = 0;

	mainwin->menu_lock_count++;
	cm_toggle_menu_set_active_full(mainwin->ui_manager, "Menu/View/Quotes/CollapseAll", (prefs_common.hide_quotes == 1));
	cm_toggle_menu_set_active_full(mainwin->ui_manager, "Menu/View/Quotes/Collapse2", (prefs_common.hide_quotes == 2));
	cm_toggle_menu_set_active_full(mainwin->ui_manager, "Menu/View/Quotes/Collapse3", (prefs_common.hide_quotes == 3));
	mainwin->menu_lock_count--;

	summary_redisplay_msg(mainwin->summaryview);
}

static void mark_cb(GtkAction *action, gpointer data)
{
	MainWindow *mainwin = (MainWindow *)data;
	summary_mark(mainwin->summaryview);
}

static void unmark_cb(GtkAction *action, gpointer data)
{
	MainWindow *mainwin = (MainWindow *)data;
	summary_unmark(mainwin->summaryview);
}

static void mark_as_read_cb(GtkAction *action, gpointer data)
{
	MainWindow *mainwin = (MainWindow *)data;
	summary_mark_as_read(mainwin->summaryview);
}

static void mark_as_unread_cb(GtkAction *action, gpointer data)
{
	MainWindow *mainwin = (MainWindow *)data;
	summary_mark_as_unread(mainwin->summaryview);
}

static void mark_all_read_cb(GtkAction *action, gpointer data)
{
	MainWindow *mainwin = (MainWindow *)data;
	summary_mark_all_read(mainwin->summaryview, TRUE);
}

static void mark_all_unread_cb(GtkAction *action, gpointer data)
{
	MainWindow *mainwin = (MainWindow *)data;
	summary_mark_all_unread(mainwin->summaryview, TRUE);
}

static void mark_as_spam_cb(GtkAction *action, gpointer data)
{
	MainWindow *mainwin = (MainWindow *)data;
	summary_mark_as_spam(mainwin->summaryview, TRUE, NULL);
}

static void mark_as_ham_cb(GtkAction *action, gpointer data)
{
	MainWindow *mainwin = (MainWindow *)data;
	summary_mark_as_spam(mainwin->summaryview, FALSE, NULL);
}

static void ignore_thread_cb(GtkAction *action, gpointer data)
{
	MainWindow *mainwin = (MainWindow *)data;
	summary_ignore_thread(mainwin->summaryview);
}

static void unignore_thread_cb(GtkAction *action, gpointer data)
{
	MainWindow *mainwin = (MainWindow *)data;
	summary_unignore_thread(mainwin->summaryview);
}

static void watch_thread_cb(GtkAction *action, gpointer data)
{
	MainWindow *mainwin = (MainWindow *)data;
	summary_watch_thread(mainwin->summaryview);
}

static void unwatch_thread_cb(GtkAction *action, gpointer data)
{
	MainWindow *mainwin = (MainWindow *)data;
	summary_unwatch_thread(mainwin->summaryview);
}

static void lock_msgs_cb(GtkAction *action, gpointer data)
{
	MainWindow *mainwin = (MainWindow *)data;
	summary_msgs_lock(mainwin->summaryview);
}

static void unlock_msgs_cb(GtkAction *action, gpointer data)
{
	MainWindow *mainwin = (MainWindow *)data;
	summary_msgs_unlock(mainwin->summaryview);
}


static void reedit_cb(GtkAction *action, gpointer data)
{
	MainWindow *mainwin = (MainWindow *)data;
	summary_reedit(mainwin->summaryview);
}

static void open_urls_cb(GtkAction *action, gpointer data)
{
	MainWindow *mainwin = (MainWindow *)data;
	if (!mainwin->summaryview->displayed && mainwin->summaryview->selected) {
		summary_display_msg_selected(mainwin->summaryview, 
					     prefs_common.show_all_headers);
	}
	messageview_list_urls(mainwin->messageview);
}

static void add_address_cb(GtkAction *action, gpointer data)
{
	MainWindow *mainwin = (MainWindow *)data;
	summary_add_address(mainwin->summaryview);
}

static void set_charset_cb(GtkAction *action, GtkRadioAction *current, gpointer data)
{
	MainWindow *mainwin = (MainWindow *)data;
	gint value = gtk_radio_action_get_current_value (GTK_RADIO_ACTION (current));
	const gchar *str;

	if (gtk_toggle_action_get_active (GTK_TOGGLE_ACTION (current))) {
		str = conv_get_charset_str((CharSet)value);
		
		g_free(mainwin->messageview->forced_charset);
		mainwin->messageview->forced_charset = str ? g_strdup(str) : NULL;
		procmime_force_charset(str);
		
		summary_redisplay_msg(mainwin->summaryview);
		
		debug_print("forced charset: %s\n", str ? str : "Auto-Detect");
	}
}

static void set_decode_cb(GtkAction *action, GtkRadioAction *current, gpointer data)
{
	MainWindow *mainwin = (MainWindow *)data;
	gint value = gtk_radio_action_get_current_value (GTK_RADIO_ACTION (current));
	if (gtk_toggle_action_get_active (GTK_TOGGLE_ACTION (current))) {
		mainwin->messageview->forced_encoding = (EncodingType)value;
		
		summary_redisplay_msg(mainwin->summaryview);
		
		debug_print("forced encoding: %d\n", value);
	}
}

static void hide_read_messages (GtkAction *action, gpointer data)
{
	MainWindow *mainwin = (MainWindow *)data;
	GtkWidget *menuitem = gtk_ui_manager_get_widget(mainwin->ui_manager, "/Menu/View/HideReadMessages");
	if (!mainwin->summaryview->folder_item
	    || g_object_get_data(G_OBJECT(menuitem), "dont_toggle"))
		return;
	summary_toggle_show_read_messages(mainwin->summaryview);
}

static void hide_del_messages (GtkAction *action, gpointer data)
{
	MainWindow *mainwin = (MainWindow *)data;
	GtkWidget *menuitem = gtk_ui_manager_get_widget(mainwin->ui_manager, "/Menu/View/HideDelMessages");
	if (!mainwin->summaryview->folder_item
	    || g_object_get_data(G_OBJECT(menuitem), "dont_toggle"))
		return;
	summary_toggle_show_del_messages(mainwin->summaryview);
}

static void hide_read_threads (GtkAction *action, gpointer data)
{
	MainWindow *mainwin = (MainWindow *)data;
	GtkWidget *menuitem = gtk_ui_manager_get_widget(mainwin->ui_manager, "/Menu/View/HideReadThreads");
	if (!mainwin->summaryview->folder_item
	    || g_object_get_data(G_OBJECT(menuitem), "dont_toggle"))
		return;
	summary_toggle_show_read_threads(mainwin->summaryview);
}

static void thread_cb(GtkAction *action, gpointer data)
{
	MainWindow *mainwin = (MainWindow *)data;
	gboolean threaded = FALSE;
	guint selected_msgnum = 0;

	if (mainwin->menu_lock_count) return;
	if (!mainwin->summaryview->folder_item) return;

	main_window_cursor_wait(mainwin);

	selected_msgnum = summary_get_msgnum(mainwin->summaryview, mainwin->summaryview->selected);

	threaded = gtk_toggle_action_get_active (GTK_TOGGLE_ACTION (action));

	mainwin->summaryview->folder_item->threaded = threaded; 

	mainwin->summaryview->threaded = threaded;

	summary_show(mainwin->summaryview, 
			mainwin->summaryview->folder_item, FALSE);
	summary_select_by_msgnum(mainwin->summaryview, selected_msgnum, FALSE);

	main_window_cursor_normal(mainwin);
}

static void expand_threads_cb(GtkAction *action, gpointer data)
{
	MainWindow *mainwin = (MainWindow *)data;
	summary_expand_threads(mainwin->summaryview);
}

static void collapse_threads_cb(GtkAction *action, gpointer data)
{
	MainWindow *mainwin = (MainWindow *)data;
	summary_collapse_threads(mainwin->summaryview);
}

static void set_summary_display_item_cb(GtkAction *action, gpointer data)
{
	prefs_summary_column_open();
}

static void set_folder_display_item_cb(GtkAction *action, gpointer data)
{
	prefs_folder_column_open();
}

static void sort_summary_cb(GtkAction *action, GtkRadioAction *current, gpointer data)
{
	MainWindow *mainwin = (MainWindow *)data;
	gint value = gtk_radio_action_get_current_value (GTK_RADIO_ACTION (current));

	if (mainwin->menu_lock_count) return;

	if (gtk_toggle_action_get_active (GTK_TOGGLE_ACTION (current))) {
		summary_sort(mainwin->summaryview, (FolderSortKey)value,
			     mainwin->summaryview->sort_type);
	}
}

static void sort_summary_type_cb(GtkAction *gaction, GtkRadioAction *current, gpointer data)
{
	MainWindow *mainwin = (MainWindow *)data;
	gint value = gtk_radio_action_get_current_value (GTK_RADIO_ACTION (current));

	if (mainwin->menu_lock_count) return;

	if (gtk_toggle_action_get_active (GTK_TOGGLE_ACTION (current)))
		summary_sort(mainwin->summaryview,
			     mainwin->summaryview->sort_key, (FolderSortType)value);
}

static void attract_by_subject_cb(GtkAction *action, gpointer data)
{
	MainWindow *mainwin = (MainWindow *)data;
	summary_attract_by_subject(mainwin->summaryview);
}

void mainwindow_delete_duplicated(MainWindow *mainwin)
{
	FolderItem *item;

	item = folderview_get_selected_item(mainwin->folderview);
	if (item) {
		gint result;

		main_window_cursor_wait(mainwin);
		STATUSBAR_PUSH(mainwin, _("Deleting duplicated messages..."));
		result = folderutils_delete_duplicates(item, prefs_common.immediate_exec ?
					      DELETE_DUPLICATES_REMOVE : DELETE_DUPLICATES_SETFLAG);
		STATUSBAR_POP(mainwin);
		main_window_cursor_normal(mainwin);

		switch (result) {
		case -1:
			break;
		case 0:
			alertpanel_notice(_("No duplicate message found in selected folder.\n"));
			break;
		default: {
				gchar *msg;

				if (prefs_common.immediate_exec) {
					msg = ngettext("Deleted %d duplicate message in selected folder.\n",
							       "Deleted %d duplicate messages in selected folder.\n",
							   result);
				} else {
					msg = ngettext("Marked %d duplicate message for deletion in selected folder.\n",
							       "Marked %d duplicate messages for deletion in selected folder.\n",
							   result);
				}
				alertpanel_notice(msg, result);
			}
		}
	}
}

static void delete_duplicated_cb(GtkAction *action, gpointer data)
{
	mainwindow_delete_duplicated((MainWindow *)data);
}

struct DelDupsData
{
	guint	dups;
	guint	folders;
};

static void deldup_all(FolderItem *item, gpointer _data)
{
	struct DelDupsData *data = _data;
	gint result;
	
	result = folderutils_delete_duplicates(item, DELETE_DUPLICATES_REMOVE);
	if (result >= 0) {
		data->dups += result;
		data->folders += 1;
	}
}

void mainwindow_delete_duplicated_all(MainWindow *mainwin)
{
	struct DelDupsData data = {0, 0};

	main_window_cursor_wait(mainwin);
	STATUSBAR_PUSH(mainwin, _("Deleting duplicated messages in all folders..."));
	folder_func_to_all_folders(deldup_all, &data);
	STATUSBAR_POP(mainwin);
	main_window_cursor_normal(mainwin);

	if (data.dups > 0) {
		alertpanel_notice(ngettext("Deleted %d duplicate message in %d folders.\n",
				   "Deleted %d duplicate messages in %d folders.\n",
				   data.dups),
				   data.dups, data.folders);
	} else {
		alertpanel_notice(_("No duplicate message found in %d folders.\n"), data.folders);
	}
}

static void delete_duplicated_all_cb(GtkAction *action, gpointer mw)
{
	MainWindow *mainwin = (MainWindow *)mw;

	mainwindow_delete_duplicated_all(mainwin);
}

static void filter_cb(GtkAction *action, gpointer data)
{
	MainWindow *mainwin = (MainWindow *)data;
	summary_filter(mainwin->summaryview, FALSE);
}

static void filter_list_cb(GtkAction *action, gpointer data)
{
	MainWindow *mainwin = (MainWindow *)data;
	summary_filter(mainwin->summaryview, TRUE);
}

static void process_cb(GtkAction *action, gpointer data)
{
	MainWindow *mainwin = (MainWindow *)data;
	FolderItem *item = mainwin->summaryview->folder_item;	
	cm_return_if_fail(item != NULL);

	item->processing_pending = TRUE;
	folder_item_apply_processing(item);	
	item->processing_pending = FALSE;
}

static void execute_summary_cb(GtkAction *action, gpointer data)
{
	MainWindow *mainwin = (MainWindow *)data;
	summary_execute(mainwin->summaryview);
}

static void expunge_summary_cb(GtkAction *action, gpointer data)
{
	MainWindow *mainwin = (MainWindow *)data;
	summary_expunge(mainwin->summaryview);
}

static void update_summary_cb(GtkAction *action, gpointer data)
{
	MainWindow *mainwin = (MainWindow *)data;
	FolderItem *fitem;
	FolderView *folderview = mainwin->folderview;

	if (!mainwin->summaryview->folder_item) return;
	if ((fitem = folderview_get_opened_item(folderview)) == NULL) return;

	folder_update_op_count();
	folder_item_scan(fitem);
	summary_show(mainwin->summaryview, fitem, FALSE);
}

static void prev_cb(GtkAction *action, gpointer data)
{
	MainWindow *mainwin = (MainWindow *)data;
	summary_select_prev(mainwin->summaryview);
}

static void next_cb(GtkAction *action, gpointer data)
{
	MainWindow *mainwin = (MainWindow *)data;
	summary_select_next(mainwin->summaryview);
}

static void prev_unread_cb(GtkAction *action, gpointer data)
{
	MainWindow *mainwin = (MainWindow *)data;
	summary_select_prev_unread(mainwin->summaryview);
}

static void next_unread_cb(GtkAction *action, gpointer data)
{
	MainWindow *mainwin = (MainWindow *)data;
	summary_select_next_unread(mainwin->summaryview);
}

static void prev_new_cb(GtkAction *action, gpointer data)
{
	MainWindow *mainwin = (MainWindow *)data;
	summary_select_prev_new(mainwin->summaryview);
}

static void next_new_cb(GtkAction *action, gpointer data)
{
	MainWindow *mainwin = (MainWindow *)data;
	summary_select_next_new(mainwin->summaryview);
}

static void prev_marked_cb(GtkAction *action, gpointer data)
{
	MainWindow *mainwin = (MainWindow *)data;
	summary_select_prev_marked(mainwin->summaryview);
}

static void next_marked_cb(GtkAction *action, gpointer data)
{
	MainWindow *mainwin = (MainWindow *)data;
	summary_select_next_marked(mainwin->summaryview);
}

static void prev_labeled_cb(GtkAction *action, gpointer data)
{
	MainWindow *mainwin = (MainWindow *)data;
	summary_select_prev_labeled(mainwin->summaryview);
}

static void next_labeled_cb(GtkAction *action, gpointer data)
{
	MainWindow *mainwin = (MainWindow *)data;
	summary_select_next_labeled(mainwin->summaryview);
}

static void prev_history_cb(GtkAction *action, gpointer data)
{
	MainWindow *mainwin = (MainWindow *)data;
	MsgInfo *info = messageview_nav_get_prev(mainwin->messageview);
	if (info) {
		if (info->folder != mainwin->summaryview->folder_item)
			folderview_select(mainwin->folderview, info->folder);
		summary_select_by_msgnum(mainwin->summaryview, info->msgnum,
				OPEN_SELECTED_ON_PREVNEXT);
		procmsg_msginfo_free(&info);
		main_window_set_menu_sensitive(mainwindow_get_mainwindow());
		toolbar_main_set_sensitive(mainwindow_get_mainwindow());
	}
}

static void next_history_cb(GtkAction *action, gpointer data)
{
	MainWindow *mainwin = (MainWindow *)data;
	MsgInfo *info = messageview_nav_get_next(mainwin->messageview);
	if (info) {
		if (info->folder != mainwin->summaryview->folder_item)
			folderview_select(mainwin->folderview, info->folder);
		summary_select_by_msgnum(mainwin->summaryview, info->msgnum,
				OPEN_SELECTED_ON_PREVNEXT);
		procmsg_msginfo_free(&info);
		main_window_set_menu_sensitive(mainwindow_get_mainwindow());
		toolbar_main_set_sensitive(mainwindow_get_mainwindow());
	}
}

static void parent_cb(GtkAction *action, gpointer data)
{
	MainWindow *mainwin = (MainWindow *)data;
	summary_select_parent(mainwin->summaryview);
}

static void goto_folder_cb(GtkAction *action, gpointer data)
{
	MainWindow *mainwin = (MainWindow *)data;
	FolderItem *to_folder;

	to_folder = foldersel_folder_sel(NULL, FOLDER_SEL_ALL, NULL, FALSE,
			_("Select folder to go to"));

	if (to_folder)
		folderview_select(mainwin->folderview, to_folder);
}

static void goto_unread_folder_cb(GtkAction *action, gpointer data)
{
	MainWindow *mainwin = (MainWindow *)data;
	folderview_select_next_with_flag(mainwin->folderview, MSG_UNREAD);
}

static void scroll_prev_line_cb(GtkAction *action, gpointer data)
{
        MainWindow *mainwin = (MainWindow *)data;
        mimeview_scroll_one_line(mainwin->messageview->mimeview,TRUE);
}

static void scroll_next_line_cb(GtkAction *action, gpointer data)
{
        MainWindow *mainwin = (MainWindow *)data;
        mimeview_scroll_one_line(mainwin->messageview->mimeview,FALSE);
}

static void scroll_prev_page_cb(GtkAction *action, gpointer data)
{
        MainWindow *mainwin = (MainWindow *)data;
        mimeview_scroll_page(mainwin->messageview->mimeview,TRUE);
}

static void scroll_next_page_cb(GtkAction *action, gpointer data)
{
        MainWindow *mainwin = (MainWindow *)data;
        mimeview_scroll_page(mainwin->messageview->mimeview,FALSE);
}

static void copy_cb(GtkAction *action, gpointer data)
{
	MainWindow *mainwin = (MainWindow *)data;
	messageview_copy_clipboard(mainwin->messageview);
}

static void allsel_cb(GtkAction *action, gpointer data)
{
	MainWindow *mainwin = (MainWindow *)data;
	MessageView *msgview = mainwin->messageview;

	if (messageview_is_visible(msgview) &&
		 (gtk_widget_has_focus(msgview->mimeview->textview->text)))
		messageview_select_all(mainwin->messageview);
	else
		summary_select_all(mainwin->summaryview);
}

static void select_thread_cb(GtkAction *action, gpointer data)
{
	MainWindow *mainwin = (MainWindow *)data;
	summary_select_thread(mainwin->summaryview, FALSE, FALSE);
}

static void trash_thread_cb(GtkAction *action, gpointer data)
{
	MainWindow *mainwin = (MainWindow *)data;
	summary_select_thread(mainwin->summaryview, FALSE, TRUE);
}

static void delete_thread_cb(GtkAction *action, gpointer data)
{
	MainWindow *mainwin = (MainWindow *)data;
	summary_select_thread(mainwin->summaryview, TRUE, FALSE);
}

static void create_filter_cb(GtkAction *gaction, gpointer data)
{
	MainWindow *mainwin = (MainWindow *)data;
	const gchar *a_name = gtk_action_get_name(gaction);
	gint action = -1;

	DO_ACTION("Tools/CreateFilterRule/Automatically", FILTER_BY_AUTO);
	DO_ACTION("Tools/CreateFilterRule/ByFrom", FILTER_BY_FROM);
	DO_ACTION("Tools/CreateFilterRule/ByTo", FILTER_BY_TO);
	DO_ACTION("Tools/CreateFilterRule/BySubject", FILTER_BY_SUBJECT);
	DO_ACTION("Tools/CreateFilterRule/BySender", FILTER_BY_SENDER);
	summary_filter_open(mainwin->summaryview, (PrefsFilterType)action, 0);
}

static void create_processing_cb(GtkAction *gaction, gpointer data)
{
	MainWindow *mainwin = (MainWindow *)data;
	const gchar *a_name = gtk_action_get_name(gaction);
	gint action = -1;

	DO_ACTION("Tools/CreateProcessingRule/Automatically", FILTER_BY_AUTO);
	DO_ACTION("Tools/CreateProcessingRule/ByFrom", FILTER_BY_FROM);
	DO_ACTION("Tools/CreateProcessingRule/ByTo", FILTER_BY_TO);
	DO_ACTION("Tools/CreateProcessingRule/BySubject", FILTER_BY_SUBJECT);
	DO_ACTION("Tools/CreateProcessingRule/BySender", FILTER_BY_SENDER);
	summary_filter_open(mainwin->summaryview, (PrefsFilterType)action, 1);
}

static void prefs_pre_processing_open_cb(GtkAction *action, gpointer data)
{
	prefs_filtering_open(&pre_global_processing,
			     _("Processing rules to apply before folder rules"),
			     MANUAL_ANCHOR_PROCESSING,
			     NULL, NULL, FALSE);
}

static void prefs_post_processing_open_cb(GtkAction *action, gpointer data)
{
	prefs_filtering_open(&post_global_processing,
			     _("Processing rules to apply after folder rules"),
			     MANUAL_ANCHOR_PROCESSING,
			     NULL, NULL, FALSE);
}

static void prefs_filtering_open_cb(GtkAction *action, gpointer data)
{
	prefs_filtering_open(&filtering_rules,
			     _("Filtering configuration"),
			     MANUAL_ANCHOR_FILTERING,
			     NULL, NULL, TRUE);
}

static void prefs_template_open_cb(GtkAction *action, gpointer data)
{
	prefs_template_open();
}

static void prefs_actions_open_cb(GtkAction *action, gpointer data)
{
	MainWindow *mainwin = (MainWindow *)data;
	prefs_actions_open(mainwin);
}

static void prefs_tags_open_cb(GtkAction *action, gpointer data)
{
	tags_window_open(NULL);
}
#ifdef USE_GNUTLS
static void ssl_manager_open_cb(GtkAction *action, gpointer data)
{
	MainWindow *mainwin = (MainWindow *)data;
	ssl_manager_open(mainwin);
}
#endif
static void prefs_account_open_cb(GtkAction *action, gpointer data)
{
	MainWindow *mainwin = (MainWindow *)data;
	if (!cur_account) {
		new_account_cb(NULL, mainwin);
	} else {
		account_open(cur_account, FALSE);
	}
}

static void new_account_cb(GtkAction *action, gpointer data)
{
	account_edit_open(NULL, NULL);
	if (!compose_get_compose_list()) account_add();
}

static void account_selector_menu_cb(GtkMenuItem *menuitem, gpointer data)
{
	FolderItem *item = NULL;
	cur_account = (PrefsAccount *)data;
	
	if (!mainwindow_get_mainwindow())
		return;
	main_window_show_cur_account(mainwindow_get_mainwindow());
	toolbar_update(TOOLBAR_MAIN, mainwindow_get_mainwindow());
	main_window_set_menu_sensitive(mainwindow_get_mainwindow());
	toolbar_main_set_sensitive(mainwindow_get_mainwindow());
	item = folderview_get_selected_item(
			mainwindow_get_mainwindow()->folderview);
	if (item) {
		toolbar_set_compose_button
			(mainwindow_get_mainwindow()->toolbar,
			 FOLDER_TYPE(item->folder) == F_NEWS ? 
			 COMPOSEBUTTON_NEWS : COMPOSEBUTTON_MAIL);
	}
}

static void account_receive_menu_cb(GtkMenuItem *menuitem, gpointer data)
{
	MainWindow *mainwin = (MainWindow *)mainwin_list->data;
	PrefsAccount *account = (PrefsAccount *)data;

	inc_account_mail(mainwin, account);
}
#ifndef GENERIC_UMPC
static void account_compose_menu_cb(GtkMenuItem *menuitem, gpointer data)
{
	PrefsAccount *account = (PrefsAccount *)data;

	compose_new_with_folderitem(account, NULL, NULL);
}
#endif
static void prefs_open_cb(GtkAction *action, gpointer data)
{
	prefs_gtk_open();
}

static void plugins_open_cb(GtkAction *action, gpointer data)
{
	pluginwindow_create();
}

static void manual_open_cb(GtkAction *action, gpointer data)
{
	manual_open(MANUAL_MANUAL_CLAWS, NULL);
}

static void manual_faq_open_cb(GtkAction *action, gpointer data)
{
	manual_open(MANUAL_FAQ_CLAWS, NULL);
}

static void legend_open_cb(GtkAction *action, gpointer data)
{
	legend_show();
}

#ifdef G_OS_WIN32
static void set_default_client_cb(GtkAction *action, gpointer data)
{
	char exename[MAX_PATH];
	gchar *binary_icon = NULL;
	gchar *binary_compose = NULL;
	gchar *binary_run = NULL;
	gboolean r;
	if ( !GetModuleFileNameA (0, exename, sizeof (exename)) ) {
		alertpanel_error(_("Can not register as default client: impossible to get executable path."));
		return;
	}
	binary_icon = g_strconcat(exename, ",0", NULL);
	binary_compose = g_strconcat(exename, " --compose %1", NULL);
	binary_run = g_strconcat(exename, NULL);

	/* Try to set the Mail Start menu item to Claws. It may fail if we're not root; we don't care */
	r = write_w32_registry_string(HKEY_LOCAL_MACHINE,
		"Software\\Clients\\Mail",
		"",
		"Claws Mail");
	
	r = write_w32_registry_string(HKEY_CURRENT_USER,
		"Software\\Clients\\Mail\\Claws Mail",
		"",
		"Claws Mail");
	if (r)
		r = write_w32_registry_string(HKEY_CURRENT_USER,
			"Software\\Clients\\Mail\\Claws Mail",
			"DLLPath",
			"");
	if (r)
		r = write_w32_registry_string(HKEY_CURRENT_USER,
			"Software\\Clients\\Mail\\Claws Mail\\Protocols\\mailto",
			"",
			"URL:MailTo-Protocol");
	if (r)
		r = write_w32_registry_string(HKEY_CURRENT_USER,
			"Software\\Clients\\Mail\\Claws Mail\\Protocols\\mailto",
			"URL Protocol",
			"");
	if (r)
		r = write_w32_registry_dword (HKEY_CURRENT_USER,
			"Software\\Clients\\Mail\\Claws Mail\\Protocols\\mailto",
			"EditFlags",
			2);
	if (r)
		r = write_w32_registry_string(HKEY_CURRENT_USER,
			"Software\\Clients\\Mail\\Claws Mail\\Protocols\\mailto",
			"FriendlyTypeName",
			"Claws-Mail URL");
	if (r)
		r = write_w32_registry_string(HKEY_CURRENT_USER,
			"Software\\Clients\\Mail\\Claws Mail\\Protocols\\mailto\\DefaultIcon",
			"",
			binary_icon);
	if (r)
		r = write_w32_registry_string(HKEY_CURRENT_USER,
			"Software\\Clients\\Mail\\Claws Mail\\Protocols\\mailto\\shell\\open\\command",
			"",
			binary_compose);
	if (r)
		r = write_w32_registry_string(HKEY_CURRENT_USER,
			"Software\\Clients\\Mail\\Claws Mail\\shell\\open\\command",
			"",
			binary_run);
	
	if (r)
		r = write_w32_registry_string(HKEY_CURRENT_USER,
			"Software\\Classes\\mailto",
			"",
			"URL:MailTo-Protocol");
	if (r)
		r = write_w32_registry_string(HKEY_CURRENT_USER,
			"Software\\Classes\\mailto",
			"URL Protocol",
			"");
	if (r)
		r = write_w32_registry_dword (HKEY_CURRENT_USER,
			"Software\\Classes\\mailto",
			"EditFlags",
			2);
	if (r)
		r = write_w32_registry_string(HKEY_CURRENT_USER,
			"Software\\Classes\\mailto",
			"FriendlyTypeName",
			"Claws-Mail URL");
	if (r)
		r = write_w32_registry_string(HKEY_CURRENT_USER,
			"Software\\Classes\\mailto\\DefaultIcon",
			"",
			binary_icon);
	if (r)
		r = write_w32_registry_string(HKEY_CURRENT_USER,
			"Software\\Classes\\mailto\\shell\\open\\command",
			"",
			binary_compose);
	
	if (r) {
		SendMessage(HWND_BROADCAST, WM_SETTINGCHANGE, 0, (LPARAM)"Software\\Clients\\Mail");
		alertpanel_notice(_("Claws Mail has been registered as default client."));
	} else {
		alertpanel_error(_("Can not register as default client: impossible to write to the registry."));
	}
	g_free(binary_icon);
	g_free(binary_compose);
	g_free(binary_run);
}
#endif

static void scan_tree_func(Folder *folder, FolderItem *item, gpointer data)
{
	MainWindow *mainwin = (MainWindow *)data;
	gchar *str;

	if (item->path)
		str = g_strdup_printf(_("Scanning folder %s%c%s..."),
				      LOCAL_FOLDER(folder)->rootpath,
				      G_DIR_SEPARATOR,
				      item->path);
	else
		str = g_strdup_printf(_("Scanning folder %s..."),
				      LOCAL_FOLDER(folder)->rootpath);

	STATUSBAR_PUSH(mainwin, str);
	STATUSBAR_POP(mainwin);
	g_free(str);
}

static gboolean mainwindow_focus_in_event(GtkWidget *widget, GdkEventFocus *focus,
					  gpointer data)
{
	SummaryView *summary;

	cm_return_val_if_fail(data, FALSE);
	if (!g_list_find(mainwin_list, data))
		return TRUE;
	summary = ((MainWindow *)data)->summaryview;
	cm_return_val_if_fail(summary, FALSE);

	if (GTK_CMCLIST(summary->ctree)->selection && 
	    g_list_length(GTK_CMCLIST(summary->ctree)->selection) > 1)
		return FALSE;

	return FALSE;
}

static gboolean mainwindow_visibility_event_cb(GtkWidget *widget, GdkEventVisibility *event,
					  gpointer data)
{
	is_obscured = (event->state == GDK_VISIBILITY_FULLY_OBSCURED);
	return FALSE;
}

static gboolean mainwindow_state_event_cb(GtkWidget *widget, GdkEventWindowState *state,
					  gpointer data)
{
	if (!claws_is_starting()
		&& state->changed_mask&GDK_WINDOW_STATE_ICONIFIED
		&& state->new_window_state&GDK_WINDOW_STATE_ICONIFIED) {

		if (iconified_count > 0)
			hooks_invoke(MAIN_WINDOW_GOT_ICONIFIED, NULL);
		iconified_count++;
	} else if (!claws_is_starting()) {
		prefs_common.mainwin_maximised = 
			((state->new_window_state&GDK_WINDOW_STATE_MAXIMIZED) != 0);
	}
	if (state->new_window_state == 0)
		gtk_window_set_skip_taskbar_hint(GTK_WINDOW(widget), FALSE);
	return FALSE;
}

gboolean mainwindow_is_obscured(void)
{
	return is_obscured;
}

/*
 * Harvest addresses for selected folder.
 */
static void addr_harvest_cb( GtkAction *action, gpointer data)
{
	MainWindow *mainwin = (MainWindow *)data;

	addressbook_harvest( mainwin->summaryview->folder_item, FALSE, NULL );
}

/*
 * Harvest addresses for selected messages in summary view.
 */
static void addr_harvest_msg_cb( GtkAction *action, gpointer data)
{
	MainWindow *mainwin = (MainWindow *)data;
	summary_harvest_address( mainwin->summaryview );
}

/*!
 *\brief	get a MainWindow
 *
 *\return	MainWindow * The first mainwindow in the mainwin_list
 */
MainWindow *mainwindow_get_mainwindow(void)
{
	if (mainwin_list && mainwin_list->data)
		return (MainWindow *)(mainwin_list->data);
	else
		return NULL;
}

static gboolean mainwindow_progressindicator_hook(gpointer source, gpointer userdata)
{
	ProgressData *data = (ProgressData *) source;
	MainWindow *mainwin = (MainWindow *) userdata;

	switch (data->cmd) {
	case PROGRESS_COMMAND_START:
	case PROGRESS_COMMAND_STOP:
		gtk_progress_bar_set_fraction
			(GTK_PROGRESS_BAR(mainwin->progressbar), 0.0);
		break;
	case PROGRESS_COMMAND_SET_PERCENTAGE:
		gtk_progress_bar_set_fraction
			(GTK_PROGRESS_BAR(mainwin->progressbar), data->value);
		break;		
	}
	while (gtk_events_pending()) gtk_main_iteration ();

	return FALSE;
}

static void sync_cb(GtkAction *action, gpointer data)
{
	MainWindow *mainwin = (MainWindow *)data;
	mainwindow_check_synchronise(mainwin, FALSE);
}

static void forget_session_passwords_cb(GtkAction *action, gpointer data)
{
	MainWindow *mainwin = (MainWindow *)data;
	GList *list = NULL;
        gint fgtn = 0;
	gint accs = 0;

	main_window_lock(mainwin);
	for (list = account_get_list(); list != NULL; list = list->next) {
		PrefsAccount *account = list->data;
		if (account->session_passwd) {
			g_free(account->session_passwd);
			account->session_passwd = NULL;
			++fgtn;
		}
		if (account->session_smtp_passwd) {
			g_free(account->session_smtp_passwd);
			account->session_smtp_passwd = NULL;
			++fgtn;
		}
		++accs;
	}
	main_window_unlock(mainwin);
	alertpanel_notice(ngettext("Forgotten %d password in %d accounts.\n",
				   "Forgotten %d passwords in %d accounts.\n",
				   fgtn), fgtn, accs);	
}

#ifndef PASSWORD_CRYPTO_OLD
static void forget_primary_passphrase_cb(GtkAction *action, gpointer data)
{
	MainWindow *mainwin = (MainWindow *)data;

	main_window_lock(mainwin);
	primary_passphrase_forget();
	main_window_unlock(mainwin);
}
#endif

void mainwindow_learn (MainWindow *mainwin, gboolean is_spam)
{
	summary_mark_as_spam(mainwin->summaryview, is_spam, NULL);
}

void mainwindow_jump_to(const gchar *target, gboolean popup)
{
	gchar *tmp = NULL;
	FolderItem *item = NULL;
	gchar *msg = NULL;
	MainWindow *mainwin = mainwindow_get_mainwindow();
	gchar *from_uri = NULL;
	if (!target)
		return;
		
	if (!mainwin) {
		g_print("not initialized\n");
		return;
	}

	if ((from_uri = g_filename_from_uri(target, NULL, NULL)) != NULL)
		tmp = from_uri;
	else
		tmp = g_strdup(target);

	strcrlftrunc(tmp);

	if ((item = folder_find_item_from_identifier(tmp))) {
		g_print("selecting folder '%s'\n", tmp);
		folderview_select(mainwin->folderview, item);
		if (popup)
			main_window_popup(mainwin);
		g_free(tmp);
		return;
	}
	
	msg = strrchr(tmp, '/');
	if (msg) {
		*msg++ = '\0';
		if ((item = folder_find_item_from_identifier(tmp))) {
			g_print("selecting folder '%s'\n", tmp);
			folderview_select(mainwin->folderview, item);
		} else if ((item = folder_find_item_from_real_path(tmp))) {
			g_print("selecting folder '%s'\n", tmp);
			folderview_select(mainwin->folderview, item);
		} else {
			g_print("'%s' not found\n", tmp);
		}
		if (item && msg && atoi(msg)) {
			g_print("selecting message %d\n", atoi(msg));
			summary_select_by_msgnum(mainwin->summaryview, atoi(msg), TRUE);
			if (popup)
				main_window_popup(mainwin);
			g_free(tmp);
			return;
		} else if (item && msg[0] == '<' && msg[strlen(msg)-1] == '>') {
			MsgInfo *msginfo = NULL;
			msg++;
			msg[strlen(msg)-1] = '\0';
			msginfo = folder_item_get_msginfo_by_msgid(item, msg);
			if (msginfo) {
				g_print("selecting message %s\n", msg);
				summary_select_by_msgnum(mainwin->summaryview, msginfo->msgnum, TRUE);
				if (popup)
					main_window_popup(mainwin);
				g_free(tmp);
				procmsg_msginfo_free(&msginfo);
				return;
			} else {
				g_print("'%s' not found\n", msg);
			}
		} else {
			g_print("'%s' not found\n", msg);
		}
	} else {
		g_print("'%s' not found\n", tmp);
	}
	
	g_free(tmp);
}

void mainwindow_exit_folder(MainWindow *mainwin) {
	if (prefs_common.layout_mode == SMALL_LAYOUT) {
		folderview_close_opened(mainwin->folderview, FALSE);
		mainwin_paned_show_first(GTK_PANED(mainwin->hpaned));
		folderview_grab_focus(mainwin->folderview);
	}
	mainwin->in_folder = FALSE;
	main_window_set_menu_sensitive(mainwin);
}

void mainwindow_enter_folder(MainWindow *mainwin) {
	if (prefs_common.layout_mode == SMALL_LAYOUT) {
		mainwin_paned_show_last(GTK_PANED(mainwin->hpaned));
	}
	mainwin->in_folder = TRUE;
	main_window_set_menu_sensitive(mainwin);
}

static void save_part_as_cb(GtkAction *action, gpointer data)
{
	MainWindow *mainwin = (MainWindow *)data;

	if (mainwin->messageview 
	&&  mainwin->messageview->mimeview)
		mimeview_save_as(mainwin->messageview->mimeview);
}

static void view_part_as_text_cb(GtkAction *action, gpointer data)
{
	MainWindow *mainwin = (MainWindow *)data;

	if (mainwin->messageview 
	&&  mainwin->messageview->mimeview)
		mimeview_display_as_text(mainwin->messageview->mimeview);
}

static void open_part_cb(GtkAction *action, gpointer data)
{
	MainWindow *mainwin = (MainWindow *)data;

	if (mainwin->messageview 
	&&  mainwin->messageview->mimeview)
		mimeview_launch(mainwin->messageview->mimeview, NULL);
}
#ifndef G_OS_WIN32
static void open_part_with_cb(GtkAction *action, gpointer data)
{
	MainWindow *mainwin = (MainWindow *)data;

	if (mainwin->messageview 
	&&  mainwin->messageview->mimeview)
		mimeview_open_with(mainwin->messageview->mimeview);
}
#endif
static void check_signature_cb(GtkAction *action, gpointer data)
{
	MainWindow *mainwin = (MainWindow *)data;

	if (mainwin->messageview 
	&&  mainwin->messageview->mimeview)
		mimeview_check_signature(mainwin->messageview->mimeview);
}

static void goto_next_part_cb(GtkAction *action, gpointer data)
{
	MainWindow *mainwin = (MainWindow *)data;

	if (mainwin->messageview 
	&&  mainwin->messageview->mimeview)
		mimeview_select_next_part(mainwin->messageview->mimeview);
}

static void goto_prev_part_cb(GtkAction *action, gpointer data)
{
	MainWindow *mainwin = (MainWindow *)data;

	if (mainwin->messageview 
	&&  mainwin->messageview->mimeview)
		mimeview_select_prev_part(mainwin->messageview->mimeview);
}<|MERGE_RESOLUTION|>--- conflicted
+++ resolved
@@ -1,11 +1,6 @@
 /*
-<<<<<<< HEAD
-   Claws Mail -- a GTK+ based, lightweight, and fast e-mail client
-   Copyright (C) 1999-2021 the Claws Mail team and Hiroyuki Yamamoto
-=======
    Claws Mail -- a GTK based, lightweight, and fast e-mail client
    Copyright (C) 1999-2022 the Claws Mail team and Hiroyuki Yamamoto
->>>>>>> 1465ce9c
 
    This program is free software; you can redistribute it and/or modify
    it under the terms of the GNU General Public License as published by
@@ -784,11 +779,7 @@
 	{"Tools/Expunge",                            NULL, N_("Exp_unge"), "<control>E", NULL, G_CALLBACK(expunge_summary_cb) }, 
 #ifdef USE_GNUTLS
 	/* {"Tools/---",                             NULL, "---", NULL, NULL, NULL }, */
-<<<<<<< HEAD
-	{"Tools/SSLCertificates",                    NULL, N_("TLS cer_tificates"), NULL, NULL, G_CALLBACK(ssl_manager_open_cb) }, 
-=======
 	{"Tools/TLSCertificates",                    NULL, N_("TLS cer_tificates"), NULL, NULL, G_CALLBACK(ssl_manager_open_cb) }, 
->>>>>>> 1465ce9c
 #endif
 	/* {"Tools/---",                             NULL, "---", NULL, NULL, NULL }, */
 	{"Tools/FilteringLog",                       NULL, N_("Filtering Lo_g"), NULL, NULL, G_CALLBACK(filtering_debug_window_show_cb) }, 
@@ -1443,12 +1434,6 @@
 	FolderView *folderview;
 	SummaryView *summaryview;
 	MessageView *messageview;
-<<<<<<< HEAD
-	GdkColormap *colormap;
-	gboolean success[4];
-	GdkColor color[4];
-=======
->>>>>>> 1465ce9c
 	GtkWidget *ac_menu;
 
 	static GdkGeometry geometry;
@@ -2092,28 +2077,8 @@
 	summaryview->color_dim.red = summaryview->color_dim.green =
 		summaryview->color_dim.blue = COLOR_DIM;
 
-<<<<<<< HEAD
-	gtkut_convert_int_to_gdk_color(prefs_common.color[COL_NEW],
-				       &folderview->color_new);
-
-	gtkut_convert_int_to_gdk_color(prefs_common.color[COL_TGT_FOLDER],
-				       &folderview->color_op);
-
-	color[0] = summaryview->color_marked;
-	color[1] = summaryview->color_dim;
-	color[2] = folderview->color_new;
-	color[3] = folderview->color_op;
-
-	colormap = gdk_drawable_get_colormap(gtk_widget_get_window(window));
-	gdk_colormap_alloc_colors(colormap, color, 4, FALSE, TRUE, success);
-	for (i = 0; i < 4; i++) {
-		if (success[i] == FALSE)
-			g_warning("MainWindow: color allocation %d failed", i);
-	}
-=======
 	folderview->color_new = prefs_common.color[COL_NEW];
 	folderview->color_op = prefs_common.color[COL_TGT_FOLDER];
->>>>>>> 1465ce9c
 
 	debug_print("done.\n");
 

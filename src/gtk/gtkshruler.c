--- conflicted
+++ resolved
@@ -150,28 +150,20 @@
 static void          gtk_shruler_unmap         (GtkWidget      *widget);
 static void          gtk_shruler_size_allocate (GtkWidget      *widget,
                                               GtkAllocation  *allocation);
-<<<<<<< HEAD
-=======
 static void gtk_shruler_get_preferred_height (GtkWidget *widget,
                                  gint      *minimal_height,
                                  gint      *natural_height);
 static void gtk_shruler_get_preferred_width (GtkWidget *widget,
                                  gint      *minimal_width,
                                  gint      *natural_width);
->>>>>>> 1465ce9c
 static void          gtk_shruler_size_request  (GtkWidget      *widget,
                                               GtkRequisition *requisition);
 static void          gtk_shruler_style_set     (GtkWidget      *widget,
                                               GtkStyle       *prev_style);
 static gboolean      gtk_shruler_motion_notify (GtkWidget      *widget,
                                               GdkEventMotion *event);
-<<<<<<< HEAD
-static gboolean      gtk_shruler_expose        (GtkWidget      *widget,
-                                              GdkEventExpose *event);
-=======
 static gboolean      gtk_shruler_expose        (GtkWidget *widget,
                                               cairo_t *cr);
->>>>>>> 1465ce9c
 
 static void          gtk_shruler_draw_ticks    (GtkSHRuler      *ruler);
 static void          gtk_shruler_make_pixmap   (GtkSHRuler      *ruler);
@@ -179,17 +171,8 @@
 static PangoLayout * gtk_shruler_get_layout    (GtkWidget      *widget,
                                               const gchar    *text);
 
-<<<<<<< HEAD
-#if !GLIB_CHECK_VERSION(2, 58, 0)
-G_DEFINE_TYPE (GtkSHRuler, gtk_shruler, GTK_TYPE_WIDGET)
-#else
 G_DEFINE_TYPE_WITH_CODE (GtkSHRuler, gtk_shruler, GTK_TYPE_WIDGET,
 		G_ADD_PRIVATE(GtkSHRuler))
-#endif
-=======
-G_DEFINE_TYPE_WITH_CODE (GtkSHRuler, gtk_shruler, GTK_TYPE_WIDGET,
-		G_ADD_PRIVATE(GtkSHRuler))
->>>>>>> 1465ce9c
 
 #define parent_class gtk_shruler_parent_class
 
@@ -209,22 +192,11 @@
   widget_class->map                 = gtk_shruler_map;
   widget_class->unmap               = gtk_shruler_unmap;
   widget_class->size_allocate       = gtk_shruler_size_allocate;
-<<<<<<< HEAD
-  widget_class->size_request        = gtk_shruler_size_request;
-  widget_class->style_set           = gtk_shruler_style_set;
-  widget_class->motion_notify_event = gtk_shruler_motion_notify;
-  widget_class->expose_event        = gtk_shruler_expose;
-
-#if !GLIB_CHECK_VERSION(2, 58, 0)
-  g_type_class_add_private (object_class, sizeof (GtkSHRulerPrivate));
-#endif
-=======
   widget_class->get_preferred_width = gtk_shruler_get_preferred_width;
   widget_class->get_preferred_height = gtk_shruler_get_preferred_height;
   widget_class->style_set           = gtk_shruler_style_set;
   widget_class->motion_notify_event = gtk_shruler_motion_notify;
   widget_class->draw                = gtk_shruler_expose;
->>>>>>> 1465ce9c
 
   g_object_class_install_property (object_class,
                                    PROP_ORIENTATION,
@@ -301,11 +273,7 @@
   gtk_widget_set_has_window (GTK_WIDGET (ruler), FALSE);
 
   priv->orientation   = GTK_ORIENTATION_HORIZONTAL;
-<<<<<<< HEAD
-  priv->unit          = GTK_PIXELS;
-=======
   priv->unit          = 0;
->>>>>>> 1465ce9c
   priv->lower         = 0;
   priv->upper         = 0;
   priv->position      = 0;
@@ -722,8 +690,6 @@
     }
 }
 
-<<<<<<< HEAD
-=======
 static void
 gtk_shruler_get_preferred_width (GtkWidget *widget,
                                  gint      *minimal_width,
@@ -748,7 +714,6 @@
   *minimal_height = *natural_height = requisition.height;
 }
 
->>>>>>> 1465ce9c
 static void
 gtk_shruler_size_request (GtkWidget      *widget,
                          GtkRequisition *requisition)
@@ -809,44 +774,21 @@
 }
 
 static gboolean
-<<<<<<< HEAD
-gtk_shruler_expose (GtkWidget      *widget,
-                   GdkEventExpose *event)
-=======
 gtk_shruler_expose (GtkWidget *widget,
                     cairo_t   *cr)
->>>>>>> 1465ce9c
 {
   if (gtk_widget_is_drawable (widget))
     {
       GtkSHRuler        *ruler = GTK_SHRULER (widget);
       GtkSHRulerPrivate *priv  = GTK_SHRULER_GET_PRIVATE (ruler);
       GtkAllocation     allocation;
-<<<<<<< HEAD
-      cairo_t          *cr;
 
       gtk_shruler_draw_ticks (ruler);
 
-      cr = gdk_cairo_create (gtk_widget_get_window (widget));
-      gdk_cairo_region (cr, event->region);
-      cairo_clip (cr);
-
       gtk_widget_get_allocation (widget, &allocation);
-      cairo_translate (cr, allocation.x, allocation.y);
 
       cairo_set_source_surface (cr, priv->backing_store, 0, 0);
       cairo_paint (cr);
-
-      cairo_destroy (cr);
-=======
-
-      gtk_shruler_draw_ticks (ruler);
-
-      gtk_widget_get_allocation (widget, &allocation);
-
-      cairo_set_source_surface (cr, priv->backing_store, 0, 0);
-      cairo_paint (cr);
->>>>>>> 1465ce9c
     }
 
   return FALSE;

--- conflicted
+++ resolved
@@ -1,11 +1,6 @@
 /*
-<<<<<<< HEAD
- * Claws Mail -- a GTK+ based, lightweight, and fast e-mail client
- * Copyright (C) 1999-2020 the Claws Mail team and Colin Leroy
-=======
  * Claws Mail -- a GTK based, lightweight, and fast e-mail client
  * Copyright (C) 1999-2021 the Claws Mail team and Colin Leroy
->>>>>>> 1465ce9c
  *
  * This program is free software; you can redistribute it and/or modify
  * it under the terms of the GNU General Public License as published by
@@ -33,10 +28,6 @@
 #include <gtk/gtk.h>
 #include <gdk/gdkkeysyms.h>
 
-<<<<<<< HEAD
-#include "gtkcmoptionmenu.h"
-=======
->>>>>>> 1465ce9c
 #include "utils.h"
 #include "combobox.h"
 #include "menu.h"
@@ -63,12 +54,7 @@
 struct _QuickSearch
 {
 	GtkWidget			*hbox_search;
-<<<<<<< HEAD
-	GtkWidget			*search_type;
-	GtkWidget			*search_type_opt;
-=======
 	GtkWidget			*search_type_combo;
->>>>>>> 1465ce9c
 	GtkWidget			*search_string_entry;
 	GtkWidget			*search_condition_expression;
 	GtkWidget			*search_description;
@@ -251,17 +237,8 @@
 
 static void quicksearch_set_type(QuickSearch *quicksearch, gint type)
 {
-<<<<<<< HEAD
-	gint index;
-	quicksearch->request.type = type;
-	index = menu_find_option_menu_index(GTK_CMOPTION_MENU(quicksearch->search_type_opt), 
-					GINT_TO_POINTER(type),
-					NULL);
-	gtk_cmoption_menu_set_history(GTK_CMOPTION_MENU(quicksearch->search_type_opt), index);	
-=======
 	prefs_common_get_prefs()->summary_quicksearch_type = type;
 	quicksearch->request.type = type;
->>>>>>> 1465ce9c
 }
 
 static gchar *quicksearch_get_text(QuickSearch * quicksearch)
@@ -367,11 +344,7 @@
 {
 	if (event != NULL && (event->keyval == GDK_KEY_ISO_Left_Tab)) {
 		/* Shift+Tab moves focus "back" */
-<<<<<<< HEAD
-		gtk_widget_grab_focus(quicksearch->search_type_opt);
-=======
 		gtk_widget_grab_focus(quicksearch->search_type_combo);
->>>>>>> 1465ce9c
 		return TRUE;
 	}
 	if (event != NULL && (event->keyval == GDK_KEY_Tab)) {
@@ -815,12 +788,7 @@
 	QuickSearch *quicksearch;
 
 	GtkWidget *hbox_search;
-<<<<<<< HEAD
-	GtkWidget *search_type_opt;
-	GtkWidget *search_type;
-=======
 	GtkWidget *search_type_combo;
->>>>>>> 1465ce9c
 	GtkWidget *search_string_entry;
 	GtkWidget *search_hbox;
 	GtkWidget *search_description;
@@ -847,96 +815,6 @@
 	quicksearch->extended_search_strings = NULL;
 
 	/* quick search */
-<<<<<<< HEAD
-	hbox_search = gtk_hbox_new(FALSE, 0);
-
-	search_type_opt = gtk_cmoption_menu_new();
-	gtk_widget_show(search_type_opt);
-	gtk_box_pack_start(GTK_BOX(hbox_search), search_type_opt, FALSE, FALSE, 0);
-
-	search_type = gtk_menu_new();
-	MENUITEM_ADD (search_type, menuitem,
-			prefs_common_translated_header_name("Subject"), ADVANCED_SEARCH_SUBJECT);
-	g_signal_connect(G_OBJECT(menuitem), "activate",
-			 G_CALLBACK(searchtype_changed),
-			 quicksearch);
-	MENUITEM_ADD (search_type, menuitem,
-			prefs_common_translated_header_name("From"), ADVANCED_SEARCH_FROM);
-	g_signal_connect(G_OBJECT(menuitem), "activate",
-			 G_CALLBACK(searchtype_changed),
-			 quicksearch);
-	MENUITEM_ADD (search_type, menuitem,
-			prefs_common_translated_header_name("To"), ADVANCED_SEARCH_TO);
-	g_signal_connect(G_OBJECT(menuitem), "activate",
-			 G_CALLBACK(searchtype_changed),
-			 quicksearch);
-	MENUITEM_ADD (search_type, menuitem,
-			prefs_common_translated_header_name("Tag"), ADVANCED_SEARCH_TAG);
-	g_signal_connect(G_OBJECT(menuitem), "activate",
-			 G_CALLBACK(searchtype_changed),
-			 quicksearch);
-	MENUITEM_ADD (search_type, menuitem,
-			_("From/To/Cc/Subject/Tag"), ADVANCED_SEARCH_MIXED);
-	g_signal_connect(G_OBJECT(menuitem), "activate",
-	                 G_CALLBACK(searchtype_changed),
-			 quicksearch);
-	MENUITEM_ADD (search_type, menuitem, _("Extended"), ADVANCED_SEARCH_EXTENDED);
-	g_signal_connect(G_OBJECT(menuitem), "activate",
-			 G_CALLBACK(searchtype_changed),
-			 quicksearch);
-
-	gtk_menu_shell_append(GTK_MENU_SHELL(search_type), gtk_separator_menu_item_new());
-
-	menuitem = gtk_check_menu_item_new_with_label(_("Recursive"));
-	gtk_menu_shell_append(GTK_MENU_SHELL(search_type), menuitem);
-
-	gtk_check_menu_item_set_active(GTK_CHECK_MENU_ITEM(menuitem),
-					prefs_common.summary_quicksearch_recurse);
-	g_signal_connect(G_OBJECT(menuitem), "activate",
-			 G_CALLBACK(searchtype_recursive_changed),
-			 quicksearch);
-
-	menuitem = gtk_check_menu_item_new_with_label(_("Sticky"));
-	gtk_menu_shell_append(GTK_MENU_SHELL(search_type), menuitem);
-
-	gtk_check_menu_item_set_active(GTK_CHECK_MENU_ITEM(menuitem),
-					prefs_common.summary_quicksearch_sticky);
-
-	g_signal_connect(G_OBJECT(menuitem), "activate",
-			 G_CALLBACK(searchtype_sticky_changed),
-			 quicksearch);
-
-	menuitem = gtk_check_menu_item_new_with_label(_("Type-ahead"));
-	gtk_menu_shell_append(GTK_MENU_SHELL(search_type), menuitem);
-
-	gtk_check_menu_item_set_active(GTK_CHECK_MENU_ITEM(menuitem),
-					prefs_common.summary_quicksearch_dynamic);
-
-	quicksearch->dynamic_menuitem = menuitem;
-
-	g_signal_connect(G_OBJECT(menuitem), "activate",
-			 G_CALLBACK(searchtype_dynamic_changed),
-			 quicksearch);
-
-	menuitem = gtk_check_menu_item_new_with_label(_("Run on select"));
-	gtk_menu_shell_append(GTK_MENU_SHELL(search_type), menuitem);
-
-	gtk_check_menu_item_set_active(GTK_CHECK_MENU_ITEM(menuitem),
-					prefs_common.summary_quicksearch_autorun);
-
-	quicksearch->autorun_menuitem = menuitem;
-
-	g_signal_connect(G_OBJECT(menuitem), "activate",
-			 G_CALLBACK(searchtype_autorun_changed),
-			 quicksearch);
-
-	gtk_cmoption_menu_set_menu(GTK_CMOPTION_MENU(search_type_opt), search_type);
-
-	quicksearch->search_type_opt = search_type_opt;
-	quicksearch_set_type(quicksearch, prefs_common.summary_quicksearch_type);
-
-	gtk_widget_show(search_type);
-=======
 	hbox_search = gtk_box_new(GTK_ORIENTATION_HORIZONTAL, 0);
 
   menu = gtk_list_store_new(4,
@@ -1036,7 +914,6 @@
 			G_CALLBACK(search_type_changed_cb), quicksearch);
 
 	gtk_widget_show(search_type_combo);
->>>>>>> 1465ce9c
 
 	search_string_entry = gtk_combo_box_text_new_with_entry ();
 	gtk_combo_box_set_active(GTK_COMBO_BOX(search_string_entry), -1);
@@ -1176,11 +1053,8 @@
 		return;
 	}
 	
-<<<<<<< HEAD
-=======
 	active_type = prefs_common_get_prefs()->summary_quicksearch_type;
 	quicksearch_set_type(quicksearch, active_type);
->>>>>>> 1465ce9c
 }
 
 void quicksearch_hide(QuickSearch *quicksearch)

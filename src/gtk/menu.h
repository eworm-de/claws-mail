--- conflicted
+++ resolved
@@ -22,10 +22,6 @@
 
 #include <glib.h>
 #include <gtk/gtk.h>
-<<<<<<< HEAD
-#include "gtkcmoptionmenu.h"
-=======
->>>>>>> 1465ce9c
 
 #define MENU_VAL_ID "Claws::Menu::ValueID"
 #define MENU_VAL_DATA "Claws::Menu::ValueDATA"
@@ -97,18 +93,6 @@
 gchar *cm_menu_item_get_shortcut(GtkUIManager *gui_manager, gchar *menu);
 GtkWidget *cm_menu_item_new_label_from_url(gchar *label);
 
-<<<<<<< HEAD
-gint menu_find_option_menu_index(GtkCMOptionMenu *optmenu, gpointer data,
-				 GCompareFunc func);
-
-void menu_button_position	(GtkMenu		*menu,
-				 gint			*x,
-				 gint			*y,
-				 gboolean		*push_in,
-				 gpointer		 user_data);
-
-=======
->>>>>>> 1465ce9c
 void menu_set_sensitive_all(GtkMenuShell *menu_shell, gboolean sensitive);
 
 #endif /* __MENU_H__ */
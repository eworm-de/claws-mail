/*
 * Claws Mail -- a GTK based, lightweight, and fast e-mail client
 * Copyright (C) 1999-2022 the Claws Mail team and Hiroyuki Yamamoto
 *
 * This program is free software; you can redistribute it and/or modify
 * it under the terms of the GNU General Public License as published by
 * the Free Software Foundation; either version 3 of the License, or
 * (at your option) any later version.
 *
 * This program is distributed in the hope that it will be useful,
 * but WITHOUT ANY WARRANTY; without even the implied warranty of
 * MERCHANTABILITY or FITNESS FOR A PARTICULAR PURPOSE.  See the
 * GNU General Public License for more details.
 *
 * You should have received a copy of the GNU General Public License
 * along with this program. If not, see <http://www.gnu.org/licenses/>.
 */

#ifdef HAVE_CONFIG_H
#  include "config.h"
#include "claws-features.h"
#endif

#include "defs.h"

#include <glib.h>
#include <glib/gi18n.h>
#include <gdk/gdkkeysyms.h>
#include <gtk/gtk.h>
#if HAVE_SYS_UTSNAME_H
#  include <sys/utsname.h>
#endif
#include <errno.h>

#include "about.h"
#include "gtkutils.h"
#include "stock_pixmap.h"
#include "prefs_common.h"
#include "utils.h"
#include "version.h"
#include "authors.h"
#include "codeconv.h"
#include "menu.h"
#include "textview.h"
#include "main.h"
#include "file-utils.h"

extern SessionStats session_stats;
static GtkTextBuffer *stats_text_buffer;

static GtkWidget *window;
static gchar* uri_hover = NULL;
static GtkTextIter uri_hover_start_iter;
static GtkTextIter uri_hover_end_iter;
static GdkCursor *hand_cursor = NULL;
static GdkCursor *text_cursor = NULL;

static void about_create(void);
static gboolean key_pressed(GtkWidget *widget, GdkEventKey *event);
static gboolean about_textview_uri_clicked(GtkTextTag *tag, GObject *obj,
					GdkEvent *event, GtkTextIter *iter,
					GtkWidget *textview);
static gboolean about_textview_motion_notify(GtkWidget *widget,
					GdkEventMotion *event,
					GtkWidget *textview);
static gboolean about_textview_leave_notify(GtkWidget *widget,
					GdkEventCrossing *event,
					GtkWidget *textview);
static void about_size_allocate_cb(GtkWidget *widget,
				   	GtkAllocation *allocation);
static void about_textview_uri_update(GtkWidget *textview, gint x, gint y);
static void about_update_stats(void);

static GtkWidget *link_popupmenu;


void about_show(void)
{
	if (!window)
		about_create();
	else {
		about_update_stats();
		gtk_window_present(GTK_WINDOW(window));
	}
	
}

#define ADD_TEXT(text) gtk_text_buffer_insert(buffer, &iter, text, -1)

static GtkWidget *about_create_child_page_info(void)
{
	GtkWidget *scrolledwin;
	GtkWidget *text;
	GtkTextBuffer *buffer;
	GtkTextIter iter;
	GdkRGBA uri_color;
	gchar buf[1024];
	GtkTextTag *tag;
#if HAVE_SYS_UTSNAME_H
	struct utsname utsbuf;
#endif
	gchar *format;

	scrolledwin = gtk_scrolled_window_new(NULL, NULL);
	gtk_scrolled_window_set_policy(GTK_SCROLLED_WINDOW(scrolledwin),
				       GTK_POLICY_NEVER, GTK_POLICY_AUTOMATIC);
	gtk_scrolled_window_set_shadow_type(GTK_SCROLLED_WINDOW(scrolledwin),
					    GTK_SHADOW_IN);

	text = gtk_text_view_new();
	gtk_text_view_set_editable(GTK_TEXT_VIEW(text), FALSE);
	gtk_text_view_set_wrap_mode(GTK_TEXT_VIEW(text), GTK_WRAP_WORD);
	/* disable margins until GTK bug 793407 is fixed
	gtk_text_view_set_left_margin(GTK_TEXT_VIEW(text), 6);
	gtk_text_view_set_right_margin(GTK_TEXT_VIEW(text), 6); */
	gtk_text_view_set_cursor_visible(GTK_TEXT_VIEW(text), FALSE);
	gtk_container_add(GTK_CONTAINER(scrolledwin), text);
	gtk_widget_add_events(text, GDK_LEAVE_NOTIFY_MASK);

	buffer = gtk_text_view_get_buffer(GTK_TEXT_VIEW(text));
	gtk_text_buffer_get_iter_at_offset(buffer, &iter, 0);

	/* textview link style (based upon main prefs) */
	uri_color = prefs_common.color[COL_URI];
	tag = gtk_text_buffer_create_tag(buffer, "link",
				"foreground-rgba", &uri_color,
				"wrap-mode", GTK_WRAP_NONE,
				NULL);
	gtk_text_buffer_create_tag(buffer, "link-hover",
				"foreground-rgba", &uri_color,
				"underline", PANGO_UNDERLINE_SINGLE,
				NULL);

	ADD_TEXT(_("Claws Mail is a lightweight, fast and highly-configurable "
				"email client."));
	ADD_TEXT("\n\n");
	ADD_TEXT(_("For further information visit the Claws Mail website:"));
	ADD_TEXT("\n");
	gtk_text_buffer_insert_with_tags_by_name(buffer, &iter, HOMEPAGE_URI, -1,
				"link", NULL);
	ADD_TEXT("\n\n");
	ADD_TEXT(_("For support and discussion subscribe to the Claws Mail "
				"users' mailing list:"));
	ADD_TEXT("\n");
	gtk_text_buffer_insert_with_tags_by_name(buffer, &iter, USERS_ML_URI, -1,
				"link", NULL);
	ADD_TEXT("\n\n");
	ADD_TEXT(_("Claws Mail is free software released "
				"under the GPL. If you wish to donate "
				"to the Claws Mail project you can do "
				"so at:"));
	ADD_TEXT("\n");
	gtk_text_buffer_insert_with_tags_by_name(buffer, &iter, DONATE_URI, -1,
				"link", NULL);

	gtk_text_buffer_create_tag(buffer, "indented-list-item",
				"indent", 8,
				NULL);
	gtk_text_buffer_create_tag(buffer, "underlined-list-title",
				"underline", PANGO_UNDERLINE_SINGLE,
				NULL);
#ifdef GENERIC_UMPC
	ADD_TEXT("\n\n");
	ADD_TEXT(_("Copyright (C) 1999-2022\nThe Claws Mail Team\n"
				"and Hiroyuki Yamamoto"));
#endif
	ADD_TEXT("\n\n");
	gtk_text_buffer_insert_with_tags_by_name(buffer, &iter,
			(_("System Information\n")), -1, "underlined-list-title", NULL);

#if HAVE_SYS_UTSNAME_H
	uname(&utsbuf);
	format = g_strconcat(
<<<<<<< HEAD
		       "GTK+ %d.%d.%d / GLib %d.%d.%d\n",
=======
		       "GTK %d.%d.%d / GLib %d.%d.%d\n",
>>>>>>> 1465ce9c
		     _("Locale: %s (charset: %s)\n"
		     "Operating System: %s %s (%s)"), NULL);
	g_snprintf(buf, sizeof(buf), format,
		   gtk_major_version, gtk_minor_version, gtk_micro_version,
		   glib_major_version, glib_minor_version, glib_micro_version,
		   conv_get_current_locale(), conv_get_locale_charset_str(),
		   utsbuf.sysname, utsbuf.release, utsbuf.machine);
#elif defined(G_OS_WIN32)
	format = g_strconcat(
<<<<<<< HEAD
		       "GTK+ %d.%d.%d / GLib %d.%d.%d\n",
=======
		       "GTK %d.%d.%d / GLib %d.%d.%d\n",
>>>>>>> 1465ce9c
		     _("Locale: %s (charset: %s)\n"
		     "Operating System: %s"), NULL);
	g_snprintf(buf, sizeof(buf), format,
		   gtk_major_version, gtk_minor_version, gtk_micro_version,
		   glib_major_version, glib_minor_version, glib_micro_version,
		   conv_get_current_locale(), conv_get_locale_charset_str(),
		   "Win32");
#else
	format = g_strconcat(
<<<<<<< HEAD
		       "GTK+ %d.%d.%d / GLib %d.%d.%d\n",
=======
		       "GTK %d.%d.%d / GLib %d.%d.%d\n",
>>>>>>> 1465ce9c
		     _("Locale: %s (charset: %s)\n"
		     "Operating System: unknown"), NULL);
	g_snprintf(buf, sizeof(buf), format,
		   gtk_major_version, gtk_minor_version, gtk_micro_version,
		   glib_major_version, glib_minor_version, glib_micro_version,
		   conv_get_current_locale(), conv_get_locale_charset_str());
#endif
	g_free(format);

	gtk_text_buffer_insert_with_tags_by_name(buffer, &iter, buf, -1,
						 "indented-list-item", NULL);
	ADD_TEXT("\n");

	g_signal_connect(G_OBJECT(tag), "event",
				G_CALLBACK(about_textview_uri_clicked), text);
	g_signal_connect(G_OBJECT(text), "motion-notify-event",
				G_CALLBACK(about_textview_motion_notify), text);
	g_signal_connect(G_OBJECT(text), "leave-notify-event",
				G_CALLBACK(about_textview_leave_notify), text);

	return scrolledwin;
}

static GtkWidget *about_create_child_page_authors(void)
{
	GtkWidget *scrolledwin;
	GtkWidget *text;
	GtkTextBuffer *buffer;
	GtkTextIter iter;
	gint i;

	scrolledwin = gtk_scrolled_window_new(NULL, NULL);
	gtk_scrolled_window_set_policy(GTK_SCROLLED_WINDOW(scrolledwin),
				       GTK_POLICY_NEVER, GTK_POLICY_AUTOMATIC);
	gtk_scrolled_window_set_shadow_type(GTK_SCROLLED_WINDOW(scrolledwin),
					    GTK_SHADOW_IN);

	text = gtk_text_view_new();
	gtk_text_view_set_editable(GTK_TEXT_VIEW(text), FALSE);
	gtk_text_view_set_wrap_mode(GTK_TEXT_VIEW(text), GTK_WRAP_WORD);
	/* disable margins until GTK bug 793407 is fixed
	gtk_text_view_set_left_margin(GTK_TEXT_VIEW(text), 6);
	gtk_text_view_set_right_margin(GTK_TEXT_VIEW(text), 6); */
	gtk_text_view_set_cursor_visible(GTK_TEXT_VIEW(text), FALSE);
	gtk_container_add(GTK_CONTAINER(scrolledwin), text);
	gtk_widget_add_events(text, GDK_LEAVE_NOTIFY_MASK);

	buffer = gtk_text_view_get_buffer(GTK_TEXT_VIEW(text));
	gtk_text_buffer_get_iter_at_offset(buffer, &iter, 0);

	/* init formatting tag: indentation for list items */
	gtk_text_buffer_create_tag(buffer, "indented-list-item",
				"indent", 8,
				NULL);
	gtk_text_buffer_create_tag(buffer, "underlined-list-title",
				"underline", PANGO_UNDERLINE_SINGLE,
				NULL);

	gtk_text_buffer_insert_with_tags_by_name(buffer, &iter,
			(_("The Claws Mail Team")), -1, "underlined-list-title", NULL);
	gtk_text_buffer_insert(buffer, &iter, "\n", 1);

	for (i = 0; TEAM_LIST[i] != NULL; i++) {
		if (g_utf8_validate(TEAM_LIST[i], -1, NULL))
			gtk_text_buffer_insert_with_tags_by_name(buffer, &iter, TEAM_LIST[i], -1,
					"indented-list-item", NULL);
		else {
			gchar *conv = conv_codeset_strdup(TEAM_LIST[i], CS_ISO_8859_1, CS_UTF_8);
			if (conv)
				gtk_text_buffer_insert_with_tags_by_name(buffer, &iter, conv, -1,
						"indented-list-item", NULL);
			g_free(conv);
		}
		gtk_text_buffer_insert(buffer, &iter, "\n", 1);
	}

	ADD_TEXT("\n");
	gtk_text_buffer_insert_with_tags_by_name(buffer, &iter,
			(_("Previous team members")), -1, "underlined-list-title", NULL);
	ADD_TEXT("\n");

	for (i = 0; EX_TEAM_LIST[i] != NULL; i++) {
		if (g_utf8_validate(EX_TEAM_LIST[i], -1, NULL))
			gtk_text_buffer_insert_with_tags_by_name(buffer, &iter, EX_TEAM_LIST[i], -1,
					"indented-list-item", NULL);
		else {
			gchar *conv = conv_codeset_strdup(EX_TEAM_LIST[i], CS_ISO_8859_1, CS_UTF_8);
			if (conv)
				gtk_text_buffer_insert_with_tags_by_name(buffer, &iter, conv, -1,
						"indented-list-item", NULL);
			g_free(conv);
		}
		ADD_TEXT("\n");
	}

	ADD_TEXT("\n");
	gtk_text_buffer_insert_with_tags_by_name(buffer, &iter,
			(_("The translation team")), -1, "underlined-list-title", NULL);
	ADD_TEXT("\n");

	for (i = 0; TRANS_TEAM_LIST[i] != NULL; i++) {
		if (g_utf8_validate(TRANS_TEAM_LIST[i], -1, NULL))
			gtk_text_buffer_insert_with_tags_by_name(buffer, &iter, TRANS_TEAM_LIST[i], -1,
					"indented-list-item", NULL);
		else {
			gchar *conv = conv_codeset_strdup(TRANS_TEAM_LIST[i], CS_ISO_8859_1, CS_UTF_8);
			if (conv)
				gtk_text_buffer_insert_with_tags_by_name(buffer, &iter, conv, -1,
						"indented-list-item", NULL);
			g_free(conv);
		}
		ADD_TEXT("\n");
	}

	ADD_TEXT("\n");
	gtk_text_buffer_insert_with_tags_by_name(buffer, &iter,
			(_("Documentation team")), -1, "underlined-list-title", NULL);
	ADD_TEXT("\n");

	for (i = 0; DOC_TEAM_LIST[i] != NULL; i++) {
		if (g_utf8_validate(DOC_TEAM_LIST[i], -1, NULL))
			gtk_text_buffer_insert_with_tags_by_name(buffer, &iter, DOC_TEAM_LIST[i], -1,
					"indented-list-item", NULL);
		else {
			gchar *conv = conv_codeset_strdup(DOC_TEAM_LIST[i], CS_ISO_8859_1, CS_UTF_8);
			if (conv)
				gtk_text_buffer_insert_with_tags_by_name(buffer, &iter, conv, -1,
						"indented-list-item", NULL);
			g_free(conv);
		}
		ADD_TEXT("\n");
	}

	ADD_TEXT("\n");
	gtk_text_buffer_insert_with_tags_by_name(buffer, &iter, (_("Logo")), -1,
			"underlined-list-title", NULL);
	ADD_TEXT("\n");

	for (i = 0; LOGO_LIST[i] != NULL; i++) {
		if (g_utf8_validate(LOGO_LIST[i], -1, NULL))
			gtk_text_buffer_insert_with_tags_by_name(buffer, &iter, LOGO_LIST[i], -1,
					"indented-list-item", NULL);
		else {
			gchar *conv = conv_codeset_strdup(LOGO_LIST[i], CS_ISO_8859_1, CS_UTF_8);
			if (conv)
				gtk_text_buffer_insert_with_tags_by_name(buffer, &iter, conv, -1,
						"indented-list-item", NULL);
			g_free(conv);
		}
		ADD_TEXT("\n");
	}

	ADD_TEXT("\n");
	gtk_text_buffer_insert_with_tags_by_name(buffer, &iter, (_("Icons")), -1,
			"underlined-list-title", NULL);
	ADD_TEXT("\n");

	for (i = 0; ICONS_LIST[i] != NULL; i++) {
		if (g_utf8_validate(ICONS_LIST[i], -1, NULL))
			gtk_text_buffer_insert_with_tags_by_name(buffer, &iter, ICONS_LIST[i], -1,
					"indented-list-item", NULL);
		else {
			gchar *conv = conv_codeset_strdup(ICONS_LIST[i], CS_ISO_8859_1, CS_UTF_8);
			if (conv)
				gtk_text_buffer_insert_with_tags_by_name(buffer, &iter, conv, -1,
						"indented-list-item", NULL);
			g_free(conv);
		}
		ADD_TEXT("\n");
	}

	ADD_TEXT("\n");
	gtk_text_buffer_insert_with_tags_by_name(buffer, &iter, (_("Contributors")), -1,
			"underlined-list-title", NULL);
	ADD_TEXT("\n");

	for (i = 0; CONTRIBS_LIST[i] != NULL; i++) {
		if (g_utf8_validate(CONTRIBS_LIST[i], -1, NULL))
			gtk_text_buffer_insert_with_tags_by_name(buffer, &iter, CONTRIBS_LIST[i], -1,
					"indented-list-item", NULL);
		else {
			gchar *conv = conv_codeset_strdup(CONTRIBS_LIST[i], CS_ISO_8859_1, CS_UTF_8);
			if (conv)
				gtk_text_buffer_insert_with_tags_by_name(buffer, &iter, conv, -1,
						"indented-list-item", NULL);
			g_free(conv);
		}
		ADD_TEXT("\n");
	}

	return scrolledwin;
}

static GtkWidget *about_create_child_page_features(void)
{
	GtkWidget *scrolledwin;
	GtkWidget *text;
	GtkTextBuffer *buffer;
	GtkTextIter iter;
	GdkPixbuf *active_pixbuf;
	GdkPixbuf *inactive_pixbuf;

	scrolledwin = gtk_scrolled_window_new(NULL, NULL);
	gtk_scrolled_window_set_policy(GTK_SCROLLED_WINDOW(scrolledwin),
				       GTK_POLICY_NEVER, GTK_POLICY_AUTOMATIC);
	gtk_scrolled_window_set_shadow_type(GTK_SCROLLED_WINDOW(scrolledwin),
					    GTK_SHADOW_IN);

	text = gtk_text_view_new();
	gtk_text_view_set_editable(GTK_TEXT_VIEW(text), FALSE);
	gtk_text_view_set_wrap_mode(GTK_TEXT_VIEW(text), GTK_WRAP_WORD);
	/* disable margins until GTK bug 793407 is fixed
	gtk_text_view_set_left_margin(GTK_TEXT_VIEW(text), 6);
	gtk_text_view_set_right_margin(GTK_TEXT_VIEW(text), 6); */
	gtk_text_view_set_cursor_visible(GTK_TEXT_VIEW(text), FALSE);
	gtk_container_add(GTK_CONTAINER(scrolledwin), text);
	gtk_widget_add_events(text, GDK_LEAVE_NOTIFY_MASK);

	buffer = gtk_text_view_get_buffer(GTK_TEXT_VIEW(text));
	gtk_text_buffer_get_iter_at_offset(buffer, &iter, 0);

	ADD_TEXT(_("Compiled-in Features"));
	ADD_TEXT("\n");

	gtk_text_buffer_create_tag(buffer, "bold", "weight", PANGO_WEIGHT_BOLD,
				   NULL);

	stock_pixbuf_gdk(STOCK_PIXMAP_CHECKBOX_ON, &active_pixbuf);
	stock_pixbuf_gdk(STOCK_PIXMAP_CHECKBOX_OFF, &inactive_pixbuf);

#if HAVE_LIBCOMPFACE
	gtk_text_buffer_insert_pixbuf(buffer, &iter, active_pixbuf);
#else
	gtk_text_buffer_insert_pixbuf(buffer, &iter, inactive_pixbuf);
#endif
	gtk_text_buffer_insert_with_tags_by_name(buffer, &iter, (" compface "), -1,
						 "bold", NULL);
	gtk_text_buffer_insert(buffer, &iter, 
		(gchar *)C_("compface", "adds support for the X-Face header\n"), -1);

#if USE_ENCHANT
	gtk_text_buffer_insert_pixbuf(buffer, &iter, active_pixbuf);
#else
	gtk_text_buffer_insert_pixbuf(buffer, &iter, inactive_pixbuf);
#endif
	gtk_text_buffer_insert_with_tags_by_name(buffer, &iter, (" Enchant "), -1,
						 "bold", NULL);
	gtk_text_buffer_insert(buffer, &iter, 
		(gchar *)C_("Enchant", "adds support for spell checking\n"), -1);

#if USE_GNUTLS
	gtk_text_buffer_insert_pixbuf(buffer, &iter, active_pixbuf);
#else
	gtk_text_buffer_insert_pixbuf(buffer, &iter, inactive_pixbuf);
#endif
	gtk_text_buffer_insert_with_tags_by_name(buffer, &iter, (" GnuTLS "), -1,
						 "bold", NULL);
	gtk_text_buffer_insert(buffer, &iter, 
		(gchar *)C_("GnuTLS", "adds support for encrypted connections to servers\n"), -1);

#if INET6
	gtk_text_buffer_insert_pixbuf(buffer, &iter, active_pixbuf);
#else
	gtk_text_buffer_insert_pixbuf(buffer, &iter, inactive_pixbuf);
#endif
	gtk_text_buffer_insert_with_tags_by_name(buffer, &iter, (" IPv6 "), -1,
						 "bold", NULL);
	gtk_text_buffer_insert(buffer, &iter, 
		(gchar *)C_("IPv6", "adds support for IPv6 addresses, the new Internet "
			    "addressing protocol\n"), -1);

#if HAVE_ICONV
	gtk_text_buffer_insert_pixbuf(buffer, &iter, active_pixbuf);
#else
	gtk_text_buffer_insert_pixbuf(buffer, &iter, inactive_pixbuf);
#endif
	gtk_text_buffer_insert_with_tags_by_name(buffer, &iter, (" iconv "), -1,
						 "bold", NULL);
	gtk_text_buffer_insert(buffer, &iter, 
		(gchar *)C_("iconv", "allows converting to and from different character sets\n"), -1);

#if USE_JPILOT
	gtk_text_buffer_insert_pixbuf(buffer, &iter, active_pixbuf);
#else
	gtk_text_buffer_insert_pixbuf(buffer, &iter, inactive_pixbuf);
#endif
	gtk_text_buffer_insert_with_tags_by_name(buffer, &iter, (" JPilot "), -1,
						 "bold", NULL);
	gtk_text_buffer_insert(buffer, &iter, 
		(gchar *)C_("JPilot", "adds support for PalmOS addressbooks\n"), -1);

#if USE_LDAP
	gtk_text_buffer_insert_pixbuf(buffer, &iter, active_pixbuf);
#else
	gtk_text_buffer_insert_pixbuf(buffer, &iter, inactive_pixbuf);
#endif
	gtk_text_buffer_insert_with_tags_by_name(buffer, &iter, (" LDAP "), -1,
						 "bold", NULL);
	gtk_text_buffer_insert(buffer, &iter, 
		(gchar *)C_("LDAP", "adds support for LDAP shared addressbooks\n"), -1);

#if HAVE_LIBETPAN
	gtk_text_buffer_insert_pixbuf(buffer, &iter, active_pixbuf);
#else
	gtk_text_buffer_insert_pixbuf(buffer, &iter, inactive_pixbuf);
#endif
	gtk_text_buffer_insert_with_tags_by_name(buffer, &iter, (" libetpan "), -1,
						 "bold", NULL);
	gtk_text_buffer_insert(buffer, &iter, 
		(gchar *)C_("libetpan", "adds support for IMAP and NNTP servers\n"), -1);

#if HAVE_LIBSM
	gtk_text_buffer_insert_pixbuf(buffer, &iter, active_pixbuf);
#else
	gtk_text_buffer_insert_pixbuf(buffer, &iter, inactive_pixbuf);
#endif
	gtk_text_buffer_insert_with_tags_by_name(buffer, &iter, (" libSM "), -1,
						 "bold", NULL);
	gtk_text_buffer_insert(buffer, &iter, 
		(gchar *)C_("libSM", "adds support for session handling\n"), -1);

#if HAVE_NETWORKMANAGER_SUPPORT
	gtk_text_buffer_insert_pixbuf(buffer, &iter, active_pixbuf);
#else
	gtk_text_buffer_insert_pixbuf(buffer, &iter, inactive_pixbuf);
#endif
	gtk_text_buffer_insert_with_tags_by_name(buffer, &iter, (" NetworkManager "), -1,
						 "bold", NULL);
	gtk_text_buffer_insert(buffer, &iter,
		(gchar *)C_("NetworkManager", "adds support for detection of network connection changes\n"), -1);

#if HAVE_SVG
	gtk_text_buffer_insert_pixbuf(buffer, &iter, active_pixbuf);
#else
	gtk_text_buffer_insert_pixbuf(buffer, &iter, inactive_pixbuf);
#endif
	gtk_text_buffer_insert_with_tags_by_name(buffer, &iter, (" librSVG "), -1,
						 "bold", NULL);
	gtk_text_buffer_insert(buffer, &iter,
		(gchar *)C_("librSVG", "adds support for SVG themes\n"), -1);

	return scrolledwin;
}

static GtkWidget *about_create_child_page_license(void)
{
	GtkWidget *scrolledwin;
	GtkWidget *text;
	GtkTextBuffer *buffer;
	GtkTextIter iter;
	GdkRGBA uri_color;
	GtkTextTag *tag;

	scrolledwin = gtk_scrolled_window_new(NULL, NULL);
	gtk_scrolled_window_set_policy(GTK_SCROLLED_WINDOW(scrolledwin),
				       GTK_POLICY_NEVER, GTK_POLICY_AUTOMATIC);
	gtk_scrolled_window_set_shadow_type(GTK_SCROLLED_WINDOW(scrolledwin),
					    GTK_SHADOW_IN);

	text = gtk_text_view_new();
	gtk_text_view_set_editable(GTK_TEXT_VIEW(text), FALSE);
	gtk_text_view_set_wrap_mode(GTK_TEXT_VIEW(text), GTK_WRAP_WORD);
	/* disable margins until GTK bug 793407 is fixed
	gtk_text_view_set_left_margin(GTK_TEXT_VIEW(text), 6);
	gtk_text_view_set_right_margin(GTK_TEXT_VIEW(text), 6); */
	gtk_text_view_set_cursor_visible(GTK_TEXT_VIEW(text), FALSE);
	gtk_container_add(GTK_CONTAINER(scrolledwin), text);

	buffer = gtk_text_view_get_buffer(GTK_TEXT_VIEW(text));
	gtk_text_buffer_get_iter_at_offset(buffer, &iter, 0);

	ADD_TEXT(
		_("This program is free software; you can redistribute it and/or modify "
		  "it under the terms of the GNU General Public License as published by "
		  "the Free Software Foundation; either version 3, or (at your option) "
		  "any later version."));
	ADD_TEXT("\n\n");

	ADD_TEXT(
		_("This program is distributed in the hope that it will be useful, "
		  "but WITHOUT ANY WARRANTY; without even the implied warranty of "
		  "MERCHANTABILITY or FITNESS FOR A PARTICULAR PURPOSE. "
		  "See the GNU General Public License for more details."));
	ADD_TEXT("\n\n");

	/* textview link style (based upon main prefs) */
	uri_color = prefs_common.color[COL_URI];

	tag = gtk_text_buffer_create_tag(buffer, "link",
		"foreground-rgba", &uri_color,
		NULL);
	gtk_text_buffer_create_tag(buffer, "link-hover",
		"foreground-rgba", &uri_color,
		"underline", PANGO_UNDERLINE_SINGLE,
		NULL);

	gtk_text_buffer_insert(buffer, &iter, g_strconcat(
		_("You should have received a copy of the GNU General Public License "
		  "along with this program. If not, see "), "<", NULL), -1);
	gtk_text_buffer_insert_with_tags_by_name(buffer, &iter, 
		"http://www.gnu.org/licenses/", -1,
		"link", NULL);
	gtk_text_buffer_insert(buffer, &iter, ">. \n\n", -1);

	g_signal_connect(G_OBJECT(tag), "event",
				G_CALLBACK(about_textview_uri_clicked), text);
	g_signal_connect(G_OBJECT(text), "motion-notify-event",
			 G_CALLBACK(about_textview_motion_notify), text);
	g_signal_connect(G_OBJECT(text), "leave-notify-event",
				G_CALLBACK(about_textview_leave_notify), text);

	return scrolledwin;
}

#undef ADD_TEXT

static gboolean release_notes_available(void)
{
	gboolean ret = FALSE;
	gchar *path = NULL;

	path = g_strconcat(DOCDIR, G_DIR_SEPARATOR_S, RELEASE_NOTES_FILE, NULL);
	ret = (is_file_exist(path));
	g_free(path);

	return ret;
}

static GtkWidget *about_create_child_page_release_notes(void)
{
	GtkWidget *scrolledwin;
	GtkWidget *text;
	GtkTextBuffer *buffer;
	GtkTextIter iter;
	gchar *path, buf[1024];
	FILE *fp;

	scrolledwin = gtk_scrolled_window_new(NULL, NULL);
	gtk_scrolled_window_set_policy(GTK_SCROLLED_WINDOW(scrolledwin),
			GTK_POLICY_NEVER, GTK_POLICY_AUTOMATIC);
	gtk_scrolled_window_set_shadow_type(GTK_SCROLLED_WINDOW(scrolledwin),
			GTK_SHADOW_IN);
	text = gtk_text_view_new();
	gtk_text_view_set_editable(GTK_TEXT_VIEW(text), FALSE);
	gtk_text_view_set_wrap_mode(GTK_TEXT_VIEW(text), GTK_WRAP_WORD);
	/* disable margins until GTK bug 793407 is fixed
	gtk_text_view_set_left_margin(GTK_TEXT_VIEW(text), 6);
	gtk_text_view_set_right_margin(GTK_TEXT_VIEW(text), 6); */
	gtk_text_view_set_cursor_visible(GTK_TEXT_VIEW(text), FALSE);
	gtk_container_add(GTK_CONTAINER(scrolledwin), text);

	buffer = gtk_text_view_get_buffer(GTK_TEXT_VIEW(text));
	gtk_text_buffer_get_iter_at_offset(buffer, &iter, 0);

	path = g_strconcat(DOCDIR, G_DIR_SEPARATOR_S, RELEASE_NOTES_FILE, NULL);
	if ((fp = claws_fopen(path, "rb")) == NULL) {
		if (ENOENT != errno) FILE_OP_ERROR(path, "claws_fopen");
		g_free(path);
		return scrolledwin;
	}
	g_free(path);

	while (claws_fgets(buf, sizeof(buf), fp) != NULL) {
		const gchar *src_codeset = conv_get_locale_charset_str();
		const gchar *dest_codeset = CS_UTF_8;
		gchar *tmp;

		tmp = conv_codeset_strdup(buf, src_codeset, dest_codeset);
		if (!tmp) {
			g_warning("failed to convert character set of action configuration");
			tmp = g_strdup(buf);
		}

		gtk_text_buffer_insert(buffer, &iter, tmp, -1);
		g_free(tmp);
	}
	claws_fclose(fp);

	return scrolledwin;
}

static GtkWidget *about_create_child_page_session_stats(void)
{
	GtkWidget *scrolledwin;
	GtkWidget *text;
	GtkTextIter iter;

	scrolledwin = gtk_scrolled_window_new(NULL, NULL);
	gtk_scrolled_window_set_policy(GTK_SCROLLED_WINDOW(scrolledwin),
			GTK_POLICY_NEVER, GTK_POLICY_AUTOMATIC);
	gtk_scrolled_window_set_shadow_type(GTK_SCROLLED_WINDOW(scrolledwin),
			GTK_SHADOW_IN);
	text = gtk_text_view_new();
	gtk_text_view_set_editable(GTK_TEXT_VIEW(text), FALSE);
	gtk_text_view_set_wrap_mode(GTK_TEXT_VIEW(text), GTK_WRAP_WORD);
	/* disable margins until GTK bug 793407 is fixed
	gtk_text_view_set_left_margin(GTK_TEXT_VIEW(text), 6);
	gtk_text_view_set_right_margin(GTK_TEXT_VIEW(text), 6); */
	gtk_text_view_set_cursor_visible(GTK_TEXT_VIEW(text), FALSE);
	gtk_container_add(GTK_CONTAINER(scrolledwin), text);

	stats_text_buffer = gtk_text_view_get_buffer(GTK_TEXT_VIEW(text));

	gtk_text_buffer_get_iter_at_offset(stats_text_buffer, &iter, 0);
	gtk_text_buffer_create_tag(stats_text_buffer, "indented-list-item",
				"indent", 8,
				NULL);
	gtk_text_buffer_create_tag(stats_text_buffer, "underlined-list-title",
				"underline", PANGO_UNDERLINE_SINGLE,
				NULL);
	gtk_text_buffer_create_tag(stats_text_buffer, "bold", "weight", PANGO_WEIGHT_BOLD,
				   NULL);

	about_update_stats();

	return scrolledwin;
}

static void about_update_stats(void)
{
	if (stats_text_buffer != NULL)
	{
		GtkTextIter start, end, iter;
		gchar buf[1024];

		gtk_text_buffer_get_start_iter(stats_text_buffer, &start);
		gtk_text_buffer_get_end_iter(stats_text_buffer, &end);
		gtk_text_buffer_delete(stats_text_buffer, &start, &end);

		gtk_text_buffer_get_iter_at_offset(stats_text_buffer, &iter, 0);

		gtk_text_buffer_insert_with_tags_by_name(stats_text_buffer, &iter,
				(_("Session statistics\n")), -1,
				"underlined-list-title", NULL);

		if (prefs_common.date_format) {
			struct tm *lt;
			gint len = 100;
			gchar date[len];

			lt = localtime(&session_stats.time_started);
			fast_strftime(date, len, prefs_common.date_format, lt);
			g_snprintf(buf, sizeof(buf), _("Started: %s\n"),
						lt ? date : ctime(&session_stats.time_started));
		} else
			g_snprintf(buf, sizeof(buf), _("Started: %s\n"),
						ctime(&session_stats.time_started));
		gtk_text_buffer_insert_with_tags_by_name(stats_text_buffer, &iter, buf, -1,
				"indented-list-item", NULL);

		gtk_text_buffer_insert(stats_text_buffer, &iter, "\n", 1);
		gtk_text_buffer_insert_with_tags_by_name(stats_text_buffer, &iter,
				(_("Incoming traffic\n")), -1,
				"underlined-list-title", NULL);

		g_snprintf(buf, sizeof(buf), _("Received messages: %d\n"),
					session_stats.received);
		gtk_text_buffer_insert_with_tags_by_name(stats_text_buffer, &iter, buf, -1,
				"indented-list-item", "bold", NULL);

		gtk_text_buffer_insert(stats_text_buffer, &iter, "\n", 1);
		gtk_text_buffer_insert_with_tags_by_name(stats_text_buffer, &iter,
				(_("Outgoing traffic\n")), -1,
				"underlined-list-title", NULL);

		g_snprintf(buf, sizeof(buf), _("New/redirected messages: %d\n"),
					session_stats.sent);
		gtk_text_buffer_insert_with_tags_by_name(stats_text_buffer, &iter, buf, -1,
				"indented-list-item", NULL);

		g_snprintf(buf, sizeof(buf), _("Replied messages: %d\n"),
					session_stats.replied);
		gtk_text_buffer_insert_with_tags_by_name(stats_text_buffer, &iter, buf, -1,
				"indented-list-item", NULL);

		g_snprintf(buf, sizeof(buf), _("Forwarded messages: %d\n"),
					session_stats.forwarded);
		gtk_text_buffer_insert_with_tags_by_name(stats_text_buffer, &iter, buf, -1,
				"indented-list-item", NULL);

		g_snprintf(buf, sizeof(buf), _("Total outgoing messages: %d\n"),
					(session_stats.sent + session_stats.replied +
					 session_stats.forwarded));
		gtk_text_buffer_insert_with_tags_by_name(stats_text_buffer, &iter, buf, -1,
				"indented-list-item", "bold", NULL);
	} 
}

static void about_create(void)
{
	GtkWidget *grid1;
	GtkWidget *grid2;
	GtkWidget *image;
	GtkWidget *label;
	GtkWidget *button;
	GtkWidget *scrolledwin;
	GtkWidget *notebook;
	char *markup;
	GtkWidget *confirm_area;
	GtkWidget *close_button;
	static GdkGeometry geometry;
	gint row = 0;

	stats_text_buffer = NULL;

	window = gtkut_window_new(GTK_WINDOW_TOPLEVEL, "about");
	gtk_window_set_position(GTK_WINDOW(window), GTK_WIN_POS_CENTER_ALWAYS);
	gtk_window_set_title(GTK_WINDOW(window), _("About Claws Mail"));
	gtk_window_set_type_hint(GTK_WINDOW(window), GDK_WINDOW_TYPE_HINT_DIALOG);
	gtk_container_set_border_width(GTK_CONTAINER(window), 8);
	gtk_widget_set_size_request(window, -1, -1);
	g_signal_connect(G_OBJECT(window), "size_allocate",
			 G_CALLBACK(about_size_allocate_cb), NULL);
	g_signal_connect(G_OBJECT(window), "delete_event",
			 G_CALLBACK(gtk_widget_hide_on_delete), NULL);
	g_signal_connect(G_OBJECT(window), "key_press_event",
			 G_CALLBACK(key_pressed), NULL);
	
	if (!geometry.min_width) {
		geometry.min_width = 450;
		geometry.min_height = 500;
	}

	gtk_window_set_geometry_hints(GTK_WINDOW(window), NULL, &geometry,
				      GDK_HINT_MIN_SIZE);
	gtk_window_set_default_size(GTK_WINDOW(window), prefs_common.aboutwin_width,
				    prefs_common.aboutwin_height);	
	
	gtk_widget_realize(window);

<<<<<<< HEAD
	vbox1 = gtk_vbox_new(FALSE, 8);
	gtk_container_add(GTK_CONTAINER(window), vbox1);

	table = gtk_table_new (2, 1, FALSE);
	gtk_box_pack_start(GTK_BOX(vbox1), table,
			FALSE, FALSE, 0);
	gtk_container_set_border_width (GTK_CONTAINER (table), 8);
	gtk_table_set_row_spacings (GTK_TABLE (table), 8);
	gtk_table_set_col_spacings (GTK_TABLE (table), 8);

	image = priv_pixmap_widget(PRIV_PIXMAP_CLAWS_MAIL_LOGO);
	gtk_table_attach (GTK_TABLE (table), image, 0, 1, 0, 1,
			(GtkAttachOptions) (GTK_EXPAND),
			(GtkAttachOptions) (0), 0, 0);

	vbox2 = gtk_vbox_new (FALSE, 4);
	gtk_table_attach (GTK_TABLE (table), vbox2, 1, 2, 0, 1,
			(GtkAttachOptions) (GTK_EXPAND),
			(GtkAttachOptions) (0), 0, 0);
=======
	grid1 = gtk_grid_new();
	gtk_widget_set_halign(grid1, GTK_ALIGN_FILL);
	gtk_orientable_set_orientation(GTK_ORIENTABLE(grid1),
			GTK_ORIENTATION_VERTICAL);
	gtk_grid_set_row_spacing(GTK_GRID(grid1), 8);
	gtk_grid_set_column_spacing(GTK_GRID(grid1), 8);
	gtk_container_add(GTK_CONTAINER(window), grid1);

	image = priv_pixmap_widget(PRIV_PIXMAP_CLAWS_MAIL_LOGO);
	gtk_widget_set_halign(image, GTK_ALIGN_CENTER);
	gtk_widget_set_valign(image, GTK_ALIGN_CENTER);
	gtk_grid_attach(GTK_GRID(grid1), image, 0, row, 1, 1);

	grid2 = gtk_grid_new();
	gtk_orientable_set_orientation(GTK_ORIENTABLE(grid2),
			GTK_ORIENTATION_VERTICAL);
	gtk_widget_set_halign(grid2, GTK_ALIGN_CENTER);
	gtk_widget_set_valign(grid2, GTK_ALIGN_CENTER);
	gtk_grid_set_row_spacing(GTK_GRID(grid2), 4);

	gtk_grid_attach(GTK_GRID(grid1), grid2, 1, row, 1, 1);
	row++;
>>>>>>> 1465ce9c

	label = gtk_label_new("");
	gtk_label_set_selectable(GTK_LABEL(label), TRUE);
	gtk_label_set_justify(GTK_LABEL(label), GTK_JUSTIFY_CENTER);
	gtk_container_add(GTK_CONTAINER(grid2), label);
	markup = g_markup_printf_escaped
		("<span weight=\"bold\" size=\"xx-large\">Claws Mail</span>\nversion %s",
		 VERSION);
	gtk_label_set_markup(GTK_LABEL(label), markup);
	g_free(markup);

	button = gtk_link_button_new(HOMEPAGE_URI);
	gtk_container_add(GTK_CONTAINER(grid2), button);
#ifndef GENERIC_UMPC
	label = gtk_label_new
		(_("Copyright (C) 1999-2022\nThe Claws Mail Team\n"
		 "and Hiroyuki Yamamoto"));
	gtk_label_set_selectable(GTK_LABEL(label), TRUE);
	gtk_label_set_justify(GTK_LABEL(label), GTK_JUSTIFY_CENTER);
	gtk_label_set_line_wrap(GTK_LABEL(label), TRUE);
	gtk_container_add(GTK_CONTAINER(grid2), label);
#endif

	notebook = gtk_notebook_new();
	gtk_widget_set_size_request(notebook, -1, 220);
	gtk_widget_show(notebook);

	if ((scrolledwin = about_create_child_page_info()) != NULL) {
		gtk_notebook_append_page(GTK_NOTEBOOK(notebook),
				scrolledwin,
				gtk_label_new_with_mnemonic(_("_Info")));
	}

	if ((scrolledwin = about_create_child_page_authors()) != NULL) {
		gtk_notebook_append_page(GTK_NOTEBOOK(notebook),
				scrolledwin,
				gtk_label_new_with_mnemonic(_("_Authors")));
	}

	if ((scrolledwin = about_create_child_page_features()) != NULL) {
		gtk_notebook_append_page(GTK_NOTEBOOK(notebook),
				scrolledwin,
				gtk_label_new_with_mnemonic(_("_Features")));
	}

	if ((scrolledwin = about_create_child_page_license()) != NULL) {
		gtk_notebook_append_page(GTK_NOTEBOOK(notebook),
				scrolledwin,
				gtk_label_new_with_mnemonic(_("_License")));
	}

	if (release_notes_available() &&
			(scrolledwin = about_create_child_page_release_notes()) != NULL) {

		gtk_notebook_append_page(GTK_NOTEBOOK(notebook),
				scrolledwin,
				gtk_label_new_with_mnemonic(_("_Release Notes")));
	}

	if ((scrolledwin = about_create_child_page_session_stats()) != NULL) {
		gtk_notebook_append_page(GTK_NOTEBOOK(notebook),
				scrolledwin,
				gtk_label_new_with_mnemonic(_("_Statistics")));
	}

	gtk_widget_set_hexpand(notebook, TRUE);
	gtk_widget_set_vexpand(notebook, TRUE);
	gtk_grid_attach(GTK_GRID(grid1), notebook, 0, row, 2, 1);
	row++;

	gtkut_stock_button_set_create(&confirm_area, &close_button, "window-close", _("_Close"),
				      NULL, NULL, NULL, NULL, NULL, NULL);
	gtk_grid_attach(GTK_GRID(grid1), confirm_area, 0, row, 2, 1);
	row++;

	gtk_widget_grab_default(close_button);
	gtk_widget_grab_focus(close_button);
	g_signal_connect_closure
		(G_OBJECT(close_button), "clicked",
		 g_cclosure_new_swap(G_CALLBACK(gtk_widget_hide_on_delete),
				     window, NULL), FALSE);

	gtk_widget_show_all(window);
}

static gboolean key_pressed(GtkWidget *widget, GdkEventKey *event)
{
	if (event && event->keyval == GDK_KEY_Escape)
		gtk_widget_hide(window);
	return FALSE;
}

static void about_size_allocate_cb(GtkWidget *widget,
				   GtkAllocation *allocation)
{
	cm_return_if_fail(allocation != NULL);

	gtk_window_get_size(GTK_WINDOW(widget),
		&prefs_common.aboutwin_width, &prefs_common.aboutwin_height);
}


static gboolean about_textview_uri_clicked(GtkTextTag *tag, GObject *obj,
					GdkEvent *event, GtkTextIter *iter,
					GtkWidget *textview)
{
	GtkTextIter start_iter, end_iter;
	GdkEventButton *bevent;
	gchar *link = NULL;

	if (!event || !tag) {
		return FALSE;
	}

	if (event->type != GDK_BUTTON_PRESS && event->type != GDK_2BUTTON_PRESS
		&& event->type != GDK_BUTTON_RELEASE) {
		return FALSE;
	}

	/* get link text from tag */
	if (get_tag_range(iter, tag, &start_iter,
				   &end_iter) == FALSE) {
		return FALSE;
	}
	link = gtk_text_iter_get_text(&start_iter, &end_iter);
	if (link == NULL) {
		return FALSE;
	}

	bevent = (GdkEventButton *) event;
	if (bevent->button == 1 && event->type == GDK_BUTTON_RELEASE) {
		GtkTextBuffer *buffer;

		/* we shouldn't follow a link if the user has selected something */
		buffer = gtk_text_view_get_buffer(GTK_TEXT_VIEW(textview));
		gtk_text_buffer_get_selection_bounds(buffer, &start_iter, &end_iter);
		if (gtk_text_iter_get_offset(&start_iter) != gtk_text_iter_get_offset(&end_iter)) {
			return FALSE;
		}
		/* open link and do *not* return TRUE so that
		   further gtk processing of the signal is done */
		open_uri(link, prefs_common_get_uri_cmd());

	} else {
		if (bevent->button == 3 && event->type == GDK_BUTTON_PRESS) {
			link_popupmenu = gtk_menu_item_get_submenu(GTK_MENU_ITEM(
				gtk_ui_manager_get_widget(gtkut_ui_manager(), "/Menus/TextviewPopupLink")));

			g_object_set_data(
					G_OBJECT(link_popupmenu),
					"raw_url", link);
			gtk_menu_popup_at_pointer(GTK_MENU(link_popupmenu), NULL);

			return TRUE;
		}
	}
	return FALSE;
}

static gboolean about_textview_motion_notify(GtkWidget *widget,
					GdkEventMotion *event,
					GtkWidget *textview)
{
	about_textview_uri_update(textview, event->x, event->y);
	return FALSE;
}

static gboolean about_textview_leave_notify(GtkWidget *widget,
					GdkEventCrossing *event,
					GtkWidget *textview)
{
	about_textview_uri_update(textview, -1, -1);

	return FALSE;
}

static void about_textview_uri_update(GtkWidget *textview, gint x, gint y)
{
	GtkTextBuffer *buffer;
	GtkTextIter start_iter, end_iter;
	gchar *uri = NULL;
	gboolean same;
	
	buffer = gtk_text_view_get_buffer(GTK_TEXT_VIEW(textview));

	if (x != -1 && y != -1) {
		gint bx, by;
		GtkTextIter iter;
		GSList *tags;
		GSList *cur;
	    
		gtk_text_view_window_to_buffer_coords(GTK_TEXT_VIEW(textview), 
				GTK_TEXT_WINDOW_WIDGET,
				x, y, &bx, &by);
		gtk_text_view_get_iter_at_location(GTK_TEXT_VIEW(textview),
				&iter, bx, by);

		tags = gtk_text_iter_get_tags(&iter);
		for (cur = tags; cur != NULL; cur = cur->next) {
			GtkTextTag *tag = cur->data;
			char *name;

			g_object_get(G_OBJECT(tag), "name", &name, NULL);
			if (strcmp(name, "link") == 0
			    && get_tag_range(&iter, tag, &start_iter, &end_iter)) {
				uri = gtk_text_iter_get_text(&start_iter, &end_iter);
			}
			g_free(name);

			if (uri) {
				break;
			}
		}
		g_slist_free(tags);
	}

	/* compare previous hovered link and this one
	   (here links must be unique in text buffer otherwise ClickableText structures should be
	   used as in textview.c) */
	same = (uri != NULL && uri_hover != NULL
		&& strcmp((char*)uri, (char*)uri_hover) == 0);

	if (same == FALSE) {
		GdkWindow *window;

		if (uri_hover) {
			gtk_text_buffer_remove_tag_by_name(buffer,
					"link-hover",
					&uri_hover_start_iter,
					&uri_hover_end_iter);
		}
		    
		uri_hover = uri;
		if (uri) {
			uri_hover_start_iter = start_iter;
			uri_hover_end_iter = end_iter;

			gtk_text_buffer_apply_tag_by_name(buffer,
					"link-hover",
					&start_iter,
					&end_iter);
		}
		
		window = gtk_text_view_get_window(GTK_TEXT_VIEW(textview),
						GTK_TEXT_WINDOW_TEXT);
		if (!hand_cursor)
			hand_cursor = gdk_cursor_new_for_display(
					gdk_window_get_display(window), GDK_HAND2);
		if (!text_cursor)
			text_cursor = gdk_cursor_new_for_display(
					gdk_window_get_display(window), GDK_XTERM);
		gdk_window_set_cursor(window, uri ? hand_cursor : text_cursor);
	}
}<|MERGE_RESOLUTION|>--- conflicted
+++ resolved
@@ -171,11 +171,7 @@
 #if HAVE_SYS_UTSNAME_H
 	uname(&utsbuf);
 	format = g_strconcat(
-<<<<<<< HEAD
-		       "GTK+ %d.%d.%d / GLib %d.%d.%d\n",
-=======
 		       "GTK %d.%d.%d / GLib %d.%d.%d\n",
->>>>>>> 1465ce9c
 		     _("Locale: %s (charset: %s)\n"
 		     "Operating System: %s %s (%s)"), NULL);
 	g_snprintf(buf, sizeof(buf), format,
@@ -185,11 +181,7 @@
 		   utsbuf.sysname, utsbuf.release, utsbuf.machine);
 #elif defined(G_OS_WIN32)
 	format = g_strconcat(
-<<<<<<< HEAD
-		       "GTK+ %d.%d.%d / GLib %d.%d.%d\n",
-=======
 		       "GTK %d.%d.%d / GLib %d.%d.%d\n",
->>>>>>> 1465ce9c
 		     _("Locale: %s (charset: %s)\n"
 		     "Operating System: %s"), NULL);
 	g_snprintf(buf, sizeof(buf), format,
@@ -199,11 +191,7 @@
 		   "Win32");
 #else
 	format = g_strconcat(
-<<<<<<< HEAD
-		       "GTK+ %d.%d.%d / GLib %d.%d.%d\n",
-=======
 		       "GTK %d.%d.%d / GLib %d.%d.%d\n",
->>>>>>> 1465ce9c
 		     _("Locale: %s (charset: %s)\n"
 		     "Operating System: unknown"), NULL);
 	g_snprintf(buf, sizeof(buf), format,
@@ -834,27 +822,6 @@
 	
 	gtk_widget_realize(window);
 
-<<<<<<< HEAD
-	vbox1 = gtk_vbox_new(FALSE, 8);
-	gtk_container_add(GTK_CONTAINER(window), vbox1);
-
-	table = gtk_table_new (2, 1, FALSE);
-	gtk_box_pack_start(GTK_BOX(vbox1), table,
-			FALSE, FALSE, 0);
-	gtk_container_set_border_width (GTK_CONTAINER (table), 8);
-	gtk_table_set_row_spacings (GTK_TABLE (table), 8);
-	gtk_table_set_col_spacings (GTK_TABLE (table), 8);
-
-	image = priv_pixmap_widget(PRIV_PIXMAP_CLAWS_MAIL_LOGO);
-	gtk_table_attach (GTK_TABLE (table), image, 0, 1, 0, 1,
-			(GtkAttachOptions) (GTK_EXPAND),
-			(GtkAttachOptions) (0), 0, 0);
-
-	vbox2 = gtk_vbox_new (FALSE, 4);
-	gtk_table_attach (GTK_TABLE (table), vbox2, 1, 2, 0, 1,
-			(GtkAttachOptions) (GTK_EXPAND),
-			(GtkAttachOptions) (0), 0, 0);
-=======
 	grid1 = gtk_grid_new();
 	gtk_widget_set_halign(grid1, GTK_ALIGN_FILL);
 	gtk_orientable_set_orientation(GTK_ORIENTABLE(grid1),
@@ -877,7 +844,6 @@
 
 	gtk_grid_attach(GTK_GRID(grid1), grid2, 1, row, 1, 1);
 	row++;
->>>>>>> 1465ce9c
 
 	label = gtk_label_new("");
 	gtk_label_set_selectable(GTK_LABEL(label), TRUE);

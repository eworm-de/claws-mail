/*
 * @file libsexy/sexy-icon-entry.c Entry widget
 *
 * @Copyright (C) 2004-2006 Christian Hammond.
 * Some of this code is from gtkspell, Copyright (C) 2002 Evan Martin.
 * Adapted for Claws Mail (c) 2009-2012 Pawel Pekala and the Claws Mail team
 *
 * This program is free software; you can redistribute it and/or modify
 * it under the terms of the GNU General Public License as published by
 * the Free Software Foundation; either version 3 of the License, or
 * (at your option) any later version.
 *
 * This program is distributed in the hope that it will be useful,
 * but WITHOUT ANY WARRANTY; without even the implied warranty of
 * MERCHANTABILITY or FITNESS FOR A PARTICULAR PURPOSE.  See the
 * GNU General Public License for more details.
 *
 * You should have received a copy of the GNU General Public License
 * along with this program. If not, see <http://www.gnu.org/licenses/>.
 * 
 */

#ifdef HAVE_CONFIG_H
#  include "config.h"
#include "claws-features.h"
#endif

#ifdef USE_ENCHANT

#include <glib.h>
#include <glib/gi18n.h>

#include <gdk/gdk.h>
#include <gdk/gdkkeysyms.h>

#include <string.h>
#include <gtk/gtk.h>

#include "spell_entry.h"
#include "prefs_common.h"
#include "codeconv.h"
#include "defs.h"
#include "gtkutils.h"

static void claws_spell_entry_init		(ClawsSpellEntry *entry);
<<<<<<< HEAD
static void claws_spell_entry_destroy		(GtkObject *object);
static gint claws_spell_entry_expose		(GtkWidget *widget,
						 GdkEventExpose *event);
=======
static void claws_spell_entry_finalize		(GObject *object);
static void claws_spell_entry_destroy		(GtkWidget *object);
static gint claws_spell_entry_expose		(GtkWidget *widget,
						 cairo_t *cr);
>>>>>>> 1465ce9c
static gint claws_spell_entry_button_press	(GtkWidget *widget,
						 GdkEventButton *event);
static gboolean claws_spell_entry_popup_menu	(GtkWidget *widget,
						 ClawsSpellEntry *entry);
static void claws_spell_entry_populate_popup	(ClawsSpellEntry *entry,
						 GtkMenu *menu,
						 gpointer data);
static void claws_spell_entry_changed		(GtkEditable *editable,
						 gpointer data);
static void claws_spell_entry_preedit_changed		(GtkEntry *entry,
						 gchar *preedit,
						 gpointer data);

<<<<<<< HEAD
typedef struct
=======
typedef struct _ClawsSpellEntryPriv
>>>>>>> 1465ce9c
{
	PangoAttrList        *attr_list;
	gint                  mark_character;
	gchar               **words;
	gint                 *word_starts;
	gint                 *word_ends;
	gint                  preedit_length;
} ClawsSpellEntryPrivate;

#define CLAWS_SPELL_ENTRY_GET_PRIVATE(entry) \
	G_TYPE_INSTANCE_GET_PRIVATE (entry, CLAWS_TYPE_SPELL_ENTRY, \
			ClawsSpellEntryPrivate)

static GtkEntryClass *parent_class = NULL;

<<<<<<< HEAD
#if !GLIB_CHECK_VERSION(2,58, 0)
G_DEFINE_TYPE(ClawsSpellEntry, claws_spell_entry, GTK_TYPE_ENTRY)
#else
G_DEFINE_TYPE_WITH_CODE(ClawsSpellEntry, claws_spell_entry, GTK_TYPE_ENTRY,
		G_ADD_PRIVATE(ClawsSpellEntry))
#endif
=======
G_DEFINE_TYPE_WITH_CODE(ClawsSpellEntry, claws_spell_entry, GTK_TYPE_ENTRY,
			G_ADD_PRIVATE(ClawsSpellEntry))
>>>>>>> 1465ce9c


static void claws_spell_entry_class_init(ClawsSpellEntryClass *klass)
{
#if !GLIB_CHECK_VERSION(2,58, 0)
	GObjectClass	*g_object_class;
<<<<<<< HEAD
#endif
	GtkObjectClass	*gtk_object_class;
=======
>>>>>>> 1465ce9c
	GtkWidgetClass	*widget_class;
	
	parent_class = g_type_class_peek_parent(klass);
	
<<<<<<< HEAD
	gtk_object_class = GTK_OBJECT_CLASS(klass);
	gtk_object_class->destroy = claws_spell_entry_destroy;
	
	widget_class = GTK_WIDGET_CLASS(klass);
	widget_class->button_press_event = claws_spell_entry_button_press;
	widget_class->expose_event = claws_spell_entry_expose;

#if !GLIB_CHECK_VERSION(2,58, 0)
	g_object_class = G_OBJECT_CLASS(klass);
	g_type_class_add_private(g_object_class,
			sizeof(ClawsSpellEntryPrivate));
#endif
=======
	g_object_class = G_OBJECT_CLASS(klass);
	g_object_class->finalize = claws_spell_entry_finalize;
	
	widget_class = GTK_WIDGET_CLASS(klass);
	widget_class->button_press_event = claws_spell_entry_button_press;
	widget_class->draw = claws_spell_entry_expose;
	widget_class->destroy = claws_spell_entry_destroy;
>>>>>>> 1465ce9c
}

static void claws_spell_entry_init(ClawsSpellEntry *entry)
{
	ClawsSpellEntryPrivate *priv = CLAWS_SPELL_ENTRY_GET_PRIVATE(entry);

	entry->gtkaspell = NULL;
	
	priv->attr_list = pango_attr_list_new();
	priv->preedit_length = 0;
                                        
	g_signal_connect(G_OBJECT(entry), "popup-menu",
			G_CALLBACK(claws_spell_entry_popup_menu), entry);
	g_signal_connect(G_OBJECT(entry), "populate-popup",
			G_CALLBACK(claws_spell_entry_populate_popup), NULL);
	g_signal_connect(G_OBJECT(entry), "changed",
			G_CALLBACK(claws_spell_entry_changed), NULL);
	g_signal_connect(G_OBJECT(entry), "preedit-changed",
			G_CALLBACK(claws_spell_entry_preedit_changed), NULL);
}

<<<<<<< HEAD
static void claws_spell_entry_destroy(GtkObject *object)
{
	GTK_OBJECT_CLASS(parent_class)->destroy(object);
=======
static void claws_spell_entry_finalize(GObject *object)
{
	ClawsSpellEntry *entry = CLAWS_SPELL_ENTRY(object);

	if (entry->priv->attr_list)
		pango_attr_list_unref(entry->priv->attr_list);
	if (entry->priv->words)
		g_strfreev(entry->priv->words);

	g_free(entry->priv->word_starts);
	g_free(entry->priv->word_ends);
	g_free(entry->priv);
	entry->priv = NULL;
	
	G_OBJECT_CLASS(parent_class)->finalize(object);
}

static void claws_spell_entry_destroy(GtkWidget *object)
{
	GTK_WIDGET_CLASS(parent_class)->destroy(object);
>>>>>>> 1465ce9c
}

GtkWidget *claws_spell_entry_new(void)
{
	return GTK_WIDGET( g_object_new(CLAWS_TYPE_SPELL_ENTRY, NULL) );
}

void claws_spell_entry_set_gtkaspell(ClawsSpellEntry *entry, GtkAspell *gtkaspell)
{
	cm_return_if_fail(CLAWS_IS_SPELL_ENTRY(entry));

	entry->gtkaspell = gtkaspell;
}

static gint claws_spell_entry_find_position (ClawsSpellEntry *_entry, gint x)
{
	PangoLayout *layout;
	PangoLayoutLine *line;
	const gchar *text;
	gint cursor_index;
	gint index;
	gint pos, current_pos;
	gint scroll_offset;
	gboolean trailing;
	GtkEntry *entry = GTK_ENTRY(_entry);
	ClawsSpellEntryPrivate *priv = CLAWS_SPELL_ENTRY_GET_PRIVATE(entry);

	g_object_get(entry, "scroll-offset", &scroll_offset, NULL);
	x = x + scroll_offset;

	layout = gtk_entry_get_layout(entry);
	text = pango_layout_get_text(layout);
	g_object_get(entry, "cursor-position", &current_pos, NULL);
	cursor_index = g_utf8_offset_to_pointer(text, current_pos) - text;

	line = pango_layout_get_lines(layout)->data;
	pango_layout_line_x_to_index(line, x * PANGO_SCALE, &index, &trailing);

	if (index >= cursor_index && priv->preedit_length) {
		if (index >= cursor_index + priv->preedit_length) {
			index -= priv->preedit_length;
		} else {
			index = cursor_index;
			trailing = FALSE;
		}
	}

	pos = g_utf8_pointer_to_offset (text, text + index);
	pos += trailing;

	return pos;
}

static void get_word_extents_from_position(ClawsSpellEntry *entry, gint *start,
					   gint *end, guint position)
{
	const gchar *text;
	gint i, bytes_pos;
	ClawsSpellEntryPrivate *priv = CLAWS_SPELL_ENTRY_GET_PRIVATE(entry);

	*start = -1;
	*end = -1;

	if (priv->words == NULL)
		return;

	text = gtk_entry_get_text(GTK_ENTRY(entry));
	bytes_pos = (gint) (g_utf8_offset_to_pointer(text, position) - text);

	for (i = 0; priv->words[i]; i++) {
		if (bytes_pos >= priv->word_starts[i] &&
		    bytes_pos <= priv->word_ends[i]) {
			*start = priv->word_starts[i];
			*end   = priv->word_ends[i];
			return;
		}
	}
}

static gchar *get_word(ClawsSpellEntry *entry, const int start, const int end)
{
	const gchar *text;
	gchar *word;
	
	if (start >= end)
		return NULL;

	text = gtk_entry_get_text(GTK_ENTRY(entry));
	word = g_new0(gchar, end - start + 2);
	g_strlcpy(word, text + start, end - start + 1);

	return word;
}

static void replace_word(ClawsSpellEntry *entry, const gchar *newword)
{
	gint cursor, start_pos, end_pos;
	const gchar *text = gtk_entry_get_text(GTK_ENTRY(entry));
	ClawsSpellEntryPrivate *priv = CLAWS_SPELL_ENTRY_GET_PRIVATE(entry);

	start_pos = entry->gtkaspell->start_pos;
	end_pos = entry->gtkaspell->end_pos;
		
	cursor = gtk_editable_get_position(GTK_EDITABLE(entry));
	/* is the cursor at the end? If so, restore it there */
	if (g_utf8_strlen(text, -1) == cursor)
		cursor = -1;
	else if(cursor < priv->mark_character ||
		cursor > priv->mark_character)
			cursor = priv->mark_character;

	gtk_editable_delete_text(GTK_EDITABLE(entry), start_pos, end_pos);
	gtk_editable_insert_text(GTK_EDITABLE(entry), newword, strlen(newword),
							 &start_pos);
	gtk_editable_set_position(GTK_EDITABLE(entry), cursor);
}


static gboolean word_misspelled(ClawsSpellEntry *entry, int start, int end)
{
	gchar *word;
	gboolean ret;

	word = get_word(entry, start, end);
	if (word == NULL || g_unichar_isdigit(word[0])) {
		if (word)
			g_free(word);
		return FALSE;
	}
		
	ret = gtkaspell_misspelled_test(entry->gtkaspell, word);

	g_free(word);
	return ret;
}

static gboolean is_word_end (GtkEntry *entry, const int offset)
{
	gchar *p = gtk_editable_get_chars(GTK_EDITABLE(entry), offset, offset+1);
	gunichar ch;
	
	ch = g_utf8_get_char(p);
	g_free(p);
	
	if (ch == '\0')
		return TRUE;

	if (ch == '\'') {
		p = gtk_editable_get_chars(GTK_EDITABLE(entry), offset+1, offset+2);
		ch = g_utf8_get_char(p);
		g_free(p);
		
		return (g_unichar_isspace(ch) || g_unichar_ispunct(ch)
			|| g_unichar_isdigit(ch));
	}
	
	return (g_unichar_isspace(ch) || g_unichar_ispunct(ch));
}

static void entry_strsplit_utf8(GtkEntry *entry, gchar ***set, gint **starts, gint **ends)
{
	PangoLayout   *layout;
	PangoLogAttr  *log_attrs;
	const gchar   *text;
	gint           n_attrs, n_strings, i, j;

	layout = gtk_entry_get_layout(GTK_ENTRY(entry));
	text = gtk_entry_get_text(GTK_ENTRY(entry));
	pango_layout_get_log_attrs(layout, &log_attrs, &n_attrs);

	/* Find how many words we have */
	n_strings = 0;
	for (i = 0; i < n_attrs; i++)
		if (log_attrs[i].is_word_start)
			n_strings++;

	*set    = g_new0(gchar *, n_strings + 1);
	*starts = g_new0(gint, n_strings);
	*ends   = g_new0(gint, n_strings);

	/* Copy out strings */
	for (i = 0, j = 0; i < n_attrs; i++) {
		if (log_attrs[i].is_word_start) {
			gint cend, bytes;
			gchar *start;

			/* Find the end of this string */
			cend = i;
			while (!is_word_end(entry, cend))
				cend++;

			/* Copy sub-string */
			start = g_utf8_offset_to_pointer(text, i);
			bytes = (gint) (g_utf8_offset_to_pointer(text, cend) - start);
			(*set)[j]    = g_new0(gchar, bytes + 1);
			(*starts)[j] = (gint) (start - text);
			(*ends)[j]   = (gint) (start - text + bytes);
			g_utf8_strncpy((*set)[j], start, cend - i);

			/* Move on to the next word */
			j++;
		}
	}

	g_free (log_attrs);
}

static void insert_misspelled_marker(ClawsSpellEntry *entry, guint start, guint end)
{
<<<<<<< HEAD
	ClawsSpellEntryPrivate *priv = CLAWS_SPELL_ENTRY_GET_PRIVATE(entry);
	guint16 red   = (guint16) (((gdouble)((prefs_common.color[COL_MISSPELLED] &
					0xff0000) >> 16) / 255.0) * 65535.0);
	guint16 green = (guint16) (((gdouble)((prefs_common.color[COL_MISSPELLED] &
					0x00ff00) >> 8) / 255.0) * 65535.0);
	guint16 blue  = (guint16) (((gdouble) (prefs_common.color[COL_MISSPELLED] &
					0x0000ff) / 255.0) * 65535.0);
	PangoAttribute *fcolor, *ucolor, *unline;
=======
	GdkRGBA *rgba = &prefs_common.color[COL_MISSPELLED];
	guint16 red   = (guint16)(rgba->red * 65535);
	guint16 green = (guint16)(rgba->green * 65535);
	guint16 blue  = (guint16)(rgba->blue * 65535);
	PangoAttribute *fcolor;
>>>>>>> 1465ce9c
	
	fcolor = pango_attr_foreground_new(red, green, blue);
	fcolor->start_index = start;
	fcolor->end_index = end;
		
<<<<<<< HEAD
		pango_attr_list_insert(priv->attr_list, fcolor);
	} else {
		ucolor = pango_attr_underline_color_new (65535, 0, 0);
		unline = pango_attr_underline_new (PANGO_UNDERLINE_ERROR);

		ucolor->start_index = start;
		unline->start_index = start;

		ucolor->end_index = end;
		unline->end_index = end;

		pango_attr_list_insert (priv->attr_list, ucolor);
		pango_attr_list_insert (priv->attr_list, unline);
	}
=======
	pango_attr_list_insert(entry->priv->attr_list, fcolor);
>>>>>>> 1465ce9c
}

static gboolean check_word(ClawsSpellEntry *entry, int start, int end)
{
	GtkAspell *gtkaspell = entry->gtkaspell;
	ClawsSpellEntryPrivate *priv = CLAWS_SPELL_ENTRY_GET_PRIVATE(entry);
	PangoAttrIterator *it;
	gint s, e;
	gboolean misspelled;
	gchar *text = gtk_editable_get_chars(GTK_EDITABLE(entry), 0, -1);
	gchar *word = NULL;

	/* Check to see if we've got any attributes at this position.
	 * If so, free them, since we'll readd it if the word is misspelled */
	it = pango_attr_list_get_iterator(priv->attr_list);
	if (it == NULL)
		return FALSE;
	do {
		pango_attr_iterator_range(it, &s, &e);
		if (s == start) {
			GSList *attrs = pango_attr_iterator_get_attrs(it);
			g_slist_foreach(attrs, (GFunc) pango_attribute_destroy, NULL);
			g_slist_free(attrs);
		}
	} while (pango_attr_iterator_next(it));
	pango_attr_iterator_destroy(it);

	if ((misspelled = word_misspelled(entry, start, end))) {
		insert_misspelled_marker(entry, start, end);
	
		word = get_word(entry, start, end);
		strncpy(gtkaspell->theword, (gchar *)word, GTKASPELLWORDSIZE - 1);
		gtkaspell->theword[GTKASPELLWORDSIZE - 1] = 0;
		gtkaspell->start_pos  = g_utf8_pointer_to_offset(text, (text+start));
		gtkaspell->end_pos    = g_utf8_pointer_to_offset(text, (text+end));
		gtkaspell_free_suggestions_list(gtkaspell);
		g_free(word);
	}
	
	g_free(text);
	
	return misspelled;
}

void claws_spell_entry_recheck_all(ClawsSpellEntry *entry)
{
	GtkAllocation allocation;
	GdkRectangle rect;
	PangoLayout *layout;
	ClawsSpellEntryPrivate *priv = CLAWS_SPELL_ENTRY_GET_PRIVATE(entry);
	int length, i;

	cm_return_if_fail(CLAWS_IS_SPELL_ENTRY(entry));
	cm_return_if_fail(entry->gtkaspell != NULL);

	if (priv->words == NULL)
		return;

	/* Remove all existing pango attributes.  These will get readded as we check */
	pango_attr_list_unref(priv->attr_list);
	priv->attr_list = pango_attr_list_new();

	/* Loop through words */
	for (i = 0; priv->words[i]; i++) {
		length = strlen(priv->words[i]);
		if (length == 0)
			continue;
		check_word(entry, priv->word_starts[i], priv->word_ends[i]);
	}

	layout = gtk_entry_get_layout(GTK_ENTRY(entry));
	pango_layout_set_attributes(layout, priv->attr_list);

	if (gtk_widget_get_realized(GTK_WIDGET(entry))) {
		rect.x = 0; rect.y = 0;
		gtk_widget_get_allocation(GTK_WIDGET(entry), &allocation);
		rect.width  = allocation.width;
		rect.height = allocation.height;
		gdk_window_invalidate_rect(gtk_widget_get_window(GTK_WIDGET(entry)),
				&rect, TRUE);
	}
}

<<<<<<< HEAD
static gint claws_spell_entry_expose(GtkWidget *widget, GdkEventExpose *event)
=======
static gint claws_spell_entry_expose(GtkWidget *widget, cairo_t *cr)
>>>>>>> 1465ce9c
{
	ClawsSpellEntry *entry = CLAWS_SPELL_ENTRY(widget);
	ClawsSpellEntryPrivate *priv = CLAWS_SPELL_ENTRY_GET_PRIVATE(entry);
	GtkEntry *gtk_entry = GTK_ENTRY(widget);
	PangoLayout *layout;

	if (entry->gtkaspell != NULL) {
		layout = gtk_entry_get_layout(gtk_entry);
		pango_layout_set_attributes(layout, priv->attr_list);
	}

<<<<<<< HEAD
	return GTK_WIDGET_CLASS(parent_class)->expose_event (widget, event);
=======
	return GTK_WIDGET_CLASS(parent_class)->draw (widget, cr);
>>>>>>> 1465ce9c
}

static gint claws_spell_entry_button_press(GtkWidget *widget, GdkEventButton *event)
{
	ClawsSpellEntry *entry = CLAWS_SPELL_ENTRY(widget);
	ClawsSpellEntryPrivate *priv = CLAWS_SPELL_ENTRY_GET_PRIVATE(entry);
	gint pos;

	pos = claws_spell_entry_find_position(entry, event->x);
	priv->mark_character = pos;

	return GTK_WIDGET_CLASS(parent_class)->button_press_event (widget, event);
}

static gboolean claws_spell_entry_popup_menu(GtkWidget *widget, ClawsSpellEntry *entry)
{
	ClawsSpellEntryPrivate *priv = CLAWS_SPELL_ENTRY_GET_PRIVATE(entry);

	priv->mark_character = gtk_editable_get_position (GTK_EDITABLE (entry));
	return FALSE;
}

static void set_position(gpointer data, gint pos)
{
	gtk_editable_set_position(GTK_EDITABLE(data), pos);
}

static gboolean find_misspelled_cb(gpointer data, gboolean forward)
{
	ClawsSpellEntry *entry = (ClawsSpellEntry *)data;
	ClawsSpellEntryPrivate *priv = CLAWS_SPELL_ENTRY_GET_PRIVATE(entry);
	GtkAspell *gtkaspell = entry->gtkaspell;
	gboolean misspelled = FALSE;
	gint cursor, minpos, maxpos, i, words_len = 0;
	gint start, end;
	gchar *text;
	
	if (priv->words == NULL)
		return FALSE;

	gtkaspell->orig_pos = gtk_editable_get_position(GTK_EDITABLE(entry));
	text = gtk_editable_get_chars(GTK_EDITABLE(entry), 0, -1);
	cursor = g_utf8_offset_to_pointer(text, gtkaspell->orig_pos) - text;

	if (gtk_editable_get_selection_bounds(GTK_EDITABLE(entry), &start, &end)) {
		minpos = g_utf8_offset_to_pointer(text, start) - text;
		maxpos = g_utf8_offset_to_pointer(text, end) - text;
	} else {
		minpos = forward ? cursor : 0;
		maxpos = forward ? strlen(text)-1 : cursor;
	}
	g_free(text);

	while(priv->words[words_len])
		words_len++;

	if (forward) {
		for(i=0; i < words_len; i++)
			if (priv->word_ends[i] > minpos &&
			    (misspelled = check_word(entry,
			    		priv->word_starts[i],
					priv->word_ends[i])))
				break;
	} else {
		for(i=words_len-1; i >= 0; i--)
			if (priv->word_starts[i] < maxpos &&
			    (misspelled = check_word(entry,
			    		priv->word_starts[i],
					priv->word_ends[i])))
				break;
	}
	
	return misspelled;
}

static gboolean check_word_cb(gpointer data)
{
	ClawsSpellEntry *entry = (ClawsSpellEntry *)data;
	ClawsSpellEntryPrivate *priv = CLAWS_SPELL_ENTRY_GET_PRIVATE(entry);
	gint start, end;
	
	get_word_extents_from_position(entry, &start, &end, priv->mark_character);
	return check_word(entry, start, end);
}

static void replace_word_cb(gpointer data, const gchar *newword)
{
	replace_word((ClawsSpellEntry *) data, newword);
}

static void set_menu_pos(GtkMenu *menu, gint *x, gint *y, 
			 gboolean *push_in, gpointer data)
{
	ClawsSpellEntry *entry = (ClawsSpellEntry *) data;
	GtkAspell *gtkaspell = entry->gtkaspell;
	gint pango_offset, win_x, win_y, scr_x, scr_y, text_index, entry_x;
	gchar *text;
	PangoLayout *layout = gtk_entry_get_layout(GTK_ENTRY(entry));
	PangoLayoutLine *line = pango_layout_get_lines(layout)->data;

	gtk_widget_get_preferred_size(GTK_WIDGET(entry), NULL, NULL);
	
	/* screen -> compose window coords */
	gdk_window_get_origin(gtk_widget_get_window(GTK_WIDGET(gtkaspell->parent_window)),
				&scr_x, &scr_y);

	/* compose window -> subject entry coords */
	gtk_widget_translate_coordinates(GTK_WIDGET(entry),
			gtkaspell->parent_window, 0, 0,	&win_x, &win_y);

	text = gtk_editable_get_chars(GTK_EDITABLE(entry), 0, -1);
	text_index = g_utf8_offset_to_pointer(text, gtkaspell->end_pos) - text;
	g_free(text);

	pango_offset = gtk_entry_text_index_to_layout_index(GTK_ENTRY(entry),
					text_index);
	pango_layout_line_index_to_x(line, pango_offset, TRUE, &entry_x);
}

void claws_spell_entry_context_set(ClawsSpellEntry *entry)
{
	cm_return_if_fail(CLAWS_IS_SPELL_ENTRY(entry));
	cm_return_if_fail(entry->gtkaspell != NULL);

	entry->gtkaspell->ctx.set_position	= set_position;
	entry->gtkaspell->ctx.set_menu_pos	= set_menu_pos;
	entry->gtkaspell->ctx.find_misspelled	= find_misspelled_cb;
	entry->gtkaspell->ctx.check_word	= check_word_cb;
	entry->gtkaspell->ctx.replace_word	= replace_word_cb;
        entry->gtkaspell->ctx.data		= (gpointer) entry;
}

static void claws_spell_entry_populate_popup(ClawsSpellEntry *entry, GtkMenu *menu,
						gpointer data)
{
	GtkAspell *gtkaspell = entry->gtkaspell;
	ClawsSpellEntryPrivate *priv = CLAWS_SPELL_ENTRY_GET_PRIVATE(entry);
	gint start, end;
	gchar *word, *text;
	
	if (gtkaspell == NULL)
        	return;
	
        get_word_extents_from_position(entry, &start, &end, priv->mark_character);

        if ((word = get_word(entry, start, end)) != NULL) {
		strncpy(gtkaspell->theword, word, GTKASPELLWORDSIZE - 1);
		g_free(word);
	}

        gtkaspell->misspelled = word_misspelled(entry, start, end);

	text = gtk_editable_get_chars(GTK_EDITABLE(entry), 0, -1);
	gtkaspell->start_pos  = g_utf8_pointer_to_offset(text, (text+start));
	gtkaspell->end_pos    = g_utf8_pointer_to_offset(text, (text+end));
	g_free(text);

        claws_spell_entry_context_set(entry);
        gtkaspell_make_context_menu(menu, gtkaspell);
}

static void claws_spell_entry_changed(GtkEditable *editable, gpointer data)
{
	ClawsSpellEntry *entry = CLAWS_SPELL_ENTRY(editable);
	ClawsSpellEntryPrivate *priv = CLAWS_SPELL_ENTRY_GET_PRIVATE(entry);

	if (entry->gtkaspell == NULL)
		return;

	if (priv->words) {
		g_strfreev(priv->words);
		g_free(priv->word_starts);
		g_free(priv->word_ends);
	}
	entry_strsplit_utf8(GTK_ENTRY(entry), &priv->words, 
			&priv->word_starts, &priv->word_ends);
	if(entry->gtkaspell->check_while_typing == TRUE)
        	claws_spell_entry_recheck_all(entry);
}

static void claws_spell_entry_preedit_changed		(GtkEntry *_entry,
						 gchar *preedit,
						 gpointer data)
{
	ClawsSpellEntry *entry = CLAWS_SPELL_ENTRY(_entry);
	ClawsSpellEntryPrivate *priv = CLAWS_SPELL_ENTRY_GET_PRIVATE(entry);

	priv->preedit_length = preedit != NULL ? strlen(preedit) : 0;
}

static void continue_check(gpointer *data)
{
	ClawsSpellEntry *entry = (ClawsSpellEntry *)data;
	GtkAspell *gtkaspell = entry->gtkaspell;
	gint pos = gtk_editable_get_position(GTK_EDITABLE(entry));
	
	if (gtkaspell->misspelled && pos < gtkaspell->end_check_pos)
		gtkaspell->misspelled = gtkaspell_check_next_prev(gtkaspell, TRUE);
	else
		gtkaspell->continue_check = NULL;
}

void claws_spell_entry_check_all(ClawsSpellEntry *entry)
{
	gint start, end;
	gchar *text;
	
	cm_return_if_fail(CLAWS_IS_SPELL_ENTRY(entry));
	cm_return_if_fail(entry->gtkaspell != NULL);
	
	if (!gtk_editable_get_selection_bounds(GTK_EDITABLE(entry), &start, &end)) {
		text = gtk_editable_get_chars(GTK_EDITABLE(entry), 0, -1);	
		
		start = 0;
		end = g_utf8_strlen(text, -1) - 1;
		
		g_free(text);
	}

	gtk_editable_set_position(GTK_EDITABLE(entry), start);
	entry->gtkaspell->continue_check = continue_check;
	entry->gtkaspell->end_check_pos	 = end;

	claws_spell_entry_context_set(entry);
	entry->gtkaspell->misspelled = 
			gtkaspell_check_next_prev(entry->gtkaspell, TRUE);
}

void claws_spell_entry_check_backwards(ClawsSpellEntry *entry)
{
	cm_return_if_fail(CLAWS_IS_SPELL_ENTRY(entry));
	cm_return_if_fail(entry->gtkaspell != NULL);
	
	entry->gtkaspell->continue_check = NULL;
	claws_spell_entry_context_set(entry);
	gtkaspell_check_next_prev(entry->gtkaspell, FALSE);
}

void claws_spell_entry_check_forwards_go(ClawsSpellEntry *entry)
{
	cm_return_if_fail(CLAWS_IS_SPELL_ENTRY(entry));
	cm_return_if_fail(entry->gtkaspell != NULL);

	entry->gtkaspell->continue_check = NULL;
	claws_spell_entry_context_set(entry);
	gtkaspell_check_next_prev(entry->gtkaspell, TRUE);
}

#endif  /* USE_ENCHANT */<|MERGE_RESOLUTION|>--- conflicted
+++ resolved
@@ -43,16 +43,10 @@
 #include "gtkutils.h"
 
 static void claws_spell_entry_init		(ClawsSpellEntry *entry);
-<<<<<<< HEAD
-static void claws_spell_entry_destroy		(GtkObject *object);
-static gint claws_spell_entry_expose		(GtkWidget *widget,
-						 GdkEventExpose *event);
-=======
 static void claws_spell_entry_finalize		(GObject *object);
 static void claws_spell_entry_destroy		(GtkWidget *object);
 static gint claws_spell_entry_expose		(GtkWidget *widget,
 						 cairo_t *cr);
->>>>>>> 1465ce9c
 static gint claws_spell_entry_button_press	(GtkWidget *widget,
 						 GdkEventButton *event);
 static gboolean claws_spell_entry_popup_menu	(GtkWidget *widget,
@@ -66,11 +60,7 @@
 						 gchar *preedit,
 						 gpointer data);
 
-<<<<<<< HEAD
-typedef struct
-=======
 typedef struct _ClawsSpellEntryPriv
->>>>>>> 1465ce9c
 {
 	PangoAttrList        *attr_list;
 	gint                  mark_character;
@@ -80,52 +70,20 @@
 	gint                  preedit_length;
 } ClawsSpellEntryPrivate;
 
-#define CLAWS_SPELL_ENTRY_GET_PRIVATE(entry) \
-	G_TYPE_INSTANCE_GET_PRIVATE (entry, CLAWS_TYPE_SPELL_ENTRY, \
-			ClawsSpellEntryPrivate)
-
 static GtkEntryClass *parent_class = NULL;
 
-<<<<<<< HEAD
-#if !GLIB_CHECK_VERSION(2,58, 0)
-G_DEFINE_TYPE(ClawsSpellEntry, claws_spell_entry, GTK_TYPE_ENTRY)
-#else
-G_DEFINE_TYPE_WITH_CODE(ClawsSpellEntry, claws_spell_entry, GTK_TYPE_ENTRY,
-		G_ADD_PRIVATE(ClawsSpellEntry))
-#endif
-=======
+
 G_DEFINE_TYPE_WITH_CODE(ClawsSpellEntry, claws_spell_entry, GTK_TYPE_ENTRY,
 			G_ADD_PRIVATE(ClawsSpellEntry))
->>>>>>> 1465ce9c
 
 
 static void claws_spell_entry_class_init(ClawsSpellEntryClass *klass)
 {
-#if !GLIB_CHECK_VERSION(2,58, 0)
 	GObjectClass	*g_object_class;
-<<<<<<< HEAD
-#endif
-	GtkObjectClass	*gtk_object_class;
-=======
->>>>>>> 1465ce9c
 	GtkWidgetClass	*widget_class;
 	
 	parent_class = g_type_class_peek_parent(klass);
 	
-<<<<<<< HEAD
-	gtk_object_class = GTK_OBJECT_CLASS(klass);
-	gtk_object_class->destroy = claws_spell_entry_destroy;
-	
-	widget_class = GTK_WIDGET_CLASS(klass);
-	widget_class->button_press_event = claws_spell_entry_button_press;
-	widget_class->expose_event = claws_spell_entry_expose;
-
-#if !GLIB_CHECK_VERSION(2,58, 0)
-	g_object_class = G_OBJECT_CLASS(klass);
-	g_type_class_add_private(g_object_class,
-			sizeof(ClawsSpellEntryPrivate));
-#endif
-=======
 	g_object_class = G_OBJECT_CLASS(klass);
 	g_object_class->finalize = claws_spell_entry_finalize;
 	
@@ -133,17 +91,15 @@
 	widget_class->button_press_event = claws_spell_entry_button_press;
 	widget_class->draw = claws_spell_entry_expose;
 	widget_class->destroy = claws_spell_entry_destroy;
->>>>>>> 1465ce9c
 }
 
 static void claws_spell_entry_init(ClawsSpellEntry *entry)
 {
-	ClawsSpellEntryPrivate *priv = CLAWS_SPELL_ENTRY_GET_PRIVATE(entry);
-
 	entry->gtkaspell = NULL;
 	
-	priv->attr_list = pango_attr_list_new();
-	priv->preedit_length = 0;
+	entry->priv = g_new0(ClawsSpellEntryPriv, 1);
+	entry->priv->attr_list = pango_attr_list_new();
+	entry->priv->preedit_length = 0;
                                         
 	g_signal_connect(G_OBJECT(entry), "popup-menu",
 			G_CALLBACK(claws_spell_entry_popup_menu), entry);
@@ -155,11 +111,6 @@
 			G_CALLBACK(claws_spell_entry_preedit_changed), NULL);
 }
 
-<<<<<<< HEAD
-static void claws_spell_entry_destroy(GtkObject *object)
-{
-	GTK_OBJECT_CLASS(parent_class)->destroy(object);
-=======
 static void claws_spell_entry_finalize(GObject *object)
 {
 	ClawsSpellEntry *entry = CLAWS_SPELL_ENTRY(object);
@@ -180,7 +131,6 @@
 static void claws_spell_entry_destroy(GtkWidget *object)
 {
 	GTK_WIDGET_CLASS(parent_class)->destroy(object);
->>>>>>> 1465ce9c
 }
 
 GtkWidget *claws_spell_entry_new(void)
@@ -206,7 +156,6 @@
 	gint scroll_offset;
 	gboolean trailing;
 	GtkEntry *entry = GTK_ENTRY(_entry);
-	ClawsSpellEntryPrivate *priv = CLAWS_SPELL_ENTRY_GET_PRIVATE(entry);
 
 	g_object_get(entry, "scroll-offset", &scroll_offset, NULL);
 	x = x + scroll_offset;
@@ -219,9 +168,9 @@
 	line = pango_layout_get_lines(layout)->data;
 	pango_layout_line_x_to_index(line, x * PANGO_SCALE, &index, &trailing);
 
-	if (index >= cursor_index && priv->preedit_length) {
-		if (index >= cursor_index + priv->preedit_length) {
-			index -= priv->preedit_length;
+	if (index >= cursor_index && _entry->priv->preedit_length) {
+		if (index >= cursor_index + _entry->priv->preedit_length) {
+			index -= _entry->priv->preedit_length;
 		} else {
 			index = cursor_index;
 			trailing = FALSE;
@@ -239,22 +188,21 @@
 {
 	const gchar *text;
 	gint i, bytes_pos;
-	ClawsSpellEntryPrivate *priv = CLAWS_SPELL_ENTRY_GET_PRIVATE(entry);
 
 	*start = -1;
 	*end = -1;
 
-	if (priv->words == NULL)
+	if (entry->priv->words == NULL)
 		return;
 
 	text = gtk_entry_get_text(GTK_ENTRY(entry));
 	bytes_pos = (gint) (g_utf8_offset_to_pointer(text, position) - text);
 
-	for (i = 0; priv->words[i]; i++) {
-		if (bytes_pos >= priv->word_starts[i] &&
-		    bytes_pos <= priv->word_ends[i]) {
-			*start = priv->word_starts[i];
-			*end   = priv->word_ends[i];
+	for (i = 0; entry->priv->words[i]; i++) {
+		if (bytes_pos >= entry->priv->word_starts[i] &&
+		    bytes_pos <= entry->priv->word_ends[i]) {
+			*start = entry->priv->word_starts[i];
+			*end   = entry->priv->word_ends[i];
 			return;
 		}
 	}
@@ -279,7 +227,6 @@
 {
 	gint cursor, start_pos, end_pos;
 	const gchar *text = gtk_entry_get_text(GTK_ENTRY(entry));
-	ClawsSpellEntryPrivate *priv = CLAWS_SPELL_ENTRY_GET_PRIVATE(entry);
 
 	start_pos = entry->gtkaspell->start_pos;
 	end_pos = entry->gtkaspell->end_pos;
@@ -288,9 +235,9 @@
 	/* is the cursor at the end? If so, restore it there */
 	if (g_utf8_strlen(text, -1) == cursor)
 		cursor = -1;
-	else if(cursor < priv->mark_character ||
-		cursor > priv->mark_character)
-			cursor = priv->mark_character;
+	else if(cursor < entry->priv->mark_character ||
+		cursor > entry->priv->mark_character)
+			cursor = entry->priv->mark_character;
 
 	gtk_editable_delete_text(GTK_EDITABLE(entry), start_pos, end_pos);
 	gtk_editable_insert_text(GTK_EDITABLE(entry), newword, strlen(newword),
@@ -390,51 +337,22 @@
 
 static void insert_misspelled_marker(ClawsSpellEntry *entry, guint start, guint end)
 {
-<<<<<<< HEAD
-	ClawsSpellEntryPrivate *priv = CLAWS_SPELL_ENTRY_GET_PRIVATE(entry);
-	guint16 red   = (guint16) (((gdouble)((prefs_common.color[COL_MISSPELLED] &
-					0xff0000) >> 16) / 255.0) * 65535.0);
-	guint16 green = (guint16) (((gdouble)((prefs_common.color[COL_MISSPELLED] &
-					0x00ff00) >> 8) / 255.0) * 65535.0);
-	guint16 blue  = (guint16) (((gdouble) (prefs_common.color[COL_MISSPELLED] &
-					0x0000ff) / 255.0) * 65535.0);
-	PangoAttribute *fcolor, *ucolor, *unline;
-=======
 	GdkRGBA *rgba = &prefs_common.color[COL_MISSPELLED];
 	guint16 red   = (guint16)(rgba->red * 65535);
 	guint16 green = (guint16)(rgba->green * 65535);
 	guint16 blue  = (guint16)(rgba->blue * 65535);
 	PangoAttribute *fcolor;
->>>>>>> 1465ce9c
 	
 	fcolor = pango_attr_foreground_new(red, green, blue);
 	fcolor->start_index = start;
 	fcolor->end_index = end;
 		
-<<<<<<< HEAD
-		pango_attr_list_insert(priv->attr_list, fcolor);
-	} else {
-		ucolor = pango_attr_underline_color_new (65535, 0, 0);
-		unline = pango_attr_underline_new (PANGO_UNDERLINE_ERROR);
-
-		ucolor->start_index = start;
-		unline->start_index = start;
-
-		ucolor->end_index = end;
-		unline->end_index = end;
-
-		pango_attr_list_insert (priv->attr_list, ucolor);
-		pango_attr_list_insert (priv->attr_list, unline);
-	}
-=======
 	pango_attr_list_insert(entry->priv->attr_list, fcolor);
->>>>>>> 1465ce9c
 }
 
 static gboolean check_word(ClawsSpellEntry *entry, int start, int end)
 {
 	GtkAspell *gtkaspell = entry->gtkaspell;
-	ClawsSpellEntryPrivate *priv = CLAWS_SPELL_ENTRY_GET_PRIVATE(entry);
 	PangoAttrIterator *it;
 	gint s, e;
 	gboolean misspelled;
@@ -443,7 +361,7 @@
 
 	/* Check to see if we've got any attributes at this position.
 	 * If so, free them, since we'll readd it if the word is misspelled */
-	it = pango_attr_list_get_iterator(priv->attr_list);
+	it = pango_attr_list_get_iterator(entry->priv->attr_list);
 	if (it == NULL)
 		return FALSE;
 	do {
@@ -478,29 +396,28 @@
 	GtkAllocation allocation;
 	GdkRectangle rect;
 	PangoLayout *layout;
-	ClawsSpellEntryPrivate *priv = CLAWS_SPELL_ENTRY_GET_PRIVATE(entry);
 	int length, i;
 
 	cm_return_if_fail(CLAWS_IS_SPELL_ENTRY(entry));
 	cm_return_if_fail(entry->gtkaspell != NULL);
 
-	if (priv->words == NULL)
+	if (entry->priv->words == NULL)
 		return;
 
 	/* Remove all existing pango attributes.  These will get readded as we check */
-	pango_attr_list_unref(priv->attr_list);
-	priv->attr_list = pango_attr_list_new();
+	pango_attr_list_unref(entry->priv->attr_list);
+	entry->priv->attr_list = pango_attr_list_new();
 
 	/* Loop through words */
-	for (i = 0; priv->words[i]; i++) {
-		length = strlen(priv->words[i]);
+	for (i = 0; entry->priv->words[i]; i++) {
+		length = strlen(entry->priv->words[i]);
 		if (length == 0)
 			continue;
-		check_word(entry, priv->word_starts[i], priv->word_ends[i]);
+		check_word(entry, entry->priv->word_starts[i], entry->priv->word_ends[i]);
 	}
 
 	layout = gtk_entry_get_layout(GTK_ENTRY(entry));
-	pango_layout_set_attributes(layout, priv->attr_list);
+	pango_layout_set_attributes(layout, entry->priv->attr_list);
 
 	if (gtk_widget_get_realized(GTK_WIDGET(entry))) {
 		rect.x = 0; rect.y = 0;
@@ -512,46 +429,34 @@
 	}
 }
 
-<<<<<<< HEAD
-static gint claws_spell_entry_expose(GtkWidget *widget, GdkEventExpose *event)
-=======
 static gint claws_spell_entry_expose(GtkWidget *widget, cairo_t *cr)
->>>>>>> 1465ce9c
 {
 	ClawsSpellEntry *entry = CLAWS_SPELL_ENTRY(widget);
-	ClawsSpellEntryPrivate *priv = CLAWS_SPELL_ENTRY_GET_PRIVATE(entry);
 	GtkEntry *gtk_entry = GTK_ENTRY(widget);
 	PangoLayout *layout;
 
 	if (entry->gtkaspell != NULL) {
 		layout = gtk_entry_get_layout(gtk_entry);
-		pango_layout_set_attributes(layout, priv->attr_list);
-	}
-
-<<<<<<< HEAD
-	return GTK_WIDGET_CLASS(parent_class)->expose_event (widget, event);
-=======
+		pango_layout_set_attributes(layout, entry->priv->attr_list);
+	}
+
 	return GTK_WIDGET_CLASS(parent_class)->draw (widget, cr);
->>>>>>> 1465ce9c
 }
 
 static gint claws_spell_entry_button_press(GtkWidget *widget, GdkEventButton *event)
 {
 	ClawsSpellEntry *entry = CLAWS_SPELL_ENTRY(widget);
-	ClawsSpellEntryPrivate *priv = CLAWS_SPELL_ENTRY_GET_PRIVATE(entry);
 	gint pos;
 
 	pos = claws_spell_entry_find_position(entry, event->x);
-	priv->mark_character = pos;
+	entry->priv->mark_character = pos;
 
 	return GTK_WIDGET_CLASS(parent_class)->button_press_event (widget, event);
 }
 
 static gboolean claws_spell_entry_popup_menu(GtkWidget *widget, ClawsSpellEntry *entry)
 {
-	ClawsSpellEntryPrivate *priv = CLAWS_SPELL_ENTRY_GET_PRIVATE(entry);
-
-	priv->mark_character = gtk_editable_get_position (GTK_EDITABLE (entry));
+	entry->priv->mark_character = gtk_editable_get_position (GTK_EDITABLE (entry));
 	return FALSE;
 }
 
@@ -563,14 +468,13 @@
 static gboolean find_misspelled_cb(gpointer data, gboolean forward)
 {
 	ClawsSpellEntry *entry = (ClawsSpellEntry *)data;
-	ClawsSpellEntryPrivate *priv = CLAWS_SPELL_ENTRY_GET_PRIVATE(entry);
 	GtkAspell *gtkaspell = entry->gtkaspell;
 	gboolean misspelled = FALSE;
 	gint cursor, minpos, maxpos, i, words_len = 0;
 	gint start, end;
 	gchar *text;
 	
-	if (priv->words == NULL)
+	if (entry->priv->words == NULL)
 		return FALSE;
 
 	gtkaspell->orig_pos = gtk_editable_get_position(GTK_EDITABLE(entry));
@@ -586,22 +490,22 @@
 	}
 	g_free(text);
 
-	while(priv->words[words_len])
+	while(entry->priv->words[words_len])
 		words_len++;
 
 	if (forward) {
 		for(i=0; i < words_len; i++)
-			if (priv->word_ends[i] > minpos &&
+			if (entry->priv->word_ends[i] > minpos &&
 			    (misspelled = check_word(entry,
-			    		priv->word_starts[i],
-					priv->word_ends[i])))
+			    		entry->priv->word_starts[i],
+					entry->priv->word_ends[i])))
 				break;
 	} else {
 		for(i=words_len-1; i >= 0; i--)
-			if (priv->word_starts[i] < maxpos &&
+			if (entry->priv->word_starts[i] < maxpos &&
 			    (misspelled = check_word(entry,
-			    		priv->word_starts[i],
-					priv->word_ends[i])))
+			    		entry->priv->word_starts[i],
+					entry->priv->word_ends[i])))
 				break;
 	}
 	
@@ -611,10 +515,9 @@
 static gboolean check_word_cb(gpointer data)
 {
 	ClawsSpellEntry *entry = (ClawsSpellEntry *)data;
-	ClawsSpellEntryPrivate *priv = CLAWS_SPELL_ENTRY_GET_PRIVATE(entry);
 	gint start, end;
 	
-	get_word_extents_from_position(entry, &start, &end, priv->mark_character);
+	get_word_extents_from_position(entry, &start, &end, entry->priv->mark_character);
 	return check_word(entry, start, end);
 }
 
@@ -669,14 +572,13 @@
 						gpointer data)
 {
 	GtkAspell *gtkaspell = entry->gtkaspell;
-	ClawsSpellEntryPrivate *priv = CLAWS_SPELL_ENTRY_GET_PRIVATE(entry);
 	gint start, end;
 	gchar *word, *text;
 	
 	if (gtkaspell == NULL)
         	return;
 	
-        get_word_extents_from_position(entry, &start, &end, priv->mark_character);
+        get_word_extents_from_position(entry, &start, &end, entry->priv->mark_character);
 
         if ((word = get_word(entry, start, end)) != NULL) {
 		strncpy(gtkaspell->theword, word, GTKASPELLWORDSIZE - 1);
@@ -697,18 +599,17 @@
 static void claws_spell_entry_changed(GtkEditable *editable, gpointer data)
 {
 	ClawsSpellEntry *entry = CLAWS_SPELL_ENTRY(editable);
-	ClawsSpellEntryPrivate *priv = CLAWS_SPELL_ENTRY_GET_PRIVATE(entry);
 
 	if (entry->gtkaspell == NULL)
 		return;
 
-	if (priv->words) {
-		g_strfreev(priv->words);
-		g_free(priv->word_starts);
-		g_free(priv->word_ends);
-	}
-	entry_strsplit_utf8(GTK_ENTRY(entry), &priv->words, 
-			&priv->word_starts, &priv->word_ends);
+	if (entry->priv->words) {
+		g_strfreev(entry->priv->words);
+		g_free(entry->priv->word_starts);
+		g_free(entry->priv->word_ends);
+	}
+	entry_strsplit_utf8(GTK_ENTRY(entry), &entry->priv->words, 
+			&entry->priv->word_starts, &entry->priv->word_ends);
 	if(entry->gtkaspell->check_while_typing == TRUE)
         	claws_spell_entry_recheck_all(entry);
 }
@@ -718,9 +619,8 @@
 						 gpointer data)
 {
 	ClawsSpellEntry *entry = CLAWS_SPELL_ENTRY(_entry);
-	ClawsSpellEntryPrivate *priv = CLAWS_SPELL_ENTRY_GET_PRIVATE(entry);
-
-	priv->preedit_length = preedit != NULL ? strlen(preedit) : 0;
+
+	entry->priv->preedit_length = preedit != NULL ? strlen(preedit) : 0;
 }
 
 static void continue_check(gpointer *data)

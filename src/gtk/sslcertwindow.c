--- conflicted
+++ resolved
@@ -1,11 +1,6 @@
 /*
-<<<<<<< HEAD
- * Claws Mail -- a GTK+ based, lightweight, and fast e-mail client
- * Copyright (C) 1999-2021 the Claws Mail team and Colin Leroy
-=======
  * Claws Mail -- a GTK based, lightweight, and fast e-mail client
  * Copyright (C) 1999-2022 the Claws Mail team and Colin Leroy
->>>>>>> 1465ce9c
  *
  * This program is free software; you can redistribute it and/or modify
  * it under the terms of the GNU General Public License as published by
@@ -275,16 +270,11 @@
 	gtk_widget_set_halign(label, GTK_ALIGN_FILL);
 
 	label = gtk_label_new(_("Fingerprint: \n"));
-<<<<<<< HEAD
-	gtk_misc_set_alignment (GTK_MISC (label), 1, 0.5);
-	gtk_table_attach(status_table, label, 0, 1, 0, 1, GTK_EXPAND|GTK_FILL, 0, 0, 0);
-=======
 	gtk_label_set_xalign(GTK_LABEL(label), 1.0);
 	gtk_grid_attach(GTK_GRID(status_table), label, 0, 0, 1, 1);
 	gtk_widget_set_hexpand(label, TRUE);
 	gtk_widget_set_halign(label, GTK_ALIGN_FILL);
 
->>>>>>> 1465ce9c
 	fingerprint = g_strdup_printf("SHA1: %s\nSHA256: %s",
 				      sha1_fingerprint, sha256_fingerprint);
 	label = gtk_label_new(fingerprint);
@@ -303,25 +293,17 @@
 
 	label = gtk_label_new(sig_status);
 	gtk_label_set_selectable(GTK_LABEL(label), TRUE);
-<<<<<<< HEAD
-	gtk_misc_set_alignment (GTK_MISC (label), 0, 0.5);
-	gtk_table_attach(status_table, label, 1, 2, 1, 2, GTK_EXPAND|GTK_FILL, 0, 0, 0);
+	gtk_label_set_xalign(GTK_LABEL(label), 0.0);
+	gtk_grid_attach(GTK_GRID(status_table), label, 1, 1, 1, 1);
+	gtk_widget_set_hexpand(label, TRUE);
+	gtk_widget_set_halign(label, GTK_ALIGN_FILL);
+
 	label = gtk_label_new(exp_time_t < time(NULL)? _("Expired on: "): _("Expires on: "));
-	gtk_misc_set_alignment (GTK_MISC (label), 1, 0.5);
-	gtk_table_attach(status_table, label, 0, 1, 2, 3, GTK_EXPAND|GTK_FILL, 0, 0, 0);
-=======
-	gtk_label_set_xalign(GTK_LABEL(label), 0.0);
-	gtk_grid_attach(GTK_GRID(status_table), label, 1, 1, 1, 1);
-	gtk_widget_set_hexpand(label, TRUE);
-	gtk_widget_set_halign(label, GTK_ALIGN_FILL);
-
-	label = gtk_label_new(exp_time_t < time(NULL)? _("Expired on: "): _("Expires on: "));
 	gtk_label_set_xalign(GTK_LABEL(label), 1.0);
 	gtk_grid_attach(GTK_GRID(status_table), label, 0, 2, 1, 1);
 	gtk_widget_set_hexpand(label, TRUE);
 	gtk_widget_set_halign(label, GTK_ALIGN_FILL);
 
->>>>>>> 1465ce9c
 	label = gtk_label_new(exp_date);
 	gtk_label_set_selectable(GTK_LABEL(label), TRUE);
 	gtk_label_set_xalign(GTK_LABEL(label), 0.0);
@@ -389,11 +371,7 @@
 	gchar *buf;
 	
 	buf = g_strdup_printf(_("TLS certificate for %s"), cert->host);
-<<<<<<< HEAD
-	alertpanel_full(buf, NULL, GTK_STOCK_CLOSE, NULL, NULL,
-=======
 	alertpanel_full(buf, NULL, "window-close", _("_Close"), NULL, NULL, NULL, NULL,
->>>>>>> 1465ce9c
 	 		ALERTFOCUS_FIRST, FALSE, cert_widget, ALERT_NOTICE);
 	g_free(buf);
 }

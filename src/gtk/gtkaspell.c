--- conflicted
+++ resolved
@@ -1425,10 +1425,6 @@
 	GtkWidget *icon;
 	GtkWidget *parent_window;
 	GtkWidget *content_area;
-<<<<<<< HEAD
-	GtkWidget *action_area;
-=======
->>>>>>> 1465ce9c
 	gchar *utf8buf, *thelabel, *format;
 	gint xx, yy;
 	GtkAspell *gtkaspell = (GtkAspell *) data;

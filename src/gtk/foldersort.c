--- conflicted
+++ resolved
@@ -1,11 +1,6 @@
 /*
-<<<<<<< HEAD
- * Claws Mail -- a GTK+ based, lightweight, and fast e-mail client
- * Copyright (C) 2004-2018 the Claws Mail Team
-=======
  * Claws Mail -- a GTK based, lightweight, and fast e-mail client
  * Copyright (C) 2004-2022 the Claws Mail Team
->>>>>>> 1465ce9c
  *
  * This program is free software; you can redistribute it and/or modify
  * it under the terms of the GNU General Public License as published by
@@ -117,35 +112,11 @@
 	GtkTreeSelection *sel;
 	GtkTreeModel *model;
 	GtkTreeIter iter, previter;
-<<<<<<< HEAD
-	GtkTreePath *path;
-=======
->>>>>>> 1465ce9c
 
 	/* Get currently selected iter */
 	sel = gtk_tree_view_get_selection(GTK_TREE_VIEW(dialog->folderlist));
 	if (!gtk_tree_selection_get_selected(sel, &model, &iter))
 		return;
-<<<<<<< HEAD
-
-	/* Now get the iter above it, if any */
-	/* GTK+2 does not have gtk_tree_model_iter_previous(), so
-	 * we have to get through GtkPath */
-	path = gtk_tree_model_get_path(model, &iter);
-	if (!gtk_tree_path_prev(path)) {
-		/* No previous path, are we already on top? */
-		gtk_tree_path_free(path);
-		return;
-	}
-
-	if (!gtk_tree_model_get_iter(model, &previter, path)) {
-		/* Eh? */
-		gtk_tree_path_free(path);
-		return;
-	}
-
-	gtk_tree_path_free(path);
-=======
 
 	/* Now get the iter above it, if any */
 	previter = iter;
@@ -153,7 +124,6 @@
 		/* No previous iter, are we already on top? */
 		return;
 	}
->>>>>>> 1465ce9c
 
 	gtk_list_store_move_before(GTK_LIST_STORE(model), &iter, &previter);
 
@@ -223,13 +193,8 @@
 {
 	cm_return_if_fail(allocation != NULL);
 
-<<<<<<< HEAD
-	prefs_common.foldersortwin_width = allocation->width;
-	prefs_common.foldersortwin_height = allocation->height;
-=======
 	gtk_window_get_size(GTK_WINDOW(widget),
 		&prefs_common.foldersortwin_width, &prefs_common.foldersortwin_height);
->>>>>>> 1465ce9c
 }
 
 void foldersort_open()
@@ -363,12 +328,8 @@
 
 	gtk_window_set_geometry_hints(GTK_WINDOW(window), NULL, &geometry,
 				      GDK_HINT_MIN_SIZE);
-<<<<<<< HEAD
-	gtk_widget_set_size_request(window, prefs_common.foldersortwin_width,
-=======
 	gtk_window_set_default_size(GTK_WINDOW(window),
 				    prefs_common.foldersortwin_width,
->>>>>>> 1465ce9c
 				    prefs_common.foldersortwin_height);
 
 	dialog->window = window;

--- conflicted
+++ resolved
@@ -184,23 +184,11 @@
 }
 
 static gboolean colorlabel_drawing_area_expose_event_cb
-<<<<<<< HEAD
-	(GtkWidget *widget, GdkEventExpose *expose, gpointer data)
-{
-	cairo_t *cr;
-	GdkWindow *drawable = gtk_widget_get_window(widget);
-=======
 	(GtkWidget *widget, cairo_t *cr, gpointer data)
 {
 	GdkRGBA *color = (GdkRGBA *)data;
->>>>>>> 1465ce9c
 	GtkAllocation allocation;
 
-<<<<<<< HEAD
-	gdk_colormap_alloc_color(gtk_widget_get_colormap(widget), &color, FALSE, TRUE);
-	cr = gdk_cairo_create(drawable);
-=======
->>>>>>> 1465ce9c
 	gtk_widget_get_allocation(widget, &allocation);
 
 	cairo_set_source_rgb(cr, 0., 0., 0.);
@@ -214,12 +202,7 @@
 	    allocation.width - 2,
 	    allocation.height - 2);
 	cairo_fill(cr);
-<<<<<<< HEAD
-	cairo_destroy(cr);
-
-=======
 	
->>>>>>> 1465ce9c
 	return FALSE;
 }
 
@@ -231,22 +214,9 @@
 	gtk_widget_set_size_request(widget, LABEL_COLOR_WIDTH - 2, 
 				    LABEL_COLOR_HEIGHT - 4);
 
-<<<<<<< HEAD
-#define CL(x)		(((gulong) (x) >> (gulong) 8) & 0xFFUL)	
-#define CR(r, g, b)	((CL(r) << (gulong) 16) | \
-			 (CL(g) << (gulong)  8) | \
-			 (CL(b)))
-
-	g_signal_connect(G_OBJECT(widget), "expose_event", 
-			 G_CALLBACK
-			   	(colorlabel_drawing_area_expose_event_cb),
-			 GINT_TO_POINTER
-			   	((gint)CR(color.red, color.green, color.blue)));
-=======
 	g_signal_connect(G_OBJECT(widget), "draw", 
 			G_CALLBACK(colorlabel_drawing_area_expose_event_cb),
 			color);
->>>>>>> 1465ce9c
 
 	return widget;
 }

/* GTK - The GIMP Toolkit
 * Copyright (C) 1995-1997 Peter Mattis, Spencer Kimball, Josh MacDonald, 
 * Copyright (C) 1997-1998 Jay Painter <jpaint@serv.net><jpaint@gimp.org>  
 *
 * GtkCMCTree widget for GTK+
 * Copyright (C) 1998 Lars Hamann and Stefan Jeske
 *
 * This library is free software; you can redistribute it and/or
 * modify it under the terms of the GNU Lesser General Public
 * License as published by the Free Software Foundation; either
 * version 2 of the License, or (at your option) any later version.
 *
 * This library is distributed in the hope that it will be useful,
 * but WITHOUT ANY WARRANTY; without even the implied warranty of
 * MERCHANTABILITY or FITNESS FOR A PARTICULAR PURPOSE.  See the GNU
 * Lesser General Public License for more details.
 *
 * You should have received a copy of the GNU Lesser General Public
 * License along with this library; if not, write to the
 * Free Software Foundation, Inc., 59 Temple Place - Suite 330,
 * Boston, MA 02111-1307, USA.
 */

/*
 * Modified by the GTK+ Team and others 1997-2000.  See the AUTHORS
 * file for a list of people on the GTK+ Team.  See the ChangeLog
 * files for a list of changes.  These files are distributed with
 * GTK+ at ftp://ftp.gtk.org/pub/gtk/. 
 */

#include <config.h>
#include <stdlib.h>

#include <gtk/gtk.h>
#include <gdk/gdkkeysyms.h>
#include "gtkcmctree.h"
#include "claws-marshal.h"
#include "utils.h"
#include "gtkutils.c"

#define PM_SIZE                    8
#define TAB_SIZE                   (PM_SIZE + 6)
#define CELL_SPACING               1
#define CLIST_OPTIMUM_SIZE         64
#define COLUMN_INSET               3
#define DRAG_WIDTH                 6

#define ROW_TOP_YPIXEL(clist, row) (((clist)->row_height * (row)) + \
				    (((row) + 1) * CELL_SPACING) + \
				    (clist)->voffset)
#define ROW_FROM_YPIXEL(clist, y)  (((y) - (clist)->voffset) / \
                                    ((clist)->row_height + CELL_SPACING))
#define COLUMN_LEFT_XPIXEL(clist, col)  ((clist)->column[(col)].area.x \
                                    + (clist)->hoffset)
#define COLUMN_LEFT(clist, column) ((clist)->column[(column)].area.x)

GType
gtk_cmctree_pos_get_type (void)
{
  static GType etype = 0;
  if (etype == 0) {
    static const GEnumValue values[] = {
      { GTK_CMCTREE_POS_BEFORE, "GTK_CMCTREE_POS_BEFORE", "before" },
      { GTK_CMCTREE_POS_AS_CHILD, "GTK_CMCTREE_POS_AS_CHILD", "as-child" },
      { GTK_CMCTREE_POS_AFTER, "GTK_CMCTREE_POS_AFTER", "after" },
      { 0, NULL, NULL }
    };
    etype = g_enum_register_static (g_intern_static_string ("GtkCMCTreePos"), values);
  }
  return etype;
}
GType
gtk_cmctree_line_style_get_type (void)
{
  static GType etype = 0;
  if (etype == 0) {
    static const GEnumValue values[] = {
      { GTK_CMCTREE_LINES_NONE, "GTK_CMCTREE_LINES_NONE", "none" },
      { 0, NULL, NULL }
    };
    etype = g_enum_register_static (g_intern_static_string ("GtkCMCTreeLineStyle"), values);
  }
  return etype;
}
GType
gtk_cmctree_expander_style_get_type (void)
{
  static GType etype = 0;
  if (etype == 0) {
    static const GEnumValue values[] = {
      { GTK_CMCTREE_EXPANDER_NONE, "GTK_CMCTREE_EXPANDER_NONE", "none" },
      { GTK_CMCTREE_EXPANDER_TRIANGLE, "GTK_CMCTREE_EXPANDER_TRIANGLE", "triangle" },
      { 0, NULL, NULL }
    };
    etype = g_enum_register_static (g_intern_static_string ("GtkCMCTreeExpanderStyle"), values);
  }
  return etype;
}
GType
gtk_cmctree_expansion_type_get_type (void)
{
  static GType etype = 0;
  if (etype == 0) {
    static const GEnumValue values[] = {
      { GTK_CMCTREE_EXPANSION_EXPAND, "GTK_CMCTREE_EXPANSION_EXPAND", "expand" },
      { GTK_CMCTREE_EXPANSION_EXPAND_RECURSIVE, "GTK_CMCTREE_EXPANSION_EXPAND_RECURSIVE", "expand-recursive" },
      { GTK_CMCTREE_EXPANSION_COLLAPSE, "GTK_CMCTREE_EXPANSION_COLLAPSE", "collapse" },
      { GTK_CMCTREE_EXPANSION_COLLAPSE_RECURSIVE, "GTK_CMCTREE_EXPANSION_COLLAPSE_RECURSIVE", "collapse-recursive" },
      { GTK_CMCTREE_EXPANSION_TOGGLE, "GTK_CMCTREE_EXPANSION_TOGGLE", "toggle" },
      { GTK_CMCTREE_EXPANSION_TOGGLE_RECURSIVE, "GTK_CMCTREE_EXPANSION_TOGGLE_RECURSIVE", "toggle-recursive" },
      { 0, NULL, NULL }
    };
   etype = g_enum_register_static (g_intern_static_string ("GtkCMCTreeExpansionType"), values);
  }
  return etype;
}


static inline gint
COLUMN_FROM_XPIXEL (GtkCMCList * clist,
		    gint x)
{
  gint i, cx;

  for (i = 0; i < clist->columns; i++)
    if (clist->column[i].visible)
      {
	cx = clist->column[i].area.x + clist->hoffset;

	if (x >= (cx - (COLUMN_INSET + CELL_SPACING)) &&
	    x <= (cx + clist->column[i].area.width + COLUMN_INSET))
	  return i;
      }

  /* no match */
  return -1;
}

#define CLIST_UNFROZEN(clist)     (((GtkCMCList*) (clist))->freeze_count == 0)
#define CLIST_REFRESH(clist)    G_STMT_START { \
  if (CLIST_UNFROZEN (clist)) \
    GTK_CMCLIST_GET_CLASS (clist)->refresh ((GtkCMCList*) (clist)); \
} G_STMT_END


enum {
  ARG_0,
  ARG_N_COLUMNS,
  ARG_TREE_COLUMN,
  ARG_INDENT,
  ARG_SPACING,
  ARG_SHOW_STUB,
  ARG_LINE_STYLE,
  ARG_EXPANDER_STYLE
};


static void     gtk_cmctree_class_init    (GtkCMCTreeClass         *klass);
static void     gtk_cmctree_init          (GtkCMCTree              *ctree);
static GObject* gtk_cmctree_constructor   (GType                  type,
				         guint                  n_construct_properties,
				         GObjectConstructParam *construct_params);
static void gtk_cmctree_set_arg		(GObject *object,
				guint      arg_id,
				const GValue *value,
				GParamSpec *spec);
static void gtk_cmctree_get_arg      	(GObject *object,
				guint      arg_id,
				GValue *value,
				GParamSpec *spec);
static void gtk_cmctree_realize           (GtkWidget      *widget);
static void gtk_cmctree_unrealize         (GtkWidget      *widget);
static gint gtk_cmctree_button_press      (GtkWidget      *widget,
					 GdkEventButton *event);
static void ctree_attach_styles         (GtkCMCTree       *ctree,
					 GtkCMCTreeNode   *node,
					 gpointer        data);
static void ctree_detach_styles         (GtkCMCTree       *ctree,
					 GtkCMCTreeNode   *node, 
					 gpointer        data);
static void set_cell_contents           (GtkCMCList      *clist,
					 GtkCMCListRow   *clist_row,
					 gint           column,
					 GtkCMCellType    type,
					 const gchar   *text,
					 guint8         spacing,
					 GdkPixbuf     *pixbuf);
static void set_node_info               (GtkCMCTree      *ctree,
					 GtkCMCTreeNode  *node,
					 const gchar   *text,
					 guint8         spacing,
					 GdkPixbuf     *pixbuf_closed,
					 GdkPixbuf     *pixbuf_opened,
					 gboolean       is_leaf,
					 gboolean       expanded);
static GtkCMCTreeRow *row_new             (GtkCMCTree      *ctree);
static void row_delete                  (GtkCMCTree      *ctree,
				 	 GtkCMCTreeRow   *ctree_row);
static void tree_delete                 (GtkCMCTree      *ctree, 
					 GtkCMCTreeNode  *node, 
					 gpointer       data);
static void tree_delete_row             (GtkCMCTree      *ctree, 
					 GtkCMCTreeNode  *node, 
					 gpointer       data);
static void real_clear                  (GtkCMCList      *clist);
static void tree_update_level           (GtkCMCTree      *ctree, 
					 GtkCMCTreeNode  *node, 
					 gpointer       data);
static void tree_select                 (GtkCMCTree      *ctree, 
					 GtkCMCTreeNode  *node, 
					 gpointer       data);
static void tree_unselect               (GtkCMCTree      *ctree, 
					 GtkCMCTreeNode  *node, 
				         gpointer       data);
static void real_select_all             (GtkCMCList      *clist);
static void real_unselect_all           (GtkCMCList      *clist);
static void tree_expand                 (GtkCMCTree      *ctree, 
					 GtkCMCTreeNode  *node,
					 gpointer       data);
static void tree_collapse               (GtkCMCTree      *ctree, 
					 GtkCMCTreeNode  *node,
					 gpointer       data);
static void tree_collapse_to_depth      (GtkCMCTree      *ctree, 
					 GtkCMCTreeNode  *node, 
					 gint           depth);
static void tree_toggle_expansion       (GtkCMCTree      *ctree,
					 GtkCMCTreeNode  *node,
					 gpointer       data);
static void change_focus_row_expansion  (GtkCMCTree      *ctree,
				         GtkCMCTreeExpansionType expansion);
static void real_select_row             (GtkCMCList      *clist,
					 gint           row,
					 gint           column,
					 GdkEvent      *event);
static void real_unselect_row           (GtkCMCList      *clist,
					 gint           row,
					 gint           column,
					 GdkEvent      *event);
static void real_tree_select            (GtkCMCTree      *ctree,
					 GtkCMCTreeNode  *node,
					 gint           column);
static void real_tree_unselect          (GtkCMCTree      *ctree,
					 GtkCMCTreeNode  *node,
					 gint           column);
static void real_tree_expand            (GtkCMCTree      *ctree,
					 GtkCMCTreeNode  *node);
static void real_tree_collapse          (GtkCMCTree      *ctree,
					 GtkCMCTreeNode  *node);
static void real_tree_move              (GtkCMCTree      *ctree,
					 GtkCMCTreeNode  *node,
					 GtkCMCTreeNode  *new_parent, 
					 GtkCMCTreeNode  *new_sibling);
static void real_row_move               (GtkCMCList      *clist,
					 gint           source_row,
					 gint           dest_row);
static void gtk_cmctree_link              (GtkCMCTree      *ctree,
					 GtkCMCTreeNode  *node,
					 GtkCMCTreeNode  *parent,
					 GtkCMCTreeNode  *sibling,
					 gboolean       update_focus_row);
static void gtk_cmctree_unlink            (GtkCMCTree      *ctree, 
					 GtkCMCTreeNode  *node,
					 gboolean       update_focus_row);
static GtkCMCTreeNode * gtk_cmctree_last_visible (GtkCMCTree     *ctree,
					      GtkCMCTreeNode *node);
static gboolean ctree_is_hot_spot       (GtkCMCTree      *ctree, 
					 GtkCMCTreeNode  *node,
					 gint           row, 
					 gint           x, 
					 gint           y);
static void tree_sort                   (GtkCMCTree      *ctree,
					 GtkCMCTreeNode  *node,
					 gpointer       data);
static void fake_unselect_all           (GtkCMCList      *clist,
					 gint           row);
static GList * selection_find           (GtkCMCList      *clist,
					 gint           row_number,
					 GList         *row_list_element);
static void resync_selection            (GtkCMCList      *clist,
					 GdkEvent      *event);
static void real_undo_selection         (GtkCMCList      *clist);
static void select_row_recursive        (GtkCMCTree      *ctree, 
					 GtkCMCTreeNode  *node, 
					 gpointer       data);
static gint real_insert_row             (GtkCMCList      *clist,
					 gint           row,
					 gchar         *text[]);
static void real_remove_row             (GtkCMCList      *clist,
					 gint           row);
static void real_sort_list              (GtkCMCList      *clist);
static void cell_size_request           (GtkCMCList       *clist,
					 GtkCMCListRow    *clist_row,
					 gint            column,
					 GtkRequisition *requisition);
static void column_auto_resize          (GtkCMCList       *clist,
					 GtkCMCListRow    *clist_row,
					 gint            column,
					 gint            old_width);
static void auto_resize_columns         (GtkCMCList       *clist);


static gboolean check_drag               (GtkCMCTree         *ctree,
			                  GtkCMCTreeNode     *drag_source,
					  GtkCMCTreeNode     *drag_target,
					  GtkCMCListDragPos   insert_pos);
static void gtk_cmctree_drag_begin         (GtkWidget        *widget,
					  GdkDragContext   *context);
static gint gtk_cmctree_drag_motion        (GtkWidget        *widget,
					  GdkDragContext   *context,
					  gint              x,
					  gint              y,
					  guint             time);
static void gtk_cmctree_drag_data_received (GtkWidget        *widget,
					  GdkDragContext   *context,
					  gint              x,
					  gint              y,
					  GtkSelectionData *selection_data,
					  guint             info,
					  guint32           time);
static void remove_grab                  (GtkCMCList         *clist);
static void drag_dest_cell               (GtkCMCList         *clist,
					  gint              x,
					  gint              y,
					  GtkCMCListDestInfo *dest_info);


enum
{
  TREE_SELECT_ROW,
  TREE_UNSELECT_ROW,
  TREE_EXPAND,
  TREE_COLLAPSE,
  TREE_MOVE,
  CHANGE_FOCUS_ROW_EXPANSION,
  LAST_SIGNAL
};

static GtkCMCListClass *parent_class = NULL;
static GtkContainerClass *container_class = NULL;
static guint ctree_signals[LAST_SIGNAL] = {0};


GType
gtk_cmctree_get_type (void)
{
  static GType ctree_type = 0;

  if (!ctree_type)
    {
      static const GTypeInfo ctree_info =
      {
			sizeof (GtkCMCTreeClass),

			(GBaseInitFunc) NULL,
			(GBaseFinalizeFunc) NULL,

			(GClassInitFunc) gtk_cmctree_class_init,
			(GClassFinalizeFunc) NULL,
			NULL,	/* class_data */

			sizeof (GtkCMCTree),
			0,	/* n_preallocs */
			(GInstanceInitFunc) gtk_cmctree_init,

			(const GTypeValueTable *) NULL	/* value table */
      };

	ctree_type = g_type_register_static (GTK_TYPE_CMCLIST, "GtkCMCTree", &ctree_info, (GTypeFlags)0);
    }

  return ctree_type;
}

static gint
draw_cell_pixbuf (GdkWindow    *window,
		  GdkRectangle *clip_rectangle,
		  cairo_t      *cr,
		  GdkPixbuf    *pixbuf,
		  gint          x,
		  gint          y,
		  gint          width,
		  gint          height)
{
  gint xsrc = 0;
  gint ysrc = 0;

  if (!pixbuf || (width == 0 && height == 0))
	return x;

  if (x < clip_rectangle->x)
    {
      xsrc = clip_rectangle->x - x;
      width -= xsrc;
      x = clip_rectangle->x;
    }
  if (x + width > clip_rectangle->x + clip_rectangle->width)
    width = clip_rectangle->x + clip_rectangle->width - x;

  if (y < clip_rectangle->y)
    {
      ysrc = clip_rectangle->y - y;
      height -= ysrc;
      y = clip_rectangle->y;
    }

  if (y + height > clip_rectangle->y + clip_rectangle->height)
    height = clip_rectangle->y + clip_rectangle->height - y;

  gdk_cairo_set_source_pixbuf(cr, pixbuf, x, y);
  cairo_paint(cr);

  return x + MAX (width, 0);
}

static gint
draw_expander (GtkCMCTree     *ctree,
               GtkCMCTreeRow  *ctree_row,
	       GtkStyle     *style,
	       GdkRectangle *clip_rectangle,
	       cairo_t	    *cr,
	       gint          x)
{
  GtkCMCList *clist;
  gint justification_factor;
  gint y;

 if (ctree->expander_style == GTK_CMCTREE_EXPANDER_NONE)
   return x;

  clist = GTK_CMCLIST (ctree);
  if (clist->column[ctree->tree_column].justification == GTK_JUSTIFY_RIGHT)
    justification_factor = -1;
  else
    justification_factor = 1;
  if (!GTK_CMCLIST_ROW_HEIGHT_SET(GTK_CMCLIST(clist)))
      y = (clip_rectangle->y + (clip_rectangle->height - PM_SIZE) / 2 -
          (clip_rectangle->height + 1) % 2) + 1;
  else
      y = (clip_rectangle->y + (clip_rectangle->height/2 - PM_SIZE) / 2 -
          (clip_rectangle->height/2 + 1) % 2) + 1;

  if (!ctree_row->children)
    {
	  return x + justification_factor * (PM_SIZE + 3);
    }

  /* pixel offsets +/- 1 or +/- justification_factor here and there ..
   * to fill correctly, somewhat ... what do I do wrong?
   */
  gdk_cairo_set_source_color(cr, &gtk_widget_get_style(GTK_WIDGET(ctree))->text[GTK_STATE_NORMAL]);
  if (ctree_row->expanded)
  {
    gint tmp3 = PM_SIZE / 2;
    gint tmp6 = PM_SIZE / 6;
    cairo_move_to(cr, x + justification_factor * (tmp3 + tmp6) + (PM_SIZE / 2), y + 1);
    cairo_rel_line_to(cr, 0, tmp3 + tmp6 + 1);
    cairo_rel_line_to(cr, -justification_factor * (tmp3 + tmp6) - justification_factor, -1);
  }
  else
  {
    gint tmp3 = PM_SIZE / 2;
    gint tmp6 = PM_SIZE / 6;
    cairo_move_to(cr, x + tmp6 - justification_factor + (PM_SIZE / 2), y + tmp6 - 1);
    cairo_rel_line_to(cr, justification_factor * tmp3, tmp3);
    cairo_rel_line_to(cr, -justification_factor * tmp3, tmp3);
  }
  cairo_fill(cr);

  x += justification_factor * (PM_SIZE + 3);

  return x;
}

static gint
get_offset(GtkCMCTree     *ctree,
		      GtkCMCTreeRow  *ctree_row,
		      gint            column,
		      GdkRectangle   *clip_rectangle)
{
  gint justify_right;
  justify_right = (GTK_CMCLIST (ctree)->column[column].justification == GTK_JUSTIFY_RIGHT);

  if (justify_right)
      return (clip_rectangle->x + clip_rectangle->width - 1 -
		ctree->tree_indent * (ctree_row->level - 1));

  return clip_rectangle->x + ctree->tree_indent * (ctree_row->level - 1);
}

 static void
get_cell_style (GtkCMCList     *clist,
		GtkCMCListRow  *clist_row,
		gint          state,
		gint          column,
		GtkStyle    **style)
{
  GtkStyle *gtkstyle;

  gtkstyle = gtk_widget_get_style (GTK_WIDGET (clist));

  if (clist_row->cell[column].style)
    {
      if (style)
	*style = clist_row->cell[column].style;
    }
  else if (clist_row->style)
    {
      if (style)
	*style = clist_row->style;
    }
  else
    {
      if (style)
	*style = gtkstyle;
    }
}

static gboolean filter_fg (PangoAttribute *attribute, gpointer data)
{
	const PangoAttrClass *klass = attribute->klass;
	if (klass->type == PANGO_ATTR_FOREGROUND)
		return TRUE;

	return FALSE;	
}

static PangoLayout *
create_cell_layout (GtkCMCList       *clist,
			       GtkCMCListRow    *clist_row,
			       gint            column)
{
  PangoLayout *layout;
  GtkStyle *style;
  GtkCMCell *cell;
  gchar *text;

  get_cell_style (clist, clist_row, GTK_STATE_NORMAL, column, &style);


  cell = &clist_row->cell[column];
  switch (cell->type)
    {
    case GTK_CMCELL_TEXT:
    case GTK_CMCELL_PIXTEXT:
      text = ((cell->type == GTK_CMCELL_PIXTEXT) ?
	      GTK_CMCELL_PIXTEXT (*cell)->text :
	      GTK_CMCELL_TEXT (*cell)->text);

      if (!text)
	return NULL;
      
      if (!GTK_SCTREE(clist)->use_markup[column]) {
	      layout = gtk_widget_create_pango_layout (GTK_WIDGET (clist),
						       ((cell->type == GTK_CMCELL_PIXTEXT) ?
							GTK_CMCELL_PIXTEXT (*cell)->text :
							GTK_CMCELL_TEXT (*cell)->text));
	      pango_layout_set_font_description (layout, style->font_desc);
      } else {
	      PangoContext *context = gtk_widget_get_pango_context (GTK_WIDGET(clist));
	      layout = pango_layout_new (context);
	      pango_layout_set_markup (layout, text, -1);
	      pango_layout_set_font_description (layout, style->font_desc);
	      if (clist_row->state == GTK_STATE_SELECTED) {
		      /* for selected row, we should remove any forced foreground color
		       * or it looks like shit */
		      PangoAttrList *list = pango_layout_get_attributes(layout);
		      PangoAttrList *rem = pango_attr_list_filter(list, filter_fg, NULL);
		      if (rem)
			      pango_attr_list_unref(rem);
	      }
      }
      
      return layout;
      
    default:
      return NULL;
    }
}


static void
draw_row (GtkCMCList     *clist,
	  GdkRectangle *area,
	  gint          row,
	  GtkCMCListRow  *clist_row)
{
  GtkWidget *widget;
  GtkStyle *style;
  GtkCMCTree  *ctree;
  GdkRectangle *crect;
  GdkRectangle row_rectangle;
  GdkRectangle cell_rectangle; 
  GdkRectangle clip_rectangle;
  GdkRectangle intersect_rectangle;
  gint last_column;
  gint offset = 0;
  gint state;
  gint i;
  static GdkColor greybg={0, 0, 0, 0};
  static gboolean color_change = TRUE;
  cairo_t *cr;
  cairo_t *cr_hw;
  cairo_surface_t *image_surface;
  GdkColor *fgcolor, *bgcolor;

  cm_return_if_fail (clist != NULL);

  if (clist->draw_now) {
      gtk_widget_queue_draw(GTK_WIDGET (clist));
      return;
  }

  widget = GTK_WIDGET (clist);

  /* if the function is passed the pointer to the row instead of null,
   * it avoids this expensive lookup */
  if (!clist_row)
    clist_row = (g_list_nth (clist->row_list, row))->data;

  style = clist_row->style ? clist_row->style : gtk_widget_get_style (widget);

  if (greybg.pixel == 0 &&
      greybg.red == 0 &&
      greybg.green == 0 &&
      greybg.blue == 0) {
	GdkColor normalbg = {0, 0xffff, 0xffff, 0xffff};
	if (style) {
		normalbg = style->base[GTK_STATE_NORMAL];
	}
	if (normalbg.red > 0x8888 && normalbg.green > 0x8888 && normalbg.blue > 0x8888) {
		greybg.pixel = normalbg.pixel;
		greybg.red = normalbg.red - prefs_common.stripes_color_offset;
		greybg.green = normalbg.green - prefs_common.stripes_color_offset;
		greybg.blue = normalbg.blue - prefs_common.stripes_color_offset;
	} else if (normalbg.red < 0x8888 && normalbg.green < 0x8888 && normalbg.blue < 0x8888) {
		greybg.pixel = normalbg.pixel;
		greybg.red = normalbg.red + prefs_common.stripes_color_offset;
		greybg.green = normalbg.green + prefs_common.stripes_color_offset;
		greybg.blue = normalbg.blue + prefs_common.stripes_color_offset;
	} else {
		color_change = FALSE;
	}
  }

  /* bail now if we arn't drawable yet */
  if (!gtk_widget_is_drawable (GTK_WIDGET(clist)) || row < 0 || row >= clist->rows)
    return;

  ctree  = GTK_CMCTREE  (clist);

  /* rectangle of the entire row */
  row_rectangle.x = 0;
  row_rectangle.y = ROW_TOP_YPIXEL (clist, row);
  row_rectangle.width = clist->clist_window_width;
  row_rectangle.height = clist->row_height;

  /* rectangle of the cell spacing above the row */
  cell_rectangle.x = 0;
  cell_rectangle.y = row_rectangle.y - CELL_SPACING;
  cell_rectangle.width = row_rectangle.width;
  cell_rectangle.height = CELL_SPACING;

  /* rectangle used to clip drawing operations, its y and height
   * positions only need to be set once, so we set them once here. 
   * the x and width are set withing the drawing loop below once per
   * column */
  clip_rectangle.y = row_rectangle.y;
  clip_rectangle.height = row_rectangle.height;

  if (prefs_common.use_stripes_everywhere && GTK_SCTREE(ctree)->show_stripes
      && color_change && row % 2) {
    bgcolor = &greybg;
  } else {
    bgcolor = &style->base[GTK_STATE_NORMAL];
  }
  state = clist_row->state;

  cr_hw = gdk_cairo_create(clist->clist_window);
  image_surface = cairo_surface_create_similar_image(cairo_get_target(cr_hw),
                                                     CAIRO_FORMAT_RGB24,
                                                     gdk_window_get_width(clist->clist_window),
                                                     gdk_window_get_height(clist->clist_window));
  cr = cairo_create(image_surface);
  
  if (clist_row->fg_set && state != GTK_STATE_SELECTED)
	fgcolor = &clist_row->foreground;
  else
	fgcolor = &style->text[clist_row->state];
  /* draw the cell borders */
  if (area)
    {
      crect = &intersect_rectangle;

      if (gdk_rectangle_intersect (area, &cell_rectangle, crect)) {
        gdk_cairo_rectangle(cr, &cell_rectangle);
	gdk_cairo_set_source_color(cr, &style->base[GTK_STATE_NORMAL]);
	cairo_fill(cr);
	cairo_rectangle(cr, cell_rectangle.x, cell_rectangle.y + row_rectangle.height + 1,cell_rectangle.width,cell_rectangle.height);
	cairo_fill(cr);
      }
    }
  else
    {
      crect = &cell_rectangle;

      gdk_cairo_rectangle(cr, &cell_rectangle);
      gdk_cairo_set_source_color(cr, &style->base[GTK_STATE_NORMAL]);
      cairo_fill(cr);
      cairo_rectangle(cr, cell_rectangle.x, cell_rectangle.y + row_rectangle.height + 1,cell_rectangle.width,cell_rectangle.height);
      cairo_fill(cr);
    }

  /* the last row has to clear its bottom cell spacing too */
  if (clist_row == clist->row_list_end->data)
    {
      cell_rectangle.y += clist->row_height + CELL_SPACING;

      if (!area || gdk_rectangle_intersect (area, &cell_rectangle, crect))
	{
          gdk_cairo_rectangle(cr, crect);
	  gdk_cairo_set_source_color(cr, &style->base[GTK_STATE_NORMAL]);
	  cairo_fill(cr);
	}
    }	  

  for (last_column = clist->columns - 1;
       last_column >= 0 && !clist->column[last_column].visible; last_column--)
    ;

  /* iterate and draw all the columns (row cells) and draw their contents */
  for (i = 0; i < clist->columns; i++)
    {
      GtkStyle *style;
      PangoLayout *layout = NULL;
      PangoRectangle logical_rect;

      gint width;
      gint height;
      gint pixbuf_width;
      gint string_width;
      gint old_offset;

      if (!clist->column[i].visible)
	continue;

      get_cell_style (clist, clist_row, state, i, &style);

      /* calculate clipping region */
      clip_rectangle.x = clist->column[i].area.x + clist->hoffset;
      clip_rectangle.width = clist->column[i].area.width;

      cell_rectangle.x = clip_rectangle.x - COLUMN_INSET - CELL_SPACING;
      cell_rectangle.width = (clip_rectangle.width + 2 * COLUMN_INSET +
			      (1 + (i == last_column)) * CELL_SPACING);
      cell_rectangle.y = clip_rectangle.y;
      cell_rectangle.height = clip_rectangle.height;

      string_width = 0;
      pixbuf_width = 0;
      height = 0;

      if (area && !gdk_rectangle_intersect (area, &cell_rectangle,
					    &intersect_rectangle))
	{
	  if (i != ctree->tree_column)
	    continue;
	}
      else
	{
	  gdk_cairo_rectangle(cr, &cell_rectangle);
	  if (state == GTK_STATE_NORMAL)
		gdk_cairo_set_source_color(cr, bgcolor);
	  else
		gdk_cairo_set_source_color(cr, &style->base[state]);
	  cairo_fill(cr);
	  layout = create_cell_layout (clist, clist_row, i);
	  if (layout)
	    {
	      pango_layout_get_pixel_extents (layout, NULL, &logical_rect);
	      width = logical_rect.width;
	    }
	  else
	    width = 0;

	  switch (clist_row->cell[i].type)
	    {
	    case GTK_CMCELL_PIXBUF:
	      pixbuf_width = gdk_pixbuf_get_width(GTK_CMCELL_PIXBUF (clist_row->cell[i])->pixbuf);
	      height = gdk_pixbuf_get_height(GTK_CMCELL_PIXBUF (clist_row->cell[i])->pixbuf);
	      width += pixbuf_width;
	      break;
	    case GTK_CMCELL_PIXTEXT:
	      if (GTK_CMCELL_PIXTEXT (clist_row->cell[i])->pixbuf)
		{
		  pixbuf_width = gdk_pixbuf_get_width(GTK_CMCELL_PIXTEXT (clist_row->cell[i])->pixbuf);
		  height = gdk_pixbuf_get_height(GTK_CMCELL_PIXTEXT (clist_row->cell[i])->pixbuf);
		  width += pixbuf_width;
		}

	      if (GTK_CMCELL_PIXTEXT (clist_row->cell[i])->text &&
		  GTK_CMCELL_PIXTEXT (clist_row->cell[i])->pixbuf)
		width +=  GTK_CMCELL_PIXTEXT (clist_row->cell[i])->spacing;

	      if (i == ctree->tree_column)
		width += (ctree->tree_indent *
			  ((GtkCMCTreeRow *)clist_row)->level);
	      break;
	    default:
	      break;
	    }

	  switch (clist->column[i].justification)
	    {
	    case GTK_JUSTIFY_LEFT:
	      offset = clip_rectangle.x + clist_row->cell[i].horizontal;
	      break;
	    case GTK_JUSTIFY_RIGHT:
	      offset = (clip_rectangle.x + clist_row->cell[i].horizontal +
			clip_rectangle.width - width);
	      break;
	    case GTK_JUSTIFY_CENTER:
	    case GTK_JUSTIFY_FILL:
	      offset = (clip_rectangle.x + clist_row->cell[i].horizontal +
			(clip_rectangle.width / 2) - (width / 2));
	      break;
	    };

	  if (i != ctree->tree_column)
	    {
	      int start_y = (clip_rectangle.height - height) / 2;
	      if (GTK_CMCLIST_ROW_HEIGHT_SET(GTK_CMCLIST(clist)))
		      start_y = (clip_rectangle.height/2 - height) / 2;

	      offset += clist_row->cell[i].horizontal;
	      switch (clist_row->cell[i].type)
		{
		case GTK_CMCELL_PIXBUF:
		  draw_cell_pixbuf
		    (clist->clist_window, &clip_rectangle, cr,
		     GTK_CMCELL_PIXBUF (clist_row->cell[i])->pixbuf,
		     offset,
		     clip_rectangle.y + clist_row->cell[i].vertical +
		     start_y,
		     pixbuf_width, height);
		  break;
		case GTK_CMCELL_PIXTEXT:
		  offset = draw_cell_pixbuf
		    (clist->clist_window, &clip_rectangle, cr,
		     GTK_CMCELL_PIXTEXT (clist_row->cell[i])->pixbuf,
		     offset,
		     clip_rectangle.y + clist_row->cell[i].vertical +
		     start_y,
		     pixbuf_width, height);
		  offset += GTK_CMCELL_PIXTEXT (clist_row->cell[i])->spacing;

		  /* Fall through */
		case GTK_CMCELL_TEXT:
		  if (layout)
		    {
		      gint row_center_offset = (clist->row_height - logical_rect.height) / 2;
		      gdk_cairo_set_source_color(cr, fgcolor);
		      cairo_move_to(cr, offset, row_rectangle.y + row_center_offset + clist_row->cell[i].vertical);
		      pango_cairo_show_layout(cr, layout);
		      g_object_unref (G_OBJECT (layout));
		    }
		  break;
		default:
		  break;
		}
	      continue;
	    }
	}

      /* draw ctree->tree_column */
      cell_rectangle.y -= CELL_SPACING;
      cell_rectangle.height += CELL_SPACING;

      if (area && !gdk_rectangle_intersect (area, &cell_rectangle,
					    &intersect_rectangle))
	{
	  if (layout)
            g_object_unref (G_OBJECT (layout));
	  continue;
	}


      /* draw lines */
      offset = get_offset (ctree, (GtkCMCTreeRow *)clist_row, i,
				      &clip_rectangle);

      /* draw expander */
      offset = draw_expander (ctree, (GtkCMCTreeRow *)clist_row,
					style, &clip_rectangle, cr, offset);

      if (clist->column[i].justification == GTK_JUSTIFY_RIGHT)
	offset -= ctree->tree_spacing;
      else
	offset += ctree->tree_spacing;

      if (clist->column[i].justification == GTK_JUSTIFY_RIGHT)
	offset -= (pixbuf_width + clist_row->cell[i].horizontal);
      else
	offset += clist_row->cell[i].horizontal;

      old_offset = offset;
      offset = draw_cell_pixbuf (clist->clist_window, &clip_rectangle, cr,
				 GTK_CMCELL_PIXTEXT (clist_row->cell[i])->pixbuf,
				 offset, 
				 clip_rectangle.y + clist_row->cell[i].vertical
				 + (clip_rectangle.height - height) / 2,
				 pixbuf_width, height);

      if (layout)
	{
	  gint row_center_offset = (clist->row_height - logical_rect.height) / 2;
	  
	  if (clist->column[i].justification == GTK_JUSTIFY_RIGHT)
	    {
	      offset = (old_offset - string_width);
	      if (GTK_CMCELL_PIXTEXT (clist_row->cell[i])->pixbuf)
		offset -= GTK_CMCELL_PIXTEXT (clist_row->cell[i])->spacing;
	    }
	  else
	    {
	      if (GTK_CMCELL_PIXTEXT (clist_row->cell[i])->pixbuf)
		offset += GTK_CMCELL_PIXTEXT (clist_row->cell[i])->spacing;
	    }
	  
	  cairo_move_to(cr, offset, row_rectangle.y + row_center_offset + clist_row->cell[i].vertical);
	  gdk_cairo_set_source_color(cr, fgcolor);
	  pango_cairo_show_layout(cr, layout);
          g_object_unref (G_OBJECT (layout));
	}
    }
   /* draw focus rectangle */
  if (clist->focus_row == row &&
      gtk_widget_get_can_focus (widget) && gtk_widget_has_focus (widget)
       && state == GTK_STATE_SELECTED)
    {
      if (!area || gdk_rectangle_intersect (area, &row_rectangle,
					&intersect_rectangle))
	{
	    cairo_set_line_width(cr, 1.0);
	    cairo_set_antialias(cr, CAIRO_ANTIALIAS_NONE);
	    gdk_cairo_set_source_color(cr, &style->text[GTK_STATE_NORMAL]);
	    cairo_move_to (cr, row_rectangle.x, row_rectangle.y + 0.5);
	    cairo_line_to (cr, row_rectangle.x + row_rectangle.width, row_rectangle.y + 0.5);
	    cairo_move_to (cr, row_rectangle.x, row_rectangle.y + row_rectangle.height - 0.5);
	    cairo_line_to (cr, row_rectangle.x + row_rectangle.width, row_rectangle.y + row_rectangle.height - 0.5);
	    cairo_stroke(cr);
	}
     }

    cairo_set_operator(cr_hw, CAIRO_OPERATOR_SOURCE);
    cairo_set_source_surface(cr_hw, image_surface, 0, 0);
    cairo_rectangle(cr_hw,
                    row_rectangle.x,
                    row_rectangle.y - CELL_SPACING,
                    row_rectangle.width,
                    row_rectangle.height + CELL_SPACING * 2);
    cairo_fill(cr_hw);

    cairo_destroy(cr);
    cairo_surface_destroy(image_surface);
    cairo_destroy(cr_hw);
}

static void
gtk_cmctree_class_init (GtkCMCTreeClass *klass)
{
  GObjectClass *gobject_class = G_OBJECT_CLASS (klass);
  GtkObjectClass *object_class;
  GtkWidgetClass *widget_class;
  GtkCMCListClass *clist_class;
  GtkBindingSet *binding_set;

  gobject_class->constructor = gtk_cmctree_constructor;

  object_class = (GtkObjectClass *) klass;
  widget_class = (GtkWidgetClass *) klass;
  container_class = (GtkContainerClass *) klass;
  clist_class = (GtkCMCListClass *) klass;

  parent_class = g_type_class_peek (GTK_TYPE_CMCLIST);
  container_class = g_type_class_peek (GTK_TYPE_CONTAINER);

  gobject_class->set_property = gtk_cmctree_set_arg;
  gobject_class->get_property = gtk_cmctree_get_arg;

  widget_class->realize = gtk_cmctree_realize;
  widget_class->unrealize = gtk_cmctree_unrealize;
  widget_class->button_press_event = gtk_cmctree_button_press;

  widget_class->drag_begin = gtk_cmctree_drag_begin;
  widget_class->drag_motion = gtk_cmctree_drag_motion;
  widget_class->drag_data_received = gtk_cmctree_drag_data_received;

  clist_class->select_row = real_select_row;
  clist_class->unselect_row = real_unselect_row;
  clist_class->row_move = real_row_move;
  clist_class->undo_selection = real_undo_selection;
  clist_class->resync_selection = resync_selection;
  clist_class->selection_find = selection_find;
  clist_class->click_column = NULL;
  clist_class->draw_row = draw_row;
  clist_class->clear = real_clear;
  clist_class->select_all = real_select_all;
  clist_class->unselect_all = real_unselect_all;
  clist_class->fake_unselect_all = fake_unselect_all;
  clist_class->insert_row = real_insert_row;
  clist_class->remove_row = real_remove_row;
  clist_class->sort_list = real_sort_list;
  clist_class->set_cell_contents = set_cell_contents;
  clist_class->cell_size_request = cell_size_request;

  klass->tree_select_row = real_tree_select;
  klass->tree_unselect_row = real_tree_unselect;
  klass->tree_expand = real_tree_expand;
  klass->tree_collapse = real_tree_collapse;
  klass->tree_move = real_tree_move;
  klass->change_focus_row_expansion = change_focus_row_expansion;

  g_object_class_install_property (gobject_class,
				ARG_N_COLUMNS,
				g_param_spec_uint ("n-columns",
				"N-Columns",
				"N-Columns",
				1,
				G_MAXINT,
				1,
				G_PARAM_READWRITE|G_PARAM_CONSTRUCT_ONLY));
  g_object_class_install_property (gobject_class,
				ARG_TREE_COLUMN,
				g_param_spec_uint ("tree-column",
				"tree-column",
				"tree-column",
				0,
				G_MAXINT,
				0,
				G_PARAM_READWRITE|G_PARAM_CONSTRUCT_ONLY));
  g_object_class_install_property (gobject_class,
				ARG_INDENT,
				g_param_spec_uint ("indent",
				"indent",
				"indent",
				1,
				G_MAXINT,
				1,
				G_PARAM_READWRITE));
  g_object_class_install_property (gobject_class,
				ARG_SPACING,
				g_param_spec_uint ("spacing",
				"spacing",
				"spacing",
				1,
				G_MAXINT,
				1,
				G_PARAM_READWRITE));
  g_object_class_install_property (gobject_class,
				ARG_SHOW_STUB,
				g_param_spec_boolean ("show-stub",
				"show-stub",
				"show-stub",
				TRUE,
				G_PARAM_READWRITE));
  g_object_class_install_property (gobject_class,
				ARG_LINE_STYLE,
				g_param_spec_enum ("line-style",
				"line-style",
				"line-style",
				GTK_TYPE_CMCTREE_LINE_STYLE, 0,
				G_PARAM_READWRITE));
  g_object_class_install_property (gobject_class,
				ARG_EXPANDER_STYLE,
				g_param_spec_enum ("expander-style",
				"expander-style",
				"expander-style",
				GTK_TYPE_CMCTREE_EXPANDER_STYLE, 0,
				G_PARAM_READWRITE));

  ctree_signals[TREE_SELECT_ROW] =
 		g_signal_new ("tree_select_row",
			      G_TYPE_FROM_CLASS (object_class),
			      G_SIGNAL_RUN_FIRST,
			      G_STRUCT_OFFSET (GtkCMCTreeClass, tree_select_row),
			      NULL, NULL,
			      claws_marshal_VOID__POINTER_INT,
			      G_TYPE_NONE, 2,
			      GTK_TYPE_CMCTREE_NODE,
			      G_TYPE_INT);
  ctree_signals[TREE_UNSELECT_ROW] =
 		g_signal_new ("tree_unselect_row",
			      G_TYPE_FROM_CLASS (object_class),
			      G_SIGNAL_RUN_FIRST,
			      G_STRUCT_OFFSET (GtkCMCTreeClass, tree_unselect_row),
			      NULL, NULL,
			      claws_marshal_VOID__POINTER_INT,
			      G_TYPE_NONE, 2,
			      GTK_TYPE_CMCTREE_NODE,
			      G_TYPE_INT);
  ctree_signals[TREE_EXPAND] =
 		g_signal_new ("tree_expand",
			      G_TYPE_FROM_CLASS (object_class),
			      G_SIGNAL_RUN_LAST,
			      G_STRUCT_OFFSET (GtkCMCTreeClass, tree_expand),
			      NULL, NULL,
			      claws_marshal_VOID__POINTER,
			      G_TYPE_NONE, 1,
			      GTK_TYPE_CMCTREE_NODE);
  ctree_signals[TREE_COLLAPSE] =
 		g_signal_new ("tree_collapse",
			      G_TYPE_FROM_CLASS (object_class),
			      G_SIGNAL_RUN_LAST,
			      G_STRUCT_OFFSET (GtkCMCTreeClass, tree_collapse),
			      NULL, NULL,
			      claws_marshal_VOID__POINTER,
			      G_TYPE_NONE, 1,
			      GTK_TYPE_CMCTREE_NODE);
  ctree_signals[TREE_MOVE] =
 		g_signal_new ("tree_move",
			      G_TYPE_FROM_CLASS (object_class),
			      G_SIGNAL_RUN_LAST,
			      G_STRUCT_OFFSET (GtkCMCTreeClass, tree_move),
			      NULL, NULL,
			      claws_marshal_VOID__POINTER_POINTER_POINTER,
			      G_TYPE_NONE, 3,
			      GTK_TYPE_CMCTREE_NODE,GTK_TYPE_CMCTREE_NODE,GTK_TYPE_CMCTREE_NODE);
  ctree_signals[CHANGE_FOCUS_ROW_EXPANSION] =
 		g_signal_new ("change_focus_row_expansion",
			      G_TYPE_FROM_CLASS (object_class),
			      G_SIGNAL_RUN_LAST | G_SIGNAL_ACTION,
			      G_STRUCT_OFFSET (GtkCMCTreeClass, change_focus_row_expansion),
			      NULL, NULL,
			      claws_marshal_VOID__ENUM,
			      G_TYPE_NONE, 1, GTK_TYPE_CMCTREE_EXPANSION_TYPE);

  binding_set = gtk_binding_set_by_class (klass);
  gtk_binding_entry_add_signal (binding_set,
				GDK_KEY_plus, 0,
				"change_focus_row_expansion", 1,
				G_TYPE_ENUM, GTK_CMCTREE_EXPANSION_EXPAND);
  gtk_binding_entry_add_signal (binding_set,
				GDK_KEY_plus, GDK_CONTROL_MASK,
				"change_focus_row_expansion", 1,
				G_TYPE_ENUM, GTK_CMCTREE_EXPANSION_EXPAND_RECURSIVE);

  gtk_binding_entry_add_signal (binding_set,
				GDK_KEY_KP_Add, 0,
				"change_focus_row_expansion", 1,
				G_TYPE_ENUM, GTK_CMCTREE_EXPANSION_EXPAND);
  gtk_binding_entry_add_signal (binding_set,
				GDK_KEY_KP_Add, GDK_CONTROL_MASK,
				"change_focus_row_expansion", 1,
				G_TYPE_ENUM, GTK_CMCTREE_EXPANSION_EXPAND_RECURSIVE);
  
  gtk_binding_entry_add_signal (binding_set,
				GDK_KEY_minus, 0,
				"change_focus_row_expansion", 1,
				G_TYPE_ENUM, GTK_CMCTREE_EXPANSION_COLLAPSE);
  gtk_binding_entry_add_signal (binding_set,
                                GDK_KEY_minus, GDK_CONTROL_MASK,
				"change_focus_row_expansion", 1,
				G_TYPE_ENUM,
				GTK_CMCTREE_EXPANSION_COLLAPSE_RECURSIVE);
  gtk_binding_entry_add_signal (binding_set,
				GDK_KEY_KP_Subtract, 0,
				"change_focus_row_expansion", 1,
				G_TYPE_ENUM, GTK_CMCTREE_EXPANSION_COLLAPSE);
  gtk_binding_entry_add_signal (binding_set,
				GDK_KEY_KP_Subtract, GDK_CONTROL_MASK,
				"change_focus_row_expansion", 1,
				G_TYPE_ENUM,
				GTK_CMCTREE_EXPANSION_COLLAPSE_RECURSIVE);
  gtk_binding_entry_add_signal (binding_set,
				GDK_KEY_equal, 0,
				"change_focus_row_expansion", 1,
				G_TYPE_ENUM, GTK_CMCTREE_EXPANSION_TOGGLE);
  gtk_binding_entry_add_signal (binding_set,
				GDK_KEY_KP_Equal, 0,
				"change_focus_row_expansion", 1,
				G_TYPE_ENUM, GTK_CMCTREE_EXPANSION_TOGGLE);
  gtk_binding_entry_add_signal (binding_set,
				GDK_KEY_KP_Multiply, 0,
				"change_focus_row_expansion", 1,
				G_TYPE_ENUM, GTK_CMCTREE_EXPANSION_TOGGLE);
  gtk_binding_entry_add_signal (binding_set,
				GDK_KEY_asterisk, 0,
				"change_focus_row_expansion", 1,
				G_TYPE_ENUM, GTK_CMCTREE_EXPANSION_TOGGLE);
  gtk_binding_entry_add_signal (binding_set,
				GDK_KEY_KP_Multiply, GDK_CONTROL_MASK,
				"change_focus_row_expansion", 1,
				G_TYPE_ENUM,
				GTK_CMCTREE_EXPANSION_TOGGLE_RECURSIVE);
  gtk_binding_entry_add_signal (binding_set,
				GDK_KEY_asterisk, GDK_CONTROL_MASK,
				"change_focus_row_expansion", 1,
				G_TYPE_ENUM,
				GTK_CMCTREE_EXPANSION_TOGGLE_RECURSIVE);  
}

static void
gtk_cmctree_set_arg (GObject *object,
				guint      arg_id,
				const GValue *value,
				GParamSpec *spec)
{
  GtkCMCTree *ctree;
  GtkCMCList *clist;

  ctree = GTK_CMCTREE (object);
  clist = GTK_CMCLIST (ctree);

  switch (arg_id)
    {
    case ARG_N_COLUMNS: /* construct-only arg, only set at construction time */
      clist->columns = MAX (1, g_value_get_uint (value));
      ctree->tree_column = CLAMP (ctree->tree_column, 0, clist->columns);
      break;
    case ARG_TREE_COLUMN: /* construct-only arg, only set at construction time */
      ctree->tree_column = g_value_get_uint (value);
        ctree->tree_column = CLAMP (ctree->tree_column, 0, clist->columns);
      break;
    case ARG_INDENT:
      gtk_cmctree_set_indent (ctree, g_value_get_uint (value));
      break;
    case ARG_SPACING:
      gtk_cmctree_set_spacing (ctree, g_value_get_uint (value));
      break;
    case ARG_SHOW_STUB:
      gtk_cmctree_set_show_stub (ctree, g_value_get_boolean (value));
      break;
    case ARG_LINE_STYLE:
      gtk_cmctree_set_line_style (ctree, g_value_get_enum (value));
      break;
    case ARG_EXPANDER_STYLE:
      gtk_cmctree_set_expander_style (ctree, g_value_get_enum (value));
      break;
    default:
      break;
    }
}

static void
gtk_cmctree_get_arg (GObject *object,
				guint      arg_id,
				GValue *value,
				GParamSpec *spec)
{
  GtkCMCTree *ctree;

  ctree = GTK_CMCTREE (object);

  switch (arg_id)
    {
    case ARG_N_COLUMNS:
      g_value_set_uint(value, GTK_CMCLIST (ctree)->columns);
      break;
    case ARG_TREE_COLUMN:
      g_value_set_uint(value, ctree->tree_column);
      break;
    case ARG_INDENT:
      g_value_set_uint(value, ctree->tree_indent);
      break;
    case ARG_SPACING:
      g_value_set_uint(value, ctree->tree_spacing);
      break;
    case ARG_SHOW_STUB:
      g_value_set_boolean(value, ctree->show_stub);
      break;
    case ARG_LINE_STYLE:
      g_value_set_enum(value, ctree->line_style);
      break;
    case ARG_EXPANDER_STYLE:
      g_value_set_enum(value, ctree->expander_style);
      break;
    default:
      G_OBJECT_WARN_INVALID_PROPERTY_ID (object, arg_id, spec);
      break;
    }
}

static void
gtk_cmctree_init (GtkCMCTree *ctree)
{
  GtkCMCList *clist;

  GTK_CMCLIST_SET_FLAG (ctree, CMCLIST_DRAW_DRAG_RECT);
  GTK_CMCLIST_SET_FLAG (ctree, CMCLIST_DRAW_DRAG_LINE);

  clist = GTK_CMCLIST (ctree);

  ctree->tree_indent    = 20;
  ctree->tree_spacing   = 5;
  ctree->tree_column    = 0;
  ctree->line_style     = GTK_CMCTREE_LINES_NONE;
  ctree->expander_style = GTK_CMCTREE_EXPANDER_TRIANGLE;
  ctree->drag_compare   = NULL;
  ctree->show_stub      = TRUE;

  clist->button_actions[0] |= GTK_CMBUTTON_EXPANDS;
}

static void
ctree_attach_styles (GtkCMCTree     *ctree,
		     GtkCMCTreeNode *node,
		     gpointer      data)
{
  GtkCMCList *clist;
  gint i;

  clist = GTK_CMCLIST (ctree);

  if (GTK_CMCTREE_ROW (node)->row.style)
    GTK_CMCTREE_ROW (node)->row.style =
      gtk_style_attach (GTK_CMCTREE_ROW (node)->row.style, clist->clist_window);

  if (GTK_CMCTREE_ROW (node)->row.fg_set || GTK_CMCTREE_ROW (node)->row.bg_set)
    {
      GdkColormap *colormap;

      colormap = gtk_widget_get_colormap (GTK_WIDGET (ctree));
      if (GTK_CMCTREE_ROW (node)->row.fg_set)
	gdk_colormap_alloc_color (colormap, &(GTK_CMCTREE_ROW (node)->row.foreground), TRUE, TRUE);
      if (GTK_CMCTREE_ROW (node)->row.bg_set)
	gdk_colormap_alloc_color (colormap, &(GTK_CMCTREE_ROW (node)->row.background), TRUE, TRUE);
    }

  for (i = 0; i < clist->columns; i++)
    if  (GTK_CMCTREE_ROW (node)->row.cell[i].style)
      GTK_CMCTREE_ROW (node)->row.cell[i].style =
	gtk_style_attach (GTK_CMCTREE_ROW (node)->row.cell[i].style,
			  clist->clist_window);
}

static void
ctree_detach_styles (GtkCMCTree     *ctree,
		     GtkCMCTreeNode *node,
		     gpointer      data)
{
  GtkCMCList *clist;
  gint i;

  clist = GTK_CMCLIST (ctree);

  if (GTK_CMCTREE_ROW (node)->row.style)
    gtk_style_detach (GTK_CMCTREE_ROW (node)->row.style);
  for (i = 0; i < clist->columns; i++)
    if  (GTK_CMCTREE_ROW (node)->row.cell[i].style)
      gtk_style_detach (GTK_CMCTREE_ROW (node)->row.cell[i].style);
}

static void
gtk_cmctree_realize (GtkWidget *widget)
{
  GtkCMCTree *ctree;
  GtkCMCList *clist;
  GtkCMCTreeNode *node;
  GtkCMCTreeNode *child;
  gint i;

  cm_return_if_fail (GTK_IS_CMCTREE (widget));

  GTK_WIDGET_CLASS (parent_class)->realize (widget);

  ctree = GTK_CMCTREE (widget);
  clist = GTK_CMCLIST (widget);

  node = GTK_CMCTREE_NODE (clist->row_list);
  for (i = 0; i < clist->rows; i++)
    {
      if (GTK_CMCTREE_ROW (node)->children && !GTK_CMCTREE_ROW (node)->expanded)
	for (child = GTK_CMCTREE_ROW (node)->children; child;
	     child = GTK_CMCTREE_ROW (child)->sibling)
	  gtk_cmctree_pre_recursive (ctree, child, ctree_attach_styles, NULL);
      node = GTK_CMCTREE_NODE_NEXT (node);
    }
}

static void
gtk_cmctree_unrealize (GtkWidget *widget)
{
  GtkCMCTree *ctree;
  GtkCMCList *clist;

  cm_return_if_fail (GTK_IS_CMCTREE (widget));

  GTK_WIDGET_CLASS (parent_class)->unrealize (widget);

  ctree = GTK_CMCTREE (widget);
  clist = GTK_CMCLIST (widget);

  if (gtk_widget_get_realized (widget))
    {
      GtkCMCTreeNode *node;
      GtkCMCTreeNode *child;
      gint i;

      node = GTK_CMCTREE_NODE (clist->row_list);
      for (i = 0; i < clist->rows; i++)
	{
	  if (GTK_CMCTREE_ROW (node)->children &&
	      !GTK_CMCTREE_ROW (node)->expanded)
	    for (child = GTK_CMCTREE_ROW (node)->children; child;
		 child = GTK_CMCTREE_ROW (child)->sibling)
	      gtk_cmctree_pre_recursive(ctree, child, ctree_detach_styles, NULL);
	  node = GTK_CMCTREE_NODE_NEXT (node);
	}
    }
}

static gint
gtk_cmctree_button_press (GtkWidget      *widget,
			GdkEventButton *event)
{
  GtkCMCTree *ctree;
  GtkCMCList *clist;
  gint button_actions;

  cm_return_val_if_fail (GTK_IS_CMCTREE (widget), FALSE);
  cm_return_val_if_fail (event != NULL, FALSE);

  ctree = GTK_CMCTREE (widget);
  clist = GTK_CMCLIST (widget);

  button_actions = clist->button_actions[event->button - 1];

  if (button_actions == GTK_CMBUTTON_IGNORED)
    return FALSE;

  if (event->window == clist->clist_window)
    {
      GtkCMCTreeNode *work;
      gint x;
      gint y;
      gint row;
      gint column;

      x = event->x;
      y = event->y;

      if (!gtk_cmclist_get_selection_info (clist, x, y, &row, &column))
	return FALSE;

      work = GTK_CMCTREE_NODE (g_list_nth (clist->row_list, row));
	  
      if (button_actions & GTK_CMBUTTON_EXPANDS &&
	  (GTK_CMCTREE_ROW (work)->children && !GTK_CMCTREE_ROW (work)->is_leaf  &&
	   (event->type == GDK_2BUTTON_PRESS ||
	    ctree_is_hot_spot (ctree, work, row, x, y))))
	{
	  if (GTK_CMCTREE_ROW (work)->expanded)
	    gtk_cmctree_collapse (ctree, work);
	  else
	    gtk_cmctree_expand (ctree, work);

	  return TRUE;
	}
    }
  
  return GTK_WIDGET_CLASS (parent_class)->button_press_event (widget, event);
}

static GtkCMCTreeNode *
gtk_cmctree_last_visible (GtkCMCTree     *ctree,
			GtkCMCTreeNode *node)
{
  GtkCMCTreeNode *work;
  
  if (!node)
    return NULL;

  work = GTK_CMCTREE_ROW (node)->children;

  if (!work || !GTK_CMCTREE_ROW (node)->expanded)
    return node;

  while (GTK_CMCTREE_ROW (work)->sibling)
    work = GTK_CMCTREE_ROW (work)->sibling;

  return gtk_cmctree_last_visible (ctree, work);
}

static void
gtk_cmctree_link (GtkCMCTree     *ctree,
		GtkCMCTreeNode *node,
		GtkCMCTreeNode *parent,
		GtkCMCTreeNode *sibling,
		gboolean      update_focus_row)
{
  GtkCMCList *clist;
  GList *list_end;
  GList *list;
  GList *work;
  gboolean visible = FALSE;
  gint rows = 0;
  
  if (sibling)
    cm_return_if_fail (GTK_CMCTREE_ROW (sibling)->parent == parent);
  cm_return_if_fail (node != NULL);
  cm_return_if_fail (node != sibling);
  cm_return_if_fail (node != parent);

  clist = GTK_CMCLIST (ctree);

  if (update_focus_row && clist->selection_mode == GTK_SELECTION_MULTIPLE)
    {
      GTK_CMCLIST_GET_CLASS (clist)->resync_selection (clist, NULL);
      
      g_list_free (clist->undo_selection);
      g_list_free (clist->undo_unselection);
      clist->undo_selection = NULL;
      clist->undo_unselection = NULL;
    }

  for (rows = 1, list_end = (GList *)node; list_end->next;
       list_end = list_end->next)
    rows++;

  GTK_CMCTREE_ROW (node)->parent = parent;
  GTK_CMCTREE_ROW (node)->sibling = sibling;

  if (!parent || (parent && (gtk_cmctree_is_viewable (ctree, parent) &&
			     GTK_CMCTREE_ROW (parent)->expanded)))
    {
      visible = TRUE;
      clist->rows += rows;
    }

  if (parent)
    work = (GList *)(GTK_CMCTREE_ROW (parent)->children);
  else
    work = clist->row_list;

  if (sibling)
    {
      if (work != (GList *)sibling)
	{
	  while (GTK_CMCTREE_ROW (work)->sibling != sibling)
	    work = (GList *)(GTK_CMCTREE_ROW (work)->sibling);
	  GTK_CMCTREE_ROW (work)->sibling = node;
	}

      if (sibling == GTK_CMCTREE_NODE (clist->row_list))
	clist->row_list = (GList *) node;
      if (GTK_CMCTREE_NODE_PREV (sibling) &&
	  GTK_CMCTREE_NODE_NEXT (GTK_CMCTREE_NODE_PREV (sibling)) == sibling)
	{
	  list = (GList *)GTK_CMCTREE_NODE_PREV (sibling);
	  list->next = (GList *)node;
	}
      
      list = (GList *)node;
      list->prev = (GList *)GTK_CMCTREE_NODE_PREV (sibling);
      list_end->next = (GList *)sibling;
      list = (GList *)sibling;
      list->prev = list_end;
      if (parent && GTK_CMCTREE_ROW (parent)->children == sibling)
	GTK_CMCTREE_ROW (parent)->children = node;
    }
  else
    {
      if (work)
	{
	  /* find sibling */
	  while (GTK_CMCTREE_ROW (work)->sibling)
	    work = (GList *)(GTK_CMCTREE_ROW (work)->sibling);
	  GTK_CMCTREE_ROW (work)->sibling = node;
	  
	  /* find last visible child of sibling */
	  work = (GList *) gtk_cmctree_last_visible (ctree,
						   GTK_CMCTREE_NODE (work));
	  
	  list_end->next = work->next;
	  if (work->next)
	    work->next->prev = list_end;
	  work->next = (GList *)node;
	  list = (GList *)node;
	  list->prev = work;
	}
      else
	{
	  if (parent)
	    {
	      GTK_CMCTREE_ROW (parent)->children = node;
	      list = (GList *)node;
	      list->prev = (GList *)parent;
	      if (GTK_CMCTREE_ROW (parent)->expanded)
		{
		  list_end->next = (GList *)GTK_CMCTREE_NODE_NEXT (parent);
		  if (GTK_CMCTREE_NODE_NEXT(parent))
		    {
		      list = (GList *)GTK_CMCTREE_NODE_NEXT (parent);
		      list->prev = list_end;
		    }
		  list = (GList *)parent;
		  list->next = (GList *)node;
		}
	      else
		list_end->next = NULL;
	    }
	  else
	    {
	      clist->row_list = (GList *)node;
	      list = (GList *)node;
	      list->prev = NULL;
	      list_end->next = NULL;
	    }
	}
    }

  gtk_cmctree_pre_recursive (ctree, node, tree_update_level, NULL); 

  if (clist->row_list_end == NULL ||
      clist->row_list_end->next == (GList *)node)
    clist->row_list_end = list_end;

  if (visible && update_focus_row)
    {
      gint pos;
	  
      pos = g_list_position (clist->row_list, (GList *)node);
  
      if (pos <= clist->focus_row)
	{
	  clist->focus_row += rows;
	  clist->undo_anchor = clist->focus_row;
	}
    }
}

static void
gtk_cmctree_unlink (GtkCMCTree     *ctree, 
		  GtkCMCTreeNode *node,
                  gboolean      update_focus_row)
{
  GtkCMCList *clist;
  gint rows;
  gint level;
  gint visible;
  GtkCMCTreeNode *work;
  GtkCMCTreeNode *parent;
  GList *list;

  cm_return_if_fail (GTK_IS_CMCTREE (ctree));
  cm_return_if_fail (node != NULL);

  clist = GTK_CMCLIST (ctree);
  
  if (update_focus_row && clist->selection_mode == GTK_SELECTION_MULTIPLE)
    {
      GTK_CMCLIST_GET_CLASS (clist)->resync_selection (clist, NULL);
      
      g_list_free (clist->undo_selection);
      g_list_free (clist->undo_unselection);
      clist->undo_selection = NULL;
      clist->undo_unselection = NULL;
    }

  visible = gtk_cmctree_is_viewable (ctree, node);

  /* clist->row_list_end unlinked ? */
  if (visible &&
      (GTK_CMCTREE_NODE_NEXT (node) == NULL ||
       (GTK_CMCTREE_ROW (node)->children &&
	gtk_cmctree_is_ancestor (ctree, node,
			       GTK_CMCTREE_NODE (clist->row_list_end)))))
    clist->row_list_end = (GList *) (GTK_CMCTREE_NODE_PREV (node));

  /* update list */
  rows = 0;
  level = GTK_CMCTREE_ROW (node)->level;
  work = GTK_CMCTREE_NODE_NEXT (node);
  while (work && GTK_CMCTREE_ROW (work)->level > level)
    {
      work = GTK_CMCTREE_NODE_NEXT (work);
      rows++;
    }

  if (visible)
    {
      clist->rows -= (rows + 1);

      if (update_focus_row)
	{
	  gint pos;
	  
	  pos = g_list_position (clist->row_list, (GList *)node);
	  if (pos + rows < clist->focus_row)
	    clist->focus_row -= (rows + 1);
	  else if (pos <= clist->focus_row)
	    {
	      if (!GTK_CMCTREE_ROW (node)->sibling)
		clist->focus_row = MAX (pos - 1, 0);
	      else
		clist->focus_row = pos;
	      
	      clist->focus_row = MIN (clist->focus_row, clist->rows - 1);
	    }
	  clist->undo_anchor = clist->focus_row;
	}
    }

  if (work)
    {
      list = (GList *)GTK_CMCTREE_NODE_PREV (work);
      list->next = NULL;
      list = (GList *)work;
      list->prev = (GList *)GTK_CMCTREE_NODE_PREV (node);
    }

  if (GTK_CMCTREE_NODE_PREV (node) &&
      GTK_CMCTREE_NODE_NEXT (GTK_CMCTREE_NODE_PREV (node)) == node)
    {
      list = (GList *)GTK_CMCTREE_NODE_PREV (node);
      list->next = (GList *)work;
    }

  /* update tree */
  parent = GTK_CMCTREE_ROW (node)->parent;
  if (parent)
    {
      if (GTK_CMCTREE_ROW (parent)->children == node)
	{
	  GTK_CMCTREE_ROW (parent)->children = GTK_CMCTREE_ROW (node)->sibling;
	  if (!GTK_CMCTREE_ROW (parent)->children)
	    gtk_cmctree_collapse (ctree, parent);
	}
      else
	{
	  GtkCMCTreeNode *sibling;

	  sibling = GTK_CMCTREE_ROW (parent)->children;
	  while (GTK_CMCTREE_ROW (sibling)->sibling != node)
	    sibling = GTK_CMCTREE_ROW (sibling)->sibling;
	  GTK_CMCTREE_ROW (sibling)->sibling = GTK_CMCTREE_ROW (node)->sibling;
	}
    }
  else
    {
      if (clist->row_list == (GList *)node)
	clist->row_list = (GList *) (GTK_CMCTREE_ROW (node)->sibling);
      else
	{
	  GtkCMCTreeNode *sibling;

	  sibling = GTK_CMCTREE_NODE (clist->row_list);
	  while (GTK_CMCTREE_ROW (sibling)->sibling != node)
	    sibling = GTK_CMCTREE_ROW (sibling)->sibling;
	  GTK_CMCTREE_ROW (sibling)->sibling = GTK_CMCTREE_ROW (node)->sibling;
	}
    }
}

static void
real_row_move (GtkCMCList *clist,
	       gint      source_row,
	       gint      dest_row)
{
  GtkCMCTree *ctree;
  GtkCMCTreeNode *node;

  cm_return_if_fail (GTK_IS_CMCTREE (clist));

  if (GTK_CMCLIST_AUTO_SORT (clist))
    return;

  if (source_row < 0 || source_row >= clist->rows ||
      dest_row   < 0 || dest_row   >= clist->rows ||
      source_row == dest_row)
    return;

  ctree = GTK_CMCTREE (clist);
  node = GTK_CMCTREE_NODE (g_list_nth (clist->row_list, source_row));

  if (source_row < dest_row)
    {
      GtkCMCTreeNode *work; 

      dest_row++;
      work = GTK_CMCTREE_ROW (node)->children;

      while (work && GTK_CMCTREE_ROW (work)->level > GTK_CMCTREE_ROW (node)->level)
	{
	  work = GTK_CMCTREE_NODE_NEXT (work);
	  dest_row++;
	}

      if (dest_row > clist->rows)
	dest_row = clist->rows;
    }

  if (dest_row < clist->rows)
    {
      GtkCMCTreeNode *sibling;

      sibling = GTK_CMCTREE_NODE (g_list_nth (clist->row_list, dest_row));
      gtk_cmctree_move (ctree, node, GTK_CMCTREE_ROW (sibling)->parent, sibling);
    }
  else
    gtk_cmctree_move (ctree, node, NULL, NULL);
}

static void
real_tree_move (GtkCMCTree     *ctree,
		GtkCMCTreeNode *node,
		GtkCMCTreeNode *new_parent, 
		GtkCMCTreeNode *new_sibling)
{
  GtkCMCList *clist;
  GtkCMCTreeNode *work;
  gboolean visible = FALSE;

  cm_return_if_fail (ctree != NULL);
  cm_return_if_fail (node != NULL);
  cm_return_if_fail (!new_sibling || 
		    GTK_CMCTREE_ROW (new_sibling)->parent == new_parent);

  if (new_parent && GTK_CMCTREE_ROW (new_parent)->is_leaf)
    return;

  /* new_parent != child of child */
  for (work = new_parent; work; work = GTK_CMCTREE_ROW (work)->parent)
    if (work == node)
      return;

  clist = GTK_CMCLIST (ctree);

  visible = gtk_cmctree_is_viewable (ctree, node);

  if (clist->selection_mode == GTK_SELECTION_MULTIPLE)
    {
      GTK_CMCLIST_GET_CLASS (clist)->resync_selection (clist, NULL);
      
      g_list_free (clist->undo_selection);
      g_list_free (clist->undo_unselection);
      clist->undo_selection = NULL;
      clist->undo_unselection = NULL;
    }

  if (GTK_CMCLIST_AUTO_SORT (clist))
    {
      if (new_parent == GTK_CMCTREE_ROW (node)->parent)
	return;
      
      if (new_parent)
	new_sibling = GTK_CMCTREE_ROW (new_parent)->children;
      else
	new_sibling = GTK_CMCTREE_NODE (clist->row_list);

      while (new_sibling && clist->compare
	     (clist, GTK_CMCTREE_ROW (node), GTK_CMCTREE_ROW (new_sibling)) > 0)
	new_sibling = GTK_CMCTREE_ROW (new_sibling)->sibling;
    }

  if (new_parent == GTK_CMCTREE_ROW (node)->parent && 
      new_sibling == GTK_CMCTREE_ROW (node)->sibling)
    return;

  gtk_cmclist_freeze (clist);

  work = NULL;
  if (gtk_cmctree_is_viewable (ctree, node))
    work = GTK_CMCTREE_NODE (g_list_nth (clist->row_list, clist->focus_row));
      
  gtk_cmctree_unlink (ctree, node, FALSE);
  gtk_cmctree_link (ctree, node, new_parent, new_sibling, FALSE);
  
  if (work)
    {
      while (work &&  !gtk_cmctree_is_viewable (ctree, work))
	work = GTK_CMCTREE_ROW (work)->parent;
      clist->focus_row = g_list_position (clist->row_list, (GList *)work);
      clist->undo_anchor = clist->focus_row;
    }

  if (clist->column[ctree->tree_column].auto_resize &&
      !GTK_CMCLIST_AUTO_RESIZE_BLOCKED (clist) &&
      (visible || gtk_cmctree_is_viewable (ctree, node)))
    gtk_cmclist_set_column_width
      (clist, ctree->tree_column,
       gtk_cmclist_optimal_column_width (clist, ctree->tree_column));

  gtk_cmclist_thaw (clist);
}

static void
change_focus_row_expansion (GtkCMCTree          *ctree,
			    GtkCMCTreeExpansionType action)
{
  GtkCMCList *clist;
  GtkCMCTreeNode *node;

  cm_return_if_fail (GTK_IS_CMCTREE (ctree));

  clist = GTK_CMCLIST (ctree);

  if (gtkut_pointer_is_grabbed (GTK_WIDGET (ctree)) && 
      gtk_widget_has_grab (GTK_WIDGET(ctree)))
    return;
  
  if (!(node =
	GTK_CMCTREE_NODE (g_list_nth (clist->row_list, clist->focus_row))) ||
      GTK_CMCTREE_ROW (node)->is_leaf || !(GTK_CMCTREE_ROW (node)->children))
    return;

  switch (action)
    {
    case GTK_CMCTREE_EXPANSION_EXPAND:
      gtk_cmctree_expand (ctree, node);
      break;
    case GTK_CMCTREE_EXPANSION_EXPAND_RECURSIVE:
      gtk_cmctree_expand_recursive (ctree, node);
      break;
    case GTK_CMCTREE_EXPANSION_COLLAPSE:
      gtk_cmctree_collapse (ctree, node);
      break;
    case GTK_CMCTREE_EXPANSION_COLLAPSE_RECURSIVE:
      gtk_cmctree_collapse_recursive (ctree, node);
      break;
    case GTK_CMCTREE_EXPANSION_TOGGLE:
      gtk_cmctree_toggle_expansion (ctree, node);
      break;
    case GTK_CMCTREE_EXPANSION_TOGGLE_RECURSIVE:
      gtk_cmctree_toggle_expansion_recursive (ctree, node);
      break;
    }
}

static void 
real_tree_expand (GtkCMCTree     *ctree,
		  GtkCMCTreeNode *node)
{
  GtkCMCList *clist;
  GtkCMCTreeNode *work;
  GtkRequisition requisition;
  gboolean visible;

  cm_return_if_fail (GTK_IS_CMCTREE (ctree));

  if (!node || GTK_CMCTREE_ROW (node)->expanded || GTK_CMCTREE_ROW (node)->is_leaf)
    return;

  clist = GTK_CMCLIST (ctree);
  
  GTK_CMCLIST_GET_CLASS (clist)->resync_selection (clist, NULL);

  GTK_CMCTREE_ROW (node)->expanded = TRUE;

  visible = gtk_cmctree_is_viewable (ctree, node);
  /* get cell width if tree_column is auto resized */
  if (visible && clist->column[ctree->tree_column].auto_resize &&
      !GTK_CMCLIST_AUTO_RESIZE_BLOCKED (clist))
    GTK_CMCLIST_GET_CLASS (clist)->cell_size_request
      (clist, &GTK_CMCTREE_ROW (node)->row, ctree->tree_column, &requisition);

  /* unref/unset closed pixbuf */
  if (GTK_CMCELL_PIXTEXT 
      (GTK_CMCTREE_ROW (node)->row.cell[ctree->tree_column])->pixbuf)
    {
      g_object_unref
	(GTK_CMCELL_PIXTEXT
	 (GTK_CMCTREE_ROW (node)->row.cell[ctree->tree_column])->pixbuf);
      
      GTK_CMCELL_PIXTEXT
	(GTK_CMCTREE_ROW (node)->row.cell[ctree->tree_column])->pixbuf = NULL;
    }

  /* set/ref opened pixbuf */
  if (GTK_CMCTREE_ROW (node)->pixbuf_opened)
    {
      GTK_CMCELL_PIXTEXT 
	(GTK_CMCTREE_ROW (node)->row.cell[ctree->tree_column])->pixbuf = 
	g_object_ref (GTK_CMCTREE_ROW (node)->pixbuf_opened);
    }


  work = GTK_CMCTREE_ROW (node)->children;
  if (work)
    {
      GList *list = (GList *)work;
      gint *cell_width = NULL;
      gint tmp = 0;
      gint row;
      gint i;
      
      if (visible && !GTK_CMCLIST_AUTO_RESIZE_BLOCKED (clist))
	{
	  cell_width = g_new0 (gint, clist->columns);
	  if (clist->column[ctree->tree_column].auto_resize)
	      cell_width[ctree->tree_column] = requisition.width;

	  while (work)
	    {
	      /* search maximum cell widths of auto_resize columns */
	      for (i = 0; i < clist->columns; i++)
		if (clist->column[i].auto_resize)
		  {
		    GTK_CMCLIST_GET_CLASS (clist)->cell_size_request
		      (clist, &GTK_CMCTREE_ROW (work)->row, i, &requisition);
		    cell_width[i] = MAX (requisition.width, cell_width[i]);
		  }

	      list = (GList *)work;
	      work = GTK_CMCTREE_NODE_NEXT (work);
	      tmp++;
	    }
	}
      else
	while (work)
	  {
	    list = (GList *)work;
	    work = GTK_CMCTREE_NODE_NEXT (work);
	    tmp++;
	  }

      list->next = (GList *)GTK_CMCTREE_NODE_NEXT (node);

      if (GTK_CMCTREE_NODE_NEXT (node))
	{
	  GList *tmp_list;

	  tmp_list = (GList *)GTK_CMCTREE_NODE_NEXT (node);
	  tmp_list->prev = list;
	}
      else
	clist->row_list_end = list;

      list = (GList *)node;
      list->next = (GList *)(GTK_CMCTREE_ROW (node)->children);

      if (visible && !GTK_CMCLIST_AUTO_RESIZE_BLOCKED (clist))
	{
	  /* resize auto_resize columns if needed */
	  for (i = 0; i < clist->columns; i++)
	    if (clist->column[i].auto_resize &&
		cell_width[i] > clist->column[i].width)
	      gtk_cmclist_set_column_width (clist, i, cell_width[i]);
	  g_free (cell_width);

	  /* update focus_row position */
	  row = g_list_position (clist->row_list, (GList *)node);
	  if (row < clist->focus_row)
	    clist->focus_row += tmp;

	  clist->rows += tmp;
	  CLIST_REFRESH (clist);
	}
    }
  else if (visible && clist->column[ctree->tree_column].auto_resize)
    /* resize tree_column if needed */
    column_auto_resize (clist, &GTK_CMCTREE_ROW (node)->row, ctree->tree_column,
			requisition.width);
}

static void 
real_tree_collapse (GtkCMCTree     *ctree,
		    GtkCMCTreeNode *node)
{
  GtkCMCList *clist;
  GtkCMCTreeNode *work;
  GtkRequisition requisition;
  gboolean visible;
  gint level;

  cm_return_if_fail (GTK_IS_CMCTREE (ctree));

  if (!node || !GTK_CMCTREE_ROW (node)->expanded ||
      GTK_CMCTREE_ROW (node)->is_leaf)
    return;

  clist = GTK_CMCLIST (ctree);

  GTK_CMCLIST_GET_CLASS (clist)->resync_selection (clist, NULL);
  
  GTK_CMCTREE_ROW (node)->expanded = FALSE;
  level = GTK_CMCTREE_ROW (node)->level;

  visible = gtk_cmctree_is_viewable (ctree, node);
  /* get cell width if tree_column is auto resized */
  if (visible && clist->column[ctree->tree_column].auto_resize &&
      !GTK_CMCLIST_AUTO_RESIZE_BLOCKED (clist))
    GTK_CMCLIST_GET_CLASS (clist)->cell_size_request
      (clist, &GTK_CMCTREE_ROW (node)->row, ctree->tree_column, &requisition);

  /* unref/unset opened pixbuf */
  if (GTK_CMCELL_PIXTEXT 
      (GTK_CMCTREE_ROW (node)->row.cell[ctree->tree_column])->pixbuf)
    {
      g_object_unref
	(GTK_CMCELL_PIXTEXT
	 (GTK_CMCTREE_ROW (node)->row.cell[ctree->tree_column])->pixbuf);
      
      GTK_CMCELL_PIXTEXT
	(GTK_CMCTREE_ROW (node)->row.cell[ctree->tree_column])->pixbuf = NULL;
    }

  /* set/ref closed pixbuf */
  if (GTK_CMCTREE_ROW (node)->pixbuf_closed)
    {
      GTK_CMCELL_PIXTEXT 
	(GTK_CMCTREE_ROW (node)->row.cell[ctree->tree_column])->pixbuf = 
	g_object_ref (GTK_CMCTREE_ROW (node)->pixbuf_closed);
    }

  work = GTK_CMCTREE_ROW (node)->children;
  if (work)
    {
      gint tmp = 0;
      gint row;
      GList *list;

      while (work && GTK_CMCTREE_ROW (work)->level > level)
	{
	  work = GTK_CMCTREE_NODE_NEXT (work);
	  tmp++;
	}

      if (work)
	{
	  list = (GList *)node;
	  list->next = (GList *)work;
	  list = (GList *)GTK_CMCTREE_NODE_PREV (work);
	  list->next = NULL;
	  list = (GList *)work;
	  list->prev = (GList *)node;
	}
      else
	{
	  list = (GList *)node;
	  list->next = NULL;
	  clist->row_list_end = (GList *)node;
	}

      if (visible)
	{
	  /* resize auto_resize columns if needed */
	  auto_resize_columns (clist);

	  row = g_list_position (clist->row_list, (GList *)node);
	  if (row < clist->focus_row)
	    clist->focus_row -= tmp;
	  clist->rows -= tmp;
	  CLIST_REFRESH (clist);
	}
    }
  else if (visible && clist->column[ctree->tree_column].auto_resize &&
	   !GTK_CMCLIST_AUTO_RESIZE_BLOCKED (clist))
    /* resize tree_column if needed */
    column_auto_resize (clist, &GTK_CMCTREE_ROW (node)->row, ctree->tree_column,
			requisition.width);
    
}

static void
column_auto_resize (GtkCMCList    *clist,
		    GtkCMCListRow *clist_row,
		    gint         column,
		    gint         old_width)
{
  /* resize column if needed for auto_resize */
  GtkRequisition requisition;

  if (!clist->column[column].auto_resize ||
      GTK_CMCLIST_AUTO_RESIZE_BLOCKED (clist))
    return;

  if (clist_row)
    GTK_CMCLIST_GET_CLASS (clist)->cell_size_request (clist, clist_row,
						   column, &requisition);
  else
    requisition.width = 0;

  if (requisition.width > clist->column[column].width)
    gtk_cmclist_set_column_width (clist, column, requisition.width);
  else if (requisition.width < old_width &&
	   old_width == clist->column[column].width)
    {
      GList *list;
      gint new_width;

      /* run a "gtk_cmclist_optimal_column_width" but break, if
       * the column doesn't shrink */
      if (GTK_CMCLIST_SHOW_TITLES (clist) && clist->column[column].button)
        {
	GtkRequisition req;
	gtk_widget_get_requisition (clist->column[column].button, &req);
	new_width = (req.width -
		     (CELL_SPACING + (2 * COLUMN_INSET)));
        }
      else
	new_width = 0;

      for (list = clist->row_list; list; list = list->next)
	{
	  GTK_CMCLIST_GET_CLASS (clist)->cell_size_request
	    (clist, GTK_CMCLIST_ROW (list), column, &requisition);
	  new_width = MAX (new_width, requisition.width);
	  if (new_width == clist->column[column].width)
	    break;
	}
      if (new_width < clist->column[column].width)
	gtk_cmclist_set_column_width (clist, column, new_width);
    }
}

static void
auto_resize_columns (GtkCMCList *clist)
{
  gint i;

  if (GTK_CMCLIST_AUTO_RESIZE_BLOCKED (clist))
    return;

  for (i = 0; i < clist->columns; i++)
    column_auto_resize (clist, NULL, i, clist->column[i].width);
}

static void
cell_size_request (GtkCMCList       *clist,
		   GtkCMCListRow    *clist_row,
		   gint            column,
		   GtkRequisition *requisition)
{
  GtkCMCTree *ctree;
  gint width;
  gint height;
  PangoLayout *layout;
  PangoRectangle logical_rect;

  cm_return_if_fail (GTK_IS_CMCTREE (clist));
  cm_return_if_fail (requisition != NULL);

  ctree = GTK_CMCTREE (clist);

  layout = create_cell_layout (clist, clist_row, column);
  if (layout)
    {
      pango_layout_get_pixel_extents (layout, NULL, &logical_rect);

      requisition->width = logical_rect.width;
      requisition->height = logical_rect.height;
      
      g_object_unref (G_OBJECT (layout));
    }
  else
    {
      requisition->width  = 0;
      requisition->height = 0;
    }

  switch (clist_row->cell[column].type)
    {
    case GTK_CMCELL_PIXTEXT:
      if (GTK_CMCELL_PIXTEXT (clist_row->cell[column])->pixbuf)
	{
	  width = gdk_pixbuf_get_width(GTK_CMCELL_PIXTEXT (clist_row->cell[column])->pixbuf);
	  height = gdk_pixbuf_get_height(GTK_CMCELL_PIXTEXT (clist_row->cell[column])->pixbuf);
	  width += GTK_CMCELL_PIXTEXT (clist_row->cell[column])->spacing;
	}
      else
	width = height = 0;
	  
      requisition->width += width;
      requisition->height = MAX (requisition->height, height);
      
      if (column == ctree->tree_column)
	{
	  requisition->width += (ctree->tree_spacing + ctree->tree_indent *
				 (((GtkCMCTreeRow *) clist_row)->level - 1));
	  switch (ctree->expander_style)
	    {
	    case GTK_CMCTREE_EXPANDER_NONE:
	      break;
	    case GTK_CMCTREE_EXPANDER_TRIANGLE:
	      requisition->width += PM_SIZE + 3;
	      break;
	    }
	}
      break;
    case GTK_CMCELL_PIXBUF:
      width = gdk_pixbuf_get_width(GTK_CMCELL_PIXBUF (clist_row->cell[column])->pixbuf);
      height = gdk_pixbuf_get_height(GTK_CMCELL_PIXBUF (clist_row->cell[column])->pixbuf);
      requisition->width += width;
      requisition->height = MAX (requisition->height, height);
      break;
    default:
      break;
    }

  requisition->width  += clist_row->cell[column].horizontal;
  requisition->height += clist_row->cell[column].vertical;
}

static void
set_cell_contents (GtkCMCList    *clist,
		   GtkCMCListRow *clist_row,
		   gint         column,
		   GtkCMCellType  type,
		   const gchar *text,
		   guint8       spacing,
		   GdkPixbuf   *pixbuf)
{
  gboolean visible = FALSE;
  GtkCMCTree *ctree;
  GtkRequisition requisition;
  gchar *old_text = NULL;
  GdkPixbuf *old_pixbuf = NULL;

  cm_return_if_fail (GTK_IS_CMCTREE (clist));
  cm_return_if_fail (clist_row != NULL);

  ctree = GTK_CMCTREE (clist);

  if (clist->column[column].auto_resize &&
      !GTK_CMCLIST_AUTO_RESIZE_BLOCKED (clist))
    {
      GtkCMCTreeNode *parent;

      parent = ((GtkCMCTreeRow *)clist_row)->parent;
      if ((parent && GTK_CMCTREE_ROW (parent)->expanded &&
		      gtk_cmctree_is_viewable (ctree, parent)))
	{
	  visible = TRUE;
	  GTK_CMCLIST_GET_CLASS (clist)->cell_size_request (clist, clist_row,
							 column, &requisition);
	}
    }

  switch (clist_row->cell[column].type)
    {
    case GTK_CMCELL_EMPTY:
      break;
    case GTK_CMCELL_TEXT:
      old_text = GTK_CMCELL_TEXT (clist_row->cell[column])->text;
      break;
    case GTK_CMCELL_PIXBUF:
      old_pixbuf = GTK_CMCELL_PIXBUF (clist_row->cell[column])->pixbuf;
      break;
    case GTK_CMCELL_PIXTEXT:
      old_text = GTK_CMCELL_PIXTEXT (clist_row->cell[column])->text;
      old_pixbuf = GTK_CMCELL_PIXTEXT (clist_row->cell[column])->pixbuf;
      break;
    case GTK_CMCELL_WIDGET:
      /* unimplemented */
      break;
      
    default:
      break;
    }

  clist_row->cell[column].type = GTK_CMCELL_EMPTY;
  if (column == ctree->tree_column && type != GTK_CMCELL_EMPTY)
    type = GTK_CMCELL_PIXTEXT;

  /* Note that pixbuf and mask were already ref'ed by the caller
   */
  switch (type)
    {
    case GTK_CMCELL_TEXT:
      if (text)
	{
	  clist_row->cell[column].type = GTK_CMCELL_TEXT;
	  GTK_CMCELL_TEXT (clist_row->cell[column])->text = g_strdup (text);
	}
      break;
    case GTK_CMCELL_PIXBUF:
      if (pixbuf)
	{
	  clist_row->cell[column].type = GTK_CMCELL_PIXBUF;
	  GTK_CMCELL_PIXBUF (clist_row->cell[column])->pixbuf = pixbuf;
	}
      break;
    case GTK_CMCELL_PIXTEXT:
      if (column == ctree->tree_column)
	{
	  clist_row->cell[column].type = GTK_CMCELL_PIXTEXT;
	  GTK_CMCELL_PIXTEXT (clist_row->cell[column])->spacing = spacing;
	  if (text)
	    GTK_CMCELL_PIXTEXT (clist_row->cell[column])->text = g_strdup (text);
	  else
	    GTK_CMCELL_PIXTEXT (clist_row->cell[column])->text = NULL;
	  if (pixbuf)
	    {
	      GTK_CMCELL_PIXTEXT (clist_row->cell[column])->pixbuf = pixbuf;
	    }
	  else
	    {
	      GTK_CMCELL_PIXTEXT (clist_row->cell[column])->pixbuf = NULL;
	    }
	}
      else if (text && pixbuf)
	{
	  clist_row->cell[column].type = GTK_CMCELL_PIXTEXT;
	  GTK_CMCELL_PIXTEXT (clist_row->cell[column])->text = g_strdup (text);
	  GTK_CMCELL_PIXTEXT (clist_row->cell[column])->spacing = spacing;
	  GTK_CMCELL_PIXTEXT (clist_row->cell[column])->pixbuf = pixbuf;
	}
      break;
    default:
      break;
    }
  
  if (visible && clist->column[column].auto_resize &&
      !GTK_CMCLIST_AUTO_RESIZE_BLOCKED (clist))
    column_auto_resize (clist, clist_row, column, requisition.width);

  g_free (old_text);
  if (old_pixbuf)
    g_object_unref (old_pixbuf);
}

static void 
set_node_info (GtkCMCTree     *ctree,
	       GtkCMCTreeNode *node,
	       const gchar  *text,
	       guint8        spacing,
	       GdkPixbuf    *pixbuf_closed,
	       GdkPixbuf    *pixbuf_opened,
	       gboolean      is_leaf,
	       gboolean      expanded)
{
  if (GTK_CMCTREE_ROW (node)->pixbuf_opened)
    {
      g_object_unref (GTK_CMCTREE_ROW (node)->pixbuf_opened);
    }
  if (GTK_CMCTREE_ROW (node)->pixbuf_closed)
    {
      g_object_unref (GTK_CMCTREE_ROW (node)->pixbuf_closed);
    }

  GTK_CMCTREE_ROW (node)->pixbuf_opened = NULL;
  GTK_CMCTREE_ROW (node)->pixbuf_closed = NULL;

  if (pixbuf_closed)
    {
      GTK_CMCTREE_ROW (node)->pixbuf_closed = g_object_ref (pixbuf_closed);
    }
  if (pixbuf_opened)
    {
      GTK_CMCTREE_ROW (node)->pixbuf_opened = g_object_ref (pixbuf_opened);
    }

  GTK_CMCTREE_ROW (node)->is_leaf  = is_leaf;
  GTK_CMCTREE_ROW (node)->expanded = (is_leaf) ? FALSE : expanded;

  if (GTK_CMCTREE_ROW (node)->expanded)
    gtk_cmctree_node_set_pixtext (ctree, node, ctree->tree_column,
				text, spacing, pixbuf_opened);
  else 
    gtk_cmctree_node_set_pixtext (ctree, node, ctree->tree_column,
				text, spacing, pixbuf_closed);
}

static void
tree_delete (GtkCMCTree     *ctree, 
	     GtkCMCTreeNode *node, 
	     gpointer      data)
{
  tree_unselect (ctree,  node, NULL);
  row_delete (ctree, GTK_CMCTREE_ROW (node));
  g_list_free_1 ((GList *)node);
}

static void
tree_delete_row (GtkCMCTree     *ctree, 
		 GtkCMCTreeNode *node, 
		 gpointer      data)
{
  row_delete (ctree, GTK_CMCTREE_ROW (node));
  g_list_free_1 ((GList *)node);
}

static void
tree_update_level (GtkCMCTree     *ctree, 
		   GtkCMCTreeNode *node, 
		   gpointer      data)
{
  if (!node)
    return;

  if (GTK_CMCTREE_ROW (node)->parent)
      GTK_CMCTREE_ROW (node)->level = 
	GTK_CMCTREE_ROW (GTK_CMCTREE_ROW (node)->parent)->level + 1;
  else
      GTK_CMCTREE_ROW (node)->level = 1;
}

static void
tree_select (GtkCMCTree     *ctree, 
	     GtkCMCTreeNode *node, 
	     gpointer      data)
{
  if (node && GTK_CMCTREE_ROW (node)->row.state != GTK_STATE_SELECTED &&
      GTK_CMCTREE_ROW (node)->row.selectable)
    g_signal_emit (G_OBJECT (ctree), ctree_signals[TREE_SELECT_ROW], 0,
		     node, -1);
}

static void
tree_unselect (GtkCMCTree     *ctree, 
	       GtkCMCTreeNode *node, 
	       gpointer      data)
{
  if (node && GTK_CMCTREE_ROW (node)->row.state == GTK_STATE_SELECTED)
    g_signal_emit (G_OBJECT (ctree), ctree_signals[TREE_UNSELECT_ROW], 0,
		     node, -1);
}

static void
tree_expand (GtkCMCTree     *ctree, 
	     GtkCMCTreeNode *node, 
	     gpointer      data)
{
  if (node && !GTK_CMCTREE_ROW (node)->expanded)
    g_signal_emit (G_OBJECT (ctree), ctree_signals[TREE_EXPAND], 0,node);
}

static void
tree_collapse (GtkCMCTree     *ctree, 
	       GtkCMCTreeNode *node, 
	       gpointer      data)
{
  if (node && GTK_CMCTREE_ROW (node)->expanded)
    g_signal_emit (G_OBJECT (ctree), ctree_signals[TREE_COLLAPSE], 0,node);
}

static void
tree_collapse_to_depth (GtkCMCTree     *ctree, 
			GtkCMCTreeNode *node, 
			gint          depth)
{
  if (node && GTK_CMCTREE_ROW (node)->level == depth)
    gtk_cmctree_collapse_recursive (ctree, node);
}

static void
tree_toggle_expansion (GtkCMCTree     *ctree,
		       GtkCMCTreeNode *node,
		       gpointer      data)
{
  if (!node)
    return;

  if (GTK_CMCTREE_ROW (node)->expanded)
    g_signal_emit (G_OBJECT (ctree), ctree_signals[TREE_COLLAPSE], 0,node);
  else
    g_signal_emit (G_OBJECT (ctree), ctree_signals[TREE_EXPAND], 0,node);
}

static GtkCMCTreeRow *
row_new (GtkCMCTree *ctree)
{
  GtkCMCList *clist;
  GtkCMCTreeRow *ctree_row;
  int i;

  clist = GTK_CMCLIST (ctree);
  ctree_row = g_slice_new (GtkCMCTreeRow);
  ctree_row->row.cell = g_slice_alloc (sizeof (GtkCMCell) * clist->columns);

  for (i = 0; i < clist->columns; i++)
    {
      ctree_row->row.cell[i].type = GTK_CMCELL_EMPTY;
      ctree_row->row.cell[i].vertical = 0;
      ctree_row->row.cell[i].horizontal = 0;
      ctree_row->row.cell[i].style = NULL;
    }
  GTK_CMCELL_PIXTEXT (ctree_row->row.cell[ctree->tree_column])->text = NULL;

  ctree_row->row.fg_set     = FALSE;
  ctree_row->row.bg_set     = FALSE;
  ctree_row->row.style      = NULL;
  ctree_row->row.selectable = TRUE;
  ctree_row->row.state      = GTK_STATE_NORMAL;
  ctree_row->row.data       = NULL;
  ctree_row->row.destroy    = NULL;

  ctree_row->level         = 0;
  ctree_row->expanded      = FALSE;
  ctree_row->parent        = NULL;
  ctree_row->sibling       = NULL;
  ctree_row->children      = NULL;
  ctree_row->pixbuf_closed = NULL;
  ctree_row->pixbuf_opened = NULL;
  
  return ctree_row;
}

static void
row_delete (GtkCMCTree    *ctree,
	    GtkCMCTreeRow *ctree_row)
{
  GtkCMCList *clist;
  gint i;

  clist = GTK_CMCLIST (ctree);

  for (i = 0; i < clist->columns; i++)
    {
      GTK_CMCLIST_GET_CLASS (clist)->set_cell_contents
	(clist, &(ctree_row->row), i, GTK_CMCELL_EMPTY, NULL, 0, NULL);
      if (ctree_row->row.cell[i].style)
	{
	  if (gtk_widget_get_realized (GTK_WIDGET(ctree)))
	    gtk_style_detach (ctree_row->row.cell[i].style);
	  g_object_unref (ctree_row->row.cell[i].style);
	}
    }

  if (ctree_row->row.style)
    {
      if (gtk_widget_get_realized (GTK_WIDGET(ctree)))
	gtk_style_detach (ctree_row->row.style);
      g_object_unref (ctree_row->row.style);
    }

  if (ctree_row->pixbuf_closed)
    {
      g_object_unref (ctree_row->pixbuf_closed);
    }

  if (ctree_row->pixbuf_opened)
    {
      g_object_unref (ctree_row->pixbuf_opened);
    }

  if (ctree_row->row.destroy)
    {
      GDestroyNotify dnotify = ctree_row->row.destroy;
      gpointer ddata = ctree_row->row.data;

      ctree_row->row.destroy = NULL;
      ctree_row->row.data = NULL;

      dnotify (ddata);
    }

  g_slice_free1 (sizeof (GtkCMCell) * clist->columns, ctree_row->row.cell);
  g_slice_free (GtkCMCTreeRow, ctree_row);
}

static void
real_select_row (GtkCMCList *clist,
		 gint      row,
		 gint      column,
		 GdkEvent *event)
{
  GList *node;

  cm_return_if_fail (GTK_IS_CMCTREE (clist));
  
  if ((node = g_list_nth (clist->row_list, row)) &&
      GTK_CMCTREE_ROW (node)->row.selectable)
    g_signal_emit (G_OBJECT (clist), ctree_signals[TREE_SELECT_ROW],0,
		     node, column);
}

static void
real_unselect_row (GtkCMCList *clist,
		   gint      row,
		   gint      column,
		   GdkEvent *event)
{
  GList *node;

  cm_return_if_fail (GTK_IS_CMCTREE (clist));

  if ((node = g_list_nth (clist->row_list, row)))
    g_signal_emit (G_OBJECT (clist), ctree_signals[TREE_UNSELECT_ROW],0,
		     node, column);
}

static void
tree_draw_node (GtkCMCTree     *ctree, 
               GtkCMCTreeNode *node)
{
  GtkCMCList *clist;
  
  clist = GTK_CMCLIST (ctree);

  if (CLIST_UNFROZEN (clist) && gtk_cmctree_is_viewable (ctree, node))
    {
      GtkCMCTreeNode *work;
      gint num = 0;

      work = GTK_CMCTREE_NODE (clist->row_list);
      while (work && work != node)
	{
	  work = GTK_CMCTREE_NODE_NEXT (work);
	  num++;
	}
      if (work && gtk_cmclist_row_is_visible (clist, num) != GTK_VISIBILITY_NONE)
	GTK_CMCLIST_GET_CLASS(ctree)->draw_row
	  (clist, NULL, num, GTK_CMCLIST_ROW ((GList *) node));
    }
}

static void
real_tree_select (GtkCMCTree     *ctree,
		  GtkCMCTreeNode *node,
		  gint          column)
{
  GtkCMCList *clist;
  GList *list;
  GtkCMCTreeNode *sel_row;
  gboolean node_selected;

  cm_return_if_fail (GTK_IS_CMCTREE (ctree));

  if (!node || GTK_CMCTREE_ROW (node)->row.state == GTK_STATE_SELECTED ||
      !GTK_CMCTREE_ROW (node)->row.selectable)
    return;

  clist = GTK_CMCLIST (ctree);

  switch (clist->selection_mode)
    {
    case GTK_SELECTION_SINGLE:
    case GTK_SELECTION_BROWSE:

      node_selected = FALSE;
      list = clist->selection;

      while (list)
	{
	  sel_row = list->data;
	  list = list->next;
	  
	  if (node == sel_row)
	    node_selected = TRUE;
	  else
	    g_signal_emit (G_OBJECT (ctree),
			     ctree_signals[TREE_UNSELECT_ROW], 0, sel_row, column);
	}

      if (node_selected)
	return;

    default:
      break;
    }

  GTK_CMCTREE_ROW (node)->row.state = GTK_STATE_SELECTED;

  if (!clist->selection)
    {
      clist->selection = g_list_append (clist->selection, node);
      clist->selection_end = clist->selection;
    }
  else
    clist->selection_end = g_list_append (clist->selection_end, node)->next;

  tree_draw_node (ctree, node);
}

static void
real_tree_unselect (GtkCMCTree     *ctree,
		    GtkCMCTreeNode *node,
		    gint          column)
{
  GtkCMCList *clist;

  cm_return_if_fail (GTK_IS_CMCTREE (ctree));

  if (!node || GTK_CMCTREE_ROW (node)->row.state != GTK_STATE_SELECTED)
    return;

  clist = GTK_CMCLIST (ctree);

  if (clist->selection_end && clist->selection_end->data == node)
    clist->selection_end = clist->selection_end->prev;

  clist->selection = g_list_remove (clist->selection, node);
  
  GTK_CMCTREE_ROW (node)->row.state = GTK_STATE_NORMAL;

  tree_draw_node (ctree, node);
}

static void
select_row_recursive (GtkCMCTree     *ctree, 
		      GtkCMCTreeNode *node, 
		      gpointer      data)
{
  if (!node || GTK_CMCTREE_ROW (node)->row.state == GTK_STATE_SELECTED ||
      !GTK_CMCTREE_ROW (node)->row.selectable)
    return;

  GTK_CMCLIST (ctree)->undo_unselection = 
    g_list_prepend (GTK_CMCLIST (ctree)->undo_unselection, node);
  gtk_cmctree_select (ctree, node);
}

static void
real_select_all (GtkCMCList *clist)
{
  GtkCMCTree *ctree;
  GtkCMCTreeNode *node;
  
  cm_return_if_fail (GTK_IS_CMCTREE (clist));

  ctree = GTK_CMCTREE (clist);

  switch (clist->selection_mode)
    {
    case GTK_SELECTION_SINGLE:
    case GTK_SELECTION_BROWSE:
      return;

    case GTK_SELECTION_MULTIPLE:

      gtk_cmclist_freeze (clist);

      g_list_free (clist->undo_selection);
      g_list_free (clist->undo_unselection);
      clist->undo_selection = NULL;
      clist->undo_unselection = NULL;
	  
      clist->anchor_state = GTK_STATE_SELECTED;
      clist->anchor = -1;
      clist->drag_pos = -1;
      clist->undo_anchor = clist->focus_row;

      for (node = GTK_CMCTREE_NODE (clist->row_list); node;
	   node = GTK_CMCTREE_NODE_NEXT (node))
	gtk_cmctree_pre_recursive (ctree, node, select_row_recursive, NULL);

      gtk_cmclist_thaw (clist);
      break;

    default:
      /* do nothing */
      break;
    }
}

static void
real_unselect_all (GtkCMCList *clist)
{
  GtkCMCTree *ctree;
  GtkCMCTreeNode *node;
  GList *list;
 
  cm_return_if_fail (GTK_IS_CMCTREE (clist));
  
  ctree = GTK_CMCTREE (clist);

  switch (clist->selection_mode)
    {
    case GTK_SELECTION_BROWSE:
      if (clist->focus_row >= 0)
	{
	  gtk_cmctree_select
	    (ctree,
	     GTK_CMCTREE_NODE (g_list_nth (clist->row_list, clist->focus_row)));
	  return;
	}
      break;

    case GTK_SELECTION_MULTIPLE:
      g_list_free (clist->undo_selection);
      g_list_free (clist->undo_unselection);
      clist->undo_selection = NULL;
      clist->undo_unselection = NULL;

      clist->anchor = -1;
      clist->drag_pos = -1;
      clist->undo_anchor = clist->focus_row;
      break;

    default:
      break;
    }

  list = clist->selection;

  while (list)
    {
      node = list->data;
      list = list->next;
      gtk_cmctree_unselect (ctree, node);
    }
}

static gboolean
ctree_is_hot_spot (GtkCMCTree     *ctree, 
		   GtkCMCTreeNode *node,
		   gint          row, 
		   gint          x, 
		   gint          y)
{
  GtkCMCTreeRow *tree_row;
  GtkCMCList *clist;
  gint xl;
  gint yu;
  gint hotspot_size;

  cm_return_val_if_fail (GTK_IS_CMCTREE (ctree), FALSE);
  cm_return_val_if_fail (node != NULL, FALSE);

  clist = GTK_CMCLIST (ctree);

  if (!clist->column[ctree->tree_column].visible ||
      ctree->expander_style == GTK_CMCTREE_EXPANDER_NONE)
    return FALSE;

  tree_row = GTK_CMCTREE_ROW (node);

  hotspot_size = clist->row_height-2;
  if (hotspot_size > clist->column[ctree->tree_column].area.width - 2)
	hotspot_size = clist->column[ctree->tree_column].area.width - 2;

  yu = (ROW_TOP_YPIXEL (clist, row) + (clist->row_height - hotspot_size) / 2 -
	(clist->row_height - 1) % 2);

  if (clist->column[ctree->tree_column].justification == GTK_JUSTIFY_RIGHT)
    xl = (clist->column[ctree->tree_column].area.x + 
	  clist->column[ctree->tree_column].area.width - 1 + clist->hoffset -
	  (tree_row->level - 1) * ctree->tree_indent - hotspot_size);
  else
    xl = (clist->column[ctree->tree_column].area.x + clist->hoffset +
	  (tree_row->level - 1) * ctree->tree_indent);

  return (x >= xl && x <= xl + hotspot_size && y >= yu && y <= yu + hotspot_size);
}

/***********************************************************
 ***********************************************************
 ***                  Public interface                   ***
 ***********************************************************
 ***********************************************************/


/***********************************************************
 *           Creation, insertion, deletion                 *
 ***********************************************************/

static GObject*
gtk_cmctree_constructor (GType                  type,
		       guint                  n_construct_properties,
		       GObjectConstructParam *construct_properties)
{
  GObject *object = G_OBJECT_CLASS (parent_class)->constructor (type,
								n_construct_properties,
								construct_properties);

  return object;
}

GtkWidget*
gtk_cmctree_new_with_titles (gint         columns, 
			   gint         tree_column,
			   gchar       *titles[])
{
  GtkWidget *widget;

  cm_return_val_if_fail (columns > 0, NULL);
  cm_return_val_if_fail (tree_column >= 0 && tree_column < columns, NULL);

  widget = gtk_widget_new (GTK_TYPE_CMCTREE,
			   "n_columns", columns,
			   "tree_column", tree_column,
			   NULL);
  if (titles)
    {
      GtkCMCList *clist = GTK_CMCLIST (widget);
      guint i;

      for (i = 0; i < columns; i++)
	gtk_cmclist_set_column_title (clist, i, titles[i]);
      gtk_cmclist_column_titles_show (clist);
    }

  return widget;
}

GtkWidget *
gtk_cmctree_new (gint columns, 
	       gint tree_column)
{
  return gtk_cmctree_new_with_titles (columns, tree_column, NULL);
}

static gint
real_insert_row (GtkCMCList *clist,
		 gint      row,
		 gchar    *text[])
{
  GtkCMCTreeNode *parent = NULL;
  GtkCMCTreeNode *sibling;
  GtkCMCTreeNode *node;

  cm_return_val_if_fail (GTK_IS_CMCTREE (clist), -1);

  sibling = GTK_CMCTREE_NODE (g_list_nth (clist->row_list, row));
  if (sibling)
    parent = GTK_CMCTREE_ROW (sibling)->parent;

  node = gtk_cmctree_insert_node (GTK_CMCTREE (clist), parent, sibling, text, 5,
				NULL, NULL, TRUE, FALSE);

  if (GTK_CMCLIST_AUTO_SORT (clist) || !sibling)
    return g_list_position (clist->row_list, (GList *) node);
  
  return row;
}

GtkCMCTreeNode * 
gtk_cmctree_insert_node (GtkCMCTree     *ctree,
		       GtkCMCTreeNode *parent, 
		       GtkCMCTreeNode *sibling,
		       gchar        *text[],
		       guint8        spacing,
		       GdkPixbuf    *pixbuf_closed,
		       GdkPixbuf    *pixbuf_opened,
		       gboolean      is_leaf,
		       gboolean      expanded)
{
  GtkCMCList *clist;
  GtkCMCTreeRow *new_row;
  GtkCMCTreeNode *node;
  GList *list;
  gint i;

  cm_return_val_if_fail (GTK_IS_CMCTREE (ctree), NULL);
  if (sibling)
    cm_return_val_if_fail (GTK_CMCTREE_ROW (sibling)->parent == parent, NULL);

  if (parent && GTK_CMCTREE_ROW (parent)->is_leaf)
    return NULL;

  clist = GTK_CMCLIST (ctree);

  /* create the row */
  new_row = row_new (ctree);
  list = g_list_alloc ();
  list->data = new_row;
  node = GTK_CMCTREE_NODE (list);

  if (text)
    for (i = 0; i < clist->columns; i++)
      if (text[i] && i != ctree->tree_column)
	GTK_CMCLIST_GET_CLASS (clist)->set_cell_contents
	  (clist, &(new_row->row), i, GTK_CMCELL_TEXT, text[i], 0, NULL);

  set_node_info (ctree, node, text ?
		 text[ctree->tree_column] : NULL, spacing, pixbuf_closed,
		 pixbuf_opened, is_leaf, expanded);

  /* sorted insertion */
  if (GTK_CMCLIST_AUTO_SORT (clist))
    {
      if (parent)
	sibling = GTK_CMCTREE_ROW (parent)->children;
      else
	sibling = GTK_CMCTREE_NODE (clist->row_list);

      while (sibling && clist->compare
	     (clist, GTK_CMCTREE_ROW (node), GTK_CMCTREE_ROW (sibling)) > 0)
	sibling = GTK_CMCTREE_ROW (sibling)->sibling;
    }

  gtk_cmctree_link (ctree, node, parent, sibling, TRUE);

  if (text && !GTK_CMCLIST_AUTO_RESIZE_BLOCKED (clist) &&
      gtk_cmctree_is_viewable (ctree, node))
    {
      for (i = 0; i < clist->columns; i++)
	if (clist->column[i].auto_resize)
	  column_auto_resize (clist, &(new_row->row), i, 0);
    }

  if (clist->rows == 1)
    {
      clist->focus_row = 0;
      if (clist->selection_mode == GTK_SELECTION_BROWSE)
	gtk_cmctree_select (ctree, node);
    }


  CLIST_REFRESH (clist);

  return node;
}

GtkCMCTreeNode *
gtk_cmctree_insert_gnode (GtkCMCTree          *ctree,
			GtkCMCTreeNode      *parent,
			GtkCMCTreeNode      *sibling,
			GNode             *gnode,
			GtkCMCTreeGNodeFunc  func,
			gpointer           data)
{
  GtkCMCList *clist;
  GtkCMCTreeNode *cnode = NULL;
  GtkCMCTreeNode *child = NULL;
  GtkCMCTreeNode *new_child;
  GList *list;
  GNode *work;
  guint depth = 1;

  cm_return_val_if_fail (GTK_IS_CMCTREE (ctree), NULL);
  cm_return_val_if_fail (gnode != NULL, NULL);
  cm_return_val_if_fail (func != NULL, NULL);
  if (sibling)
    cm_return_val_if_fail (GTK_CMCTREE_ROW (sibling)->parent == parent, NULL);
  
  clist = GTK_CMCLIST (ctree);

  if (parent)
    depth = GTK_CMCTREE_ROW (parent)->level + 1;

  list = g_list_alloc ();
  list->data = row_new (ctree);
  cnode = GTK_CMCTREE_NODE (list);

  gtk_cmclist_freeze (clist);

  set_node_info (ctree, cnode, "", 0, NULL, NULL, TRUE, FALSE);

  if (!func (ctree, depth, gnode, cnode, data))
    {
      tree_delete_row (ctree, cnode, NULL);
      gtk_cmclist_thaw (clist);
      return NULL;
    }

  if (GTK_CMCLIST_AUTO_SORT (clist))
    {
      if (parent)
	sibling = GTK_CMCTREE_ROW (parent)->children;
      else
	sibling = GTK_CMCTREE_NODE (clist->row_list);

      while (sibling && clist->compare
	     (clist, GTK_CMCTREE_ROW (cnode), GTK_CMCTREE_ROW (sibling)) > 0)
	sibling = GTK_CMCTREE_ROW (sibling)->sibling;
    }

  gtk_cmctree_link (ctree, cnode, parent, sibling, TRUE);

  for (work = g_node_last_child (gnode); work; work = work->prev)
    {
      new_child = gtk_cmctree_insert_gnode (ctree, cnode, child,
					  work, func, data);
      if (new_child)
	child = new_child;
    }	
  
  gtk_cmclist_thaw (clist);

  return cnode;
}

GNode *
gtk_cmctree_export_to_gnode (GtkCMCTree          *ctree,
			   GNode             *parent,
			   GNode             *sibling,
			   GtkCMCTreeNode      *node,
			   GtkCMCTreeGNodeFunc  func,
			   gpointer           data)
{
  GtkCMCTreeNode *work;
  GNode *gnode;
  gint depth;

  cm_return_val_if_fail (GTK_IS_CMCTREE (ctree), NULL);
  cm_return_val_if_fail (node != NULL, NULL);
  cm_return_val_if_fail (func != NULL, NULL);
  if (sibling)
    {
      cm_return_val_if_fail (parent != NULL, NULL);
      cm_return_val_if_fail (sibling->parent == parent, NULL);
    }

  gnode = g_node_new (NULL);
  depth = g_node_depth (parent) + 1;
  
  if (!func (ctree, depth, gnode, node, data))
    {
      g_node_destroy (gnode);
      return NULL;
    }

  if (parent)
    g_node_insert_before (parent, sibling, gnode);

  if (!GTK_CMCTREE_ROW (node)->is_leaf)
    {
      GNode *new_sibling = NULL;

      for (work = GTK_CMCTREE_ROW (node)->children; work;
	   work = GTK_CMCTREE_ROW (work)->sibling)
	new_sibling = gtk_cmctree_export_to_gnode (ctree, gnode, new_sibling,
						 work, func, data);

      g_node_reverse_children (gnode);
    }

  return gnode;
}
  
static void
real_remove_row (GtkCMCList *clist,
		 gint      row)
{
  GtkCMCTreeNode *node;

  cm_return_if_fail (GTK_IS_CMCTREE (clist));

  node = GTK_CMCTREE_NODE (g_list_nth (clist->row_list, row));

  if (node)
    gtk_cmctree_remove_node (GTK_CMCTREE (clist), node);
}

void
gtk_cmctree_remove_node (GtkCMCTree     *ctree, 
		       GtkCMCTreeNode *node)
{
  GtkCMCList *clist;

  cm_return_if_fail (GTK_IS_CMCTREE (ctree));

  clist = GTK_CMCLIST (ctree);

  gtk_cmclist_freeze (clist);

  if (node)
    {
      gtk_cmctree_unlink (ctree, node, TRUE);
      gtk_cmctree_post_recursive (ctree, node, GTK_CMCTREE_FUNC (tree_delete),
				NULL);
      if (clist->selection_mode == GTK_SELECTION_BROWSE && !clist->selection &&
	  clist->focus_row >= 0)
	gtk_cmclist_select_row (clist, clist->focus_row, -1);

      auto_resize_columns (clist);
    }
  else
    gtk_cmclist_clear (clist);

  gtk_cmclist_thaw (clist);
}

static void
real_clear (GtkCMCList *clist)
{
  GtkCMCTree *ctree;
  GtkCMCTreeNode *work;
  GtkCMCTreeNode *ptr;

  cm_return_if_fail (GTK_IS_CMCTREE (clist));

  ctree = GTK_CMCTREE (clist);

  /* remove all rows */
  work = GTK_CMCTREE_NODE (clist->row_list);
  clist->row_list = NULL;
  clist->row_list_end = NULL;

  GTK_CMCLIST_SET_FLAG (clist, CMCLIST_AUTO_RESIZE_BLOCKED);
  while (work)
    {
      ptr = work;
      work = GTK_CMCTREE_ROW (work)->sibling;
      gtk_cmctree_post_recursive (ctree, ptr, GTK_CMCTREE_FUNC (tree_delete_row), 
				NULL);
    }
  GTK_CMCLIST_UNSET_FLAG (clist, CMCLIST_AUTO_RESIZE_BLOCKED);

  parent_class->clear (clist);
}


/***********************************************************
 *  Generic recursive functions, querying / finding tree   *
 *  information                                            *
 ***********************************************************/


void
gtk_cmctree_post_recursive (GtkCMCTree     *ctree, 
			  GtkCMCTreeNode *node,
			  GtkCMCTreeFunc  func,
			  gpointer      data)
{
  GtkCMCTreeNode *work;
  GtkCMCTreeNode *tmp;

  cm_return_if_fail (GTK_IS_CMCTREE (ctree));
  cm_return_if_fail (func != NULL);

  if (node)
    work = GTK_CMCTREE_ROW (node)->children;
  else
    work = GTK_CMCTREE_NODE (GTK_CMCLIST (ctree)->row_list);

  while (work)
    {
      tmp = GTK_CMCTREE_ROW (work)->sibling;
      gtk_cmctree_post_recursive (ctree, work, func, data);
      work = tmp;
    }

  if (node)
    func (ctree, node, data);
}

void
gtk_cmctree_post_recursive_to_depth (GtkCMCTree     *ctree, 
				   GtkCMCTreeNode *node,
				   gint          depth,
				   GtkCMCTreeFunc  func,
				   gpointer      data)
{
  GtkCMCTreeNode *work;
  GtkCMCTreeNode *tmp;

  cm_return_if_fail (GTK_IS_CMCTREE (ctree));
  cm_return_if_fail (func != NULL);

  if (depth < 0)
    {
      gtk_cmctree_post_recursive (ctree, node, func, data);
      return;
    }

  if (node)
    work = GTK_CMCTREE_ROW (node)->children;
  else
    work = GTK_CMCTREE_NODE (GTK_CMCLIST (ctree)->row_list);

  if (work && GTK_CMCTREE_ROW (work)->level <= depth)
    {
      while (work)
	{
	  tmp = GTK_CMCTREE_ROW (work)->sibling;
	  gtk_cmctree_post_recursive_to_depth (ctree, work, depth, func, data);
	  work = tmp;
	}
    }

  if (node && GTK_CMCTREE_ROW (node)->level <= depth)
    func (ctree, node, data);
}

void
gtk_cmctree_pre_recursive (GtkCMCTree     *ctree, 
			 GtkCMCTreeNode *node,
			 GtkCMCTreeFunc  func,
			 gpointer      data)
{
  GtkCMCTreeNode *work;
  GtkCMCTreeNode *tmp;

  cm_return_if_fail (GTK_IS_CMCTREE (ctree));
  cm_return_if_fail (func != NULL);

  if (node)
    {
      work = GTK_CMCTREE_ROW (node)->children;
      func (ctree, node, data);
    }
  else
    work = GTK_CMCTREE_NODE (GTK_CMCLIST (ctree)->row_list);

  while (work)
    {
      tmp = GTK_CMCTREE_ROW (work)->sibling;
      gtk_cmctree_pre_recursive (ctree, work, func, data);
      work = tmp;
    }
}

void
gtk_cmctree_pre_recursive_to_depth (GtkCMCTree     *ctree, 
				  GtkCMCTreeNode *node,
				  gint          depth, 
				  GtkCMCTreeFunc  func,
				  gpointer      data)
{
  GtkCMCTreeNode *work;
  GtkCMCTreeNode *tmp;

  cm_return_if_fail (GTK_IS_CMCTREE (ctree));
  cm_return_if_fail (func != NULL);

  if (depth < 0)
    {
      gtk_cmctree_pre_recursive (ctree, node, func, data);
      return;
    }

  if (node)
    {
      work = GTK_CMCTREE_ROW (node)->children;
      if (GTK_CMCTREE_ROW (node)->level <= depth)
	func (ctree, node, data);
    }
  else
    work = GTK_CMCTREE_NODE (GTK_CMCLIST (ctree)->row_list);

  if (work && GTK_CMCTREE_ROW (work)->level <= depth)
    {
      while (work)
	{
	  tmp = GTK_CMCTREE_ROW (work)->sibling;
	  gtk_cmctree_pre_recursive_to_depth (ctree, work, depth, func, data);
	  work = tmp;
	}
    }
}

gboolean
gtk_cmctree_is_viewable (GtkCMCTree     *ctree, 
		       GtkCMCTreeNode *node)
{ 
  GtkCMCTreeRow *work;

  cm_return_val_if_fail (GTK_IS_CMCTREE (ctree), FALSE);
  cm_return_val_if_fail (node != NULL, FALSE);

  work = GTK_CMCTREE_ROW (node);

  while (work && work->parent && GTK_CMCTREE_ROW (work->parent)->expanded)
    work = GTK_CMCTREE_ROW (work->parent);

  if (!work->parent)
    return TRUE;

  return FALSE;
}

GtkCMCTreeNode * 
gtk_cmctree_last (GtkCMCTree     *ctree,
		GtkCMCTreeNode *node)
{
  cm_return_val_if_fail (GTK_IS_CMCTREE (ctree), NULL);

  if (!node) 
    return NULL;

  while (GTK_CMCTREE_ROW (node)->sibling)
    node = GTK_CMCTREE_ROW (node)->sibling;
  
  if (GTK_CMCTREE_ROW (node)->children)
    return gtk_cmctree_last (ctree, GTK_CMCTREE_ROW (node)->children);
  
  return node;
}

GtkCMCTreeNode *
gtk_cmctree_find_node_ptr (GtkCMCTree    *ctree,
			 GtkCMCTreeRow *ctree_row)
{
  GtkCMCTreeNode *node;
  
  cm_return_val_if_fail (GTK_IS_CMCTREE (ctree), NULL);
  cm_return_val_if_fail (ctree_row != NULL, NULL);
  
  if (ctree_row->parent)
    node = GTK_CMCTREE_ROW (ctree_row->parent)->children;
  else
    node = GTK_CMCTREE_NODE (GTK_CMCLIST (ctree)->row_list);

  while (GTK_CMCTREE_ROW (node) != ctree_row)
    node = GTK_CMCTREE_ROW (node)->sibling;
  
  return node;
}

GtkCMCTreeNode *
gtk_cmctree_node_nth (GtkCMCTree *ctree,
		    guint     row)
{
  cm_return_val_if_fail (GTK_IS_CMCTREE (ctree), NULL);

  if ((row >= GTK_CMCLIST(ctree)->rows))
    return NULL;
 
  return GTK_CMCTREE_NODE (g_list_nth (GTK_CMCLIST (ctree)->row_list, row));
}

gboolean
gtk_cmctree_find (GtkCMCTree     *ctree,
		GtkCMCTreeNode *node,
		GtkCMCTreeNode *child)
{
  if (!child)
    return FALSE;

  if (!node)
    node = GTK_CMCTREE_NODE (GTK_CMCLIST (ctree)->row_list);

  while (node)
    {
      if (node == child) 
	return TRUE;
      if (GTK_CMCTREE_ROW (node)->children)
	{
	  if (gtk_cmctree_find (ctree, GTK_CMCTREE_ROW (node)->children, child))
	    return TRUE;
	}
      node = GTK_CMCTREE_ROW (node)->sibling;
    }
  return FALSE;
}

gboolean
gtk_cmctree_is_ancestor (GtkCMCTree     *ctree,
		       GtkCMCTreeNode *node,
		       GtkCMCTreeNode *child)
{
  cm_return_val_if_fail (GTK_IS_CMCTREE (ctree), FALSE);
  cm_return_val_if_fail (node != NULL, FALSE);

  if (GTK_CMCTREE_ROW (node)->children)
    return gtk_cmctree_find (ctree, GTK_CMCTREE_ROW (node)->children, child);

  return FALSE;
}

GtkCMCTreeNode *
gtk_cmctree_find_by_row_data (GtkCMCTree     *ctree,
			    GtkCMCTreeNode *node,
			    gpointer      data)
{
  GtkCMCTreeNode *work;
  
  if (!node)
    node = GTK_CMCTREE_NODE (GTK_CMCLIST (ctree)->row_list);
  
  while (node)
    {
      if (GTK_CMCTREE_ROW (node)->row.data == data) 
	return node;
      if (GTK_CMCTREE_ROW (node)->children &&
	  (work = gtk_cmctree_find_by_row_data 
	   (ctree, GTK_CMCTREE_ROW (node)->children, data)))
	return work;
      node = GTK_CMCTREE_ROW (node)->sibling;
    }
  return NULL;
}

GList *
gtk_cmctree_find_all_by_row_data (GtkCMCTree     *ctree,
				GtkCMCTreeNode *node,
				gpointer      data)
{
  GList *list = NULL;

  cm_return_val_if_fail (GTK_IS_CMCTREE (ctree), NULL);

  /* if node == NULL then look in the whole tree */
  if (!node)
    node = GTK_CMCTREE_NODE (GTK_CMCLIST (ctree)->row_list);

  while (node)
    {
      if (GTK_CMCTREE_ROW (node)->row.data == data)
        list = g_list_append (list, node);

      if (GTK_CMCTREE_ROW (node)->children)
        {
	  GList *sub_list;

          sub_list = gtk_cmctree_find_all_by_row_data (ctree,
						     GTK_CMCTREE_ROW
						     (node)->children,
						     data);
          list = g_list_concat (list, sub_list);
        }
      node = GTK_CMCTREE_ROW (node)->sibling;
    }
  return list;
}

GtkCMCTreeNode *
gtk_cmctree_find_by_row_data_custom (GtkCMCTree     *ctree,
				   GtkCMCTreeNode *node,
				   gpointer      data,
				   GCompareFunc  func)
{
  GtkCMCTreeNode *work;

  cm_return_val_if_fail (func != NULL, NULL);

  if (!node)
    node = GTK_CMCTREE_NODE (GTK_CMCLIST (ctree)->row_list);

  while (node)
    {
      if (!func (GTK_CMCTREE_ROW (node)->row.data, data))
	return node;
      if (GTK_CMCTREE_ROW (node)->children &&
	  (work = gtk_cmctree_find_by_row_data_custom
	   (ctree, GTK_CMCTREE_ROW (node)->children, data, func)))
	return work;
      node = GTK_CMCTREE_ROW (node)->sibling;
    }
  return NULL;
}

GList *
gtk_cmctree_find_all_by_row_data_custom (GtkCMCTree     *ctree,
				       GtkCMCTreeNode *node,
				       gpointer      data,
				       GCompareFunc  func)
{
  GList *list = NULL;

  cm_return_val_if_fail (GTK_IS_CMCTREE (ctree), NULL);
  cm_return_val_if_fail (func != NULL, NULL);

  /* if node == NULL then look in the whole tree */
  if (!node)
    node = GTK_CMCTREE_NODE (GTK_CMCLIST (ctree)->row_list);

  while (node)
    {
      if (!func (GTK_CMCTREE_ROW (node)->row.data, data))
        list = g_list_append (list, node);

      if (GTK_CMCTREE_ROW (node)->children)
        {
	  GList *sub_list;

          sub_list = gtk_cmctree_find_all_by_row_data_custom (ctree,
							    GTK_CMCTREE_ROW
							    (node)->children,
							    data,
							    func);
          list = g_list_concat (list, sub_list);
        }
      node = GTK_CMCTREE_ROW (node)->sibling;
    }
  return list;
}

gboolean
gtk_cmctree_is_hot_spot (GtkCMCTree *ctree, 
		       gint      x, 
		       gint      y)
{
  GtkCMCTreeNode *node;
  gint column;
  gint row;
  
  cm_return_val_if_fail (GTK_IS_CMCTREE (ctree), FALSE);

  if (gtk_cmclist_get_selection_info (GTK_CMCLIST (ctree), x, y, &row, &column))
    if ((node = GTK_CMCTREE_NODE(g_list_nth (GTK_CMCLIST (ctree)->row_list, row))))
      return ctree_is_hot_spot (ctree, node, row, x, y);

  return FALSE;
}


/***********************************************************
 *   Tree signals : move, expand, collapse, (un)select     *
 ***********************************************************/


void
gtk_cmctree_move (GtkCMCTree     *ctree,
		GtkCMCTreeNode *node,
		GtkCMCTreeNode *new_parent, 
		GtkCMCTreeNode *new_sibling)
{
  cm_return_if_fail (GTK_IS_CMCTREE (ctree));
  cm_return_if_fail (node != NULL);
  
  g_signal_emit (G_OBJECT (ctree), ctree_signals[TREE_MOVE], 0, node,
		   new_parent, new_sibling);
}

void
gtk_cmctree_expand (GtkCMCTree     *ctree,
		  GtkCMCTreeNode *node)
{
  cm_return_if_fail (GTK_IS_CMCTREE (ctree));
  cm_return_if_fail (node != NULL);
  
  if (GTK_CMCTREE_ROW (node)->is_leaf)
    return;

  g_signal_emit (G_OBJECT (ctree), ctree_signals[TREE_EXPAND], 0, node);
}

void 
gtk_cmctree_expand_recursive (GtkCMCTree     *ctree,
			    GtkCMCTreeNode *node)
{
  GtkCMCList *clist;
  gboolean thaw = FALSE;

  cm_return_if_fail (GTK_IS_CMCTREE (ctree));

  clist = GTK_CMCLIST (ctree);

  if (node && GTK_CMCTREE_ROW (node)->is_leaf)
    return;

  if (CLIST_UNFROZEN (clist) && (!node || gtk_cmctree_is_viewable (ctree, node)))
    {
      gtk_cmclist_freeze (clist);
      thaw = TRUE;
    }

  gtk_cmctree_post_recursive (ctree, node, GTK_CMCTREE_FUNC (tree_expand), NULL);

  if (thaw)
    gtk_cmclist_thaw (clist);
}

void 
gtk_cmctree_expand_to_depth (GtkCMCTree     *ctree,
			   GtkCMCTreeNode *node,
			   gint          depth)
{
  GtkCMCList *clist;
  gboolean thaw = FALSE;

  cm_return_if_fail (GTK_IS_CMCTREE (ctree));

  clist = GTK_CMCLIST (ctree);

  if (node && GTK_CMCTREE_ROW (node)->is_leaf)
    return;

  if (CLIST_UNFROZEN (clist) && (!node || gtk_cmctree_is_viewable (ctree, node)))
    {
      gtk_cmclist_freeze (clist);
      thaw = TRUE;
    }

  gtk_cmctree_post_recursive_to_depth (ctree, node, depth,
				     GTK_CMCTREE_FUNC (tree_expand), NULL);

  if (thaw)
    gtk_cmclist_thaw (clist);
}

void
gtk_cmctree_collapse (GtkCMCTree     *ctree,
		    GtkCMCTreeNode *node)
{
  cm_return_if_fail (GTK_IS_CMCTREE (ctree));
  cm_return_if_fail (node != NULL);
  
  if (GTK_CMCTREE_ROW (node)->is_leaf)
    return;

  g_signal_emit (G_OBJECT (ctree), ctree_signals[TREE_COLLAPSE], 0, node);
}

void 
gtk_cmctree_collapse_recursive (GtkCMCTree     *ctree,
			      GtkCMCTreeNode *node)
{
  GtkCMCList *clist;
  gboolean thaw = FALSE;
  gint i;

  cm_return_if_fail (GTK_IS_CMCTREE (ctree));

  if (node && GTK_CMCTREE_ROW (node)->is_leaf)
    return;

  clist = GTK_CMCLIST (ctree);

  if (CLIST_UNFROZEN (clist) && (!node || gtk_cmctree_is_viewable (ctree, node)))
    {
      gtk_cmclist_freeze (clist);
      thaw = TRUE;
    }

  GTK_CMCLIST_SET_FLAG (clist, CMCLIST_AUTO_RESIZE_BLOCKED);
  gtk_cmctree_post_recursive (ctree, node, GTK_CMCTREE_FUNC (tree_collapse), NULL);
  GTK_CMCLIST_UNSET_FLAG (clist, CMCLIST_AUTO_RESIZE_BLOCKED);
  for (i = 0; i < clist->columns; i++)
    if (clist->column[i].auto_resize)
      gtk_cmclist_set_column_width (clist, i,
				  gtk_cmclist_optimal_column_width (clist, i));

  if (thaw)
    gtk_cmclist_thaw (clist);
}

void 
gtk_cmctree_collapse_to_depth (GtkCMCTree     *ctree,
			     GtkCMCTreeNode *node,
			     gint          depth)
{
  GtkCMCList *clist;
  gboolean thaw = FALSE;
  gint i;

  cm_return_if_fail (GTK_IS_CMCTREE (ctree));

  if (node && GTK_CMCTREE_ROW (node)->is_leaf)
    return;

  clist = GTK_CMCLIST (ctree);

  if (CLIST_UNFROZEN (clist) && (!node || gtk_cmctree_is_viewable (ctree, node)))
    {
      gtk_cmclist_freeze (clist);
      thaw = TRUE;
    }

  GTK_CMCLIST_SET_FLAG (clist, CMCLIST_AUTO_RESIZE_BLOCKED);
  gtk_cmctree_post_recursive_to_depth (ctree, node, depth,
				     GTK_CMCTREE_FUNC (tree_collapse_to_depth),
				     GINT_TO_POINTER (depth));
  GTK_CMCLIST_UNSET_FLAG (clist, CMCLIST_AUTO_RESIZE_BLOCKED);
  for (i = 0; i < clist->columns; i++)
    if (clist->column[i].auto_resize)
      gtk_cmclist_set_column_width (clist, i,
				  gtk_cmclist_optimal_column_width (clist, i));

  if (thaw)
    gtk_cmclist_thaw (clist);
}

void
gtk_cmctree_toggle_expansion (GtkCMCTree     *ctree,
			    GtkCMCTreeNode *node)
{
  cm_return_if_fail (GTK_IS_CMCTREE (ctree));
  cm_return_if_fail (node != NULL);
  
  if (GTK_CMCTREE_ROW (node)->is_leaf)
    return;

  tree_toggle_expansion (ctree, node, NULL);
}

void 
gtk_cmctree_toggle_expansion_recursive (GtkCMCTree     *ctree,
				      GtkCMCTreeNode *node)
{
  GtkCMCList *clist;
  gboolean thaw = FALSE;

  cm_return_if_fail (GTK_IS_CMCTREE (ctree));
  
  if (node && GTK_CMCTREE_ROW (node)->is_leaf)
    return;

  clist = GTK_CMCLIST (ctree);

  if (CLIST_UNFROZEN (clist) && (!node || gtk_cmctree_is_viewable (ctree, node)))
    {
      gtk_cmclist_freeze (clist);
      thaw = TRUE;
    }
  
  gtk_cmctree_post_recursive (ctree, node,
			    GTK_CMCTREE_FUNC (tree_toggle_expansion), NULL);

  if (thaw)
    gtk_cmclist_thaw (clist);
}

void
gtk_cmctree_select (GtkCMCTree     *ctree, 
		  GtkCMCTreeNode *node)
{
  cm_return_if_fail (GTK_IS_CMCTREE (ctree));
  cm_return_if_fail (node != NULL);

  if (GTK_CMCTREE_ROW (node)->row.selectable)
    g_signal_emit (G_OBJECT (ctree), ctree_signals[TREE_SELECT_ROW], 0,
		     node, -1);
}

void
gtk_cmctree_unselect (GtkCMCTree     *ctree, 
		    GtkCMCTreeNode *node)
{
  cm_return_if_fail (GTK_IS_CMCTREE (ctree));
  cm_return_if_fail (node != NULL);

  g_signal_emit (G_OBJECT (ctree), ctree_signals[TREE_UNSELECT_ROW], 0,
		   node, -1);
}

void
gtk_cmctree_select_recursive (GtkCMCTree     *ctree, 
			    GtkCMCTreeNode *node)
{
  gtk_cmctree_real_select_recursive (ctree, node, TRUE);
}

void
gtk_cmctree_unselect_recursive (GtkCMCTree     *ctree, 
			      GtkCMCTreeNode *node)
{
  gtk_cmctree_real_select_recursive (ctree, node, FALSE);
}

void
gtk_cmctree_real_select_recursive (GtkCMCTree     *ctree, 
				 GtkCMCTreeNode *node, 
				 gint          state)
{
  GtkCMCList *clist;
  gboolean thaw = FALSE;

  cm_return_if_fail (GTK_IS_CMCTREE (ctree));

  clist = GTK_CMCLIST (ctree);

  if ((state && 
       (clist->selection_mode ==  GTK_SELECTION_BROWSE ||
	clist->selection_mode == GTK_SELECTION_SINGLE)) ||
      (!state && clist->selection_mode ==  GTK_SELECTION_BROWSE))
    return;

  if (CLIST_UNFROZEN (clist) && (!node || gtk_cmctree_is_viewable (ctree, node)))
    {
      gtk_cmclist_freeze (clist);
      thaw = TRUE;
    }

  if (clist->selection_mode == GTK_SELECTION_MULTIPLE)
    {
      GTK_CMCLIST_GET_CLASS (clist)->resync_selection (clist, NULL);
      
      g_list_free (clist->undo_selection);
      g_list_free (clist->undo_unselection);
      clist->undo_selection = NULL;
      clist->undo_unselection = NULL;
    }

  if (state)
    gtk_cmctree_post_recursive (ctree, node,
			      GTK_CMCTREE_FUNC (tree_select), NULL);
  else 
    gtk_cmctree_post_recursive (ctree, node,
			      GTK_CMCTREE_FUNC (tree_unselect), NULL);
  
  if (thaw)
    gtk_cmclist_thaw (clist);
}


/***********************************************************
 *           Analogons of GtkCMCList functions               *
 ***********************************************************/


void 
gtk_cmctree_node_set_text (GtkCMCTree     *ctree,
			 GtkCMCTreeNode *node,
			 gint          column,
			 const gchar  *text)
{
  GtkCMCList *clist;

  cm_return_if_fail (GTK_IS_CMCTREE (ctree));
  cm_return_if_fail (node != NULL);

  if (column < 0 || column >= GTK_CMCLIST (ctree)->columns)
    return;
  
  clist = GTK_CMCLIST (ctree);

  GTK_CMCLIST_GET_CLASS (clist)->set_cell_contents
    (clist, &(GTK_CMCTREE_ROW (node)->row), column, GTK_CMCELL_TEXT,
     text, 0, NULL);

  tree_draw_node (ctree, node);
}

void 
gtk_cmctree_node_set_pixbuf (GtkCMCTree     *ctree,
			   GtkCMCTreeNode *node,
			   gint          column,
			   GdkPixbuf    *pixbuf)
{
  GtkCMCList *clist;

  cm_return_if_fail (GTK_IS_CMCTREE (ctree));
  cm_return_if_fail (node != NULL);
  cm_return_if_fail (pixbuf != NULL);

  if (column < 0 || column >= GTK_CMCLIST (ctree)->columns)
    return;

  g_object_ref (pixbuf);

  clist = GTK_CMCLIST (ctree);

  GTK_CMCLIST_GET_CLASS (clist)->set_cell_contents
    (clist, &(GTK_CMCTREE_ROW (node)->row), column, GTK_CMCELL_PIXBUF,
     NULL, 0, pixbuf);

  tree_draw_node (ctree, node);
}

void 
gtk_cmctree_node_set_pixtext (GtkCMCTree     *ctree,
			    GtkCMCTreeNode *node,
			    gint          column,
			    const gchar  *text,
			    guint8        spacing,
			    GdkPixbuf    *pixbuf)
{
  GtkCMCList *clist;

  cm_return_if_fail (GTK_IS_CMCTREE (ctree));
  cm_return_if_fail (node != NULL);
  if (column != ctree->tree_column)
    cm_return_if_fail (pixbuf != NULL);
  if (column < 0 || column >= GTK_CMCLIST (ctree)->columns)
    return;

  clist = GTK_CMCLIST (ctree);

  if (pixbuf)
    {
      g_object_ref (pixbuf);
    }

  GTK_CMCLIST_GET_CLASS (clist)->set_cell_contents
    (clist, &(GTK_CMCTREE_ROW (node)->row), column, GTK_CMCELL_PIXTEXT,
     text, spacing, pixbuf);

  tree_draw_node (ctree, node);
}

void 
gtk_cmctree_set_node_info (GtkCMCTree     *ctree,
			 GtkCMCTreeNode *node,
			 const gchar  *text,
			 guint8        spacing,
			 GdkPixbuf    *pixbuf_closed,
			 GdkPixbuf    *pixbuf_opened,
			 gboolean      is_leaf,
			 gboolean      expanded)
{
  gboolean old_leaf;
  gboolean old_expanded;
 
  cm_return_if_fail (GTK_IS_CMCTREE (ctree));
  cm_return_if_fail (node != NULL);

  old_leaf = GTK_CMCTREE_ROW (node)->is_leaf;
  old_expanded = GTK_CMCTREE_ROW (node)->expanded;

  if (is_leaf && GTK_CMCTREE_ROW (node)->children)
    {
      GtkCMCTreeNode *work;
      GtkCMCTreeNode *ptr;
      
      work = GTK_CMCTREE_ROW (node)->children;
      while (work)
	{
	  ptr = work;
	  work = GTK_CMCTREE_ROW (work)->sibling;
	  gtk_cmctree_remove_node (ctree, ptr);
	}
    }

  set_node_info (ctree, node, text, spacing, pixbuf_closed,
		 pixbuf_opened, is_leaf, expanded);

  if (!is_leaf && !old_leaf)
    {
      GTK_CMCTREE_ROW (node)->expanded = old_expanded;
      if (expanded && !old_expanded)
	gtk_cmctree_expand (ctree, node);
      else if (!expanded && old_expanded)
	gtk_cmctree_collapse (ctree, node);
    }

  GTK_CMCTREE_ROW (node)->expanded = (is_leaf) ? FALSE : expanded;
  
  tree_draw_node (ctree, node);
}

void
gtk_cmctree_node_set_shift (GtkCMCTree     *ctree,
			  GtkCMCTreeNode *node,
			  gint          column,
			  gint          vertical,
			  gint          horizontal)
{
  GtkCMCList *clist;
  GtkRequisition requisition;
  gboolean visible = FALSE;

  cm_return_if_fail (GTK_IS_CMCTREE (ctree));
  cm_return_if_fail (node != NULL);

  if (column < 0 || column >= GTK_CMCLIST (ctree)->columns)
    return;

  clist = GTK_CMCLIST (ctree);

  if (clist->column[column].auto_resize &&
      !GTK_CMCLIST_AUTO_RESIZE_BLOCKED (clist))
    {
      visible = gtk_cmctree_is_viewable (ctree, node);
      if (visible)
	GTK_CMCLIST_GET_CLASS (clist)->cell_size_request
	  (clist, &GTK_CMCTREE_ROW (node)->row, column, &requisition);
    }

  GTK_CMCTREE_ROW (node)->row.cell[column].vertical   = vertical;
  GTK_CMCTREE_ROW (node)->row.cell[column].horizontal = horizontal;

  if (visible)
    column_auto_resize (clist, &GTK_CMCTREE_ROW (node)->row,
			column, requisition.width);

  tree_draw_node (ctree, node);
}

static void
remove_grab (GtkCMCList *clist)
{
  if (gtkut_pointer_is_grabbed (GTK_WIDGET (clist)) && 
      gtk_widget_has_grab (GTK_WIDGET(clist)))
    {
      gtk_grab_remove (GTK_WIDGET (clist));
      gdk_display_pointer_ungrab (gtk_widget_get_display (GTK_WIDGET (clist)),
				  GDK_CURRENT_TIME);
    }

  if (clist->htimer)
    {
      g_source_remove (clist->htimer);
      clist->htimer = 0;
    }

  if (clist->vtimer)
    {
      g_source_remove (clist->vtimer);
      clist->vtimer = 0;
    }
}

void
gtk_cmctree_node_set_selectable (GtkCMCTree     *ctree,
			       GtkCMCTreeNode *node,
			       gboolean      selectable)
{
  cm_return_if_fail (GTK_IS_CMCTREE (ctree));
  cm_return_if_fail (node != NULL);

  if (selectable == GTK_CMCTREE_ROW (node)->row.selectable)
    return;

  GTK_CMCTREE_ROW (node)->row.selectable = selectable;

  if (!selectable && GTK_CMCTREE_ROW (node)->row.state == GTK_STATE_SELECTED)
    {
      GtkCMCList *clist;

      clist = GTK_CMCLIST (ctree);

      if (clist->anchor >= 0 &&
	  clist->selection_mode == GTK_SELECTION_MULTIPLE)
	{
	  clist->drag_button = 0;
	  remove_grab (clist);

	  GTK_CMCLIST_GET_CLASS (clist)->resync_selection (clist, NULL);
	}
      gtk_cmctree_unselect (ctree, node);
    }      
}

gboolean
gtk_cmctree_node_get_selectable (GtkCMCTree     *ctree,
			       GtkCMCTreeNode *node)
{
  cm_return_val_if_fail (node != NULL, FALSE);

  return GTK_CMCTREE_ROW (node)->row.selectable;
}

GtkCMCellType 
gtk_cmctree_node_get_cell_type (GtkCMCTree     *ctree,
			      GtkCMCTreeNode *node,
			      gint          column)
{
  cm_return_val_if_fail (GTK_IS_CMCTREE (ctree), -1);
  cm_return_val_if_fail (node != NULL, -1);

  if (column < 0 || column >= GTK_CMCLIST (ctree)->columns)
    return -1;

  return GTK_CMCTREE_ROW (node)->row.cell[column].type;
}

gboolean
gtk_cmctree_node_get_text (GtkCMCTree      *ctree,
			 GtkCMCTreeNode  *node,
			 gint           column,
			 gchar        **text)
{
  cm_return_val_if_fail (GTK_IS_CMCTREE (ctree), FALSE);
  cm_return_val_if_fail (node != NULL, FALSE);

  if (column < 0 || column >= GTK_CMCLIST (ctree)->columns)
    return FALSE;

  if (GTK_CMCTREE_ROW (node)->row.cell[column].type != GTK_CMCELL_TEXT)
    return FALSE;

  if (text)
    *text = GTK_CMCELL_TEXT (GTK_CMCTREE_ROW (node)->row.cell[column])->text;

  return TRUE;
}

gboolean
gtk_cmctree_node_get_pixbuf (GtkCMCTree     *ctree,
			   GtkCMCTreeNode *node,
			   gint          column,
			   GdkPixbuf   **pixbuf)
{
  cm_return_val_if_fail (GTK_IS_CMCTREE (ctree), FALSE);
  cm_return_val_if_fail (node != NULL, FALSE);

  if (column < 0 || column >= GTK_CMCLIST (ctree)->columns)
    return FALSE;

  if (GTK_CMCTREE_ROW (node)->row.cell[column].type != GTK_CMCELL_PIXBUF)
    return FALSE;

  if (pixbuf)
    *pixbuf = GTK_CMCELL_PIXBUF (GTK_CMCTREE_ROW (node)->row.cell[column])->pixbuf;

  return TRUE;
}

gboolean
gtk_cmctree_node_get_pixtext (GtkCMCTree      *ctree,
			    GtkCMCTreeNode  *node,
			    gint           column,
			    gchar        **text,
			    guint8        *spacing,
			    GdkPixbuf    **pixbuf)
{
  cm_return_val_if_fail (GTK_IS_CMCTREE (ctree), FALSE);
  cm_return_val_if_fail (node != NULL, FALSE);
  
  if (column < 0 || column >= GTK_CMCLIST (ctree)->columns)
    return FALSE;
  
  if (GTK_CMCTREE_ROW (node)->row.cell[column].type != GTK_CMCELL_PIXTEXT)
    return FALSE;
  
  if (text)
    *text = GTK_CMCELL_PIXTEXT (GTK_CMCTREE_ROW (node)->row.cell[column])->text;
  if (spacing)
    *spacing = GTK_CMCELL_PIXTEXT (GTK_CMCTREE_ROW 
				 (node)->row.cell[column])->spacing;
  if (pixbuf)
    *pixbuf = GTK_CMCELL_PIXTEXT (GTK_CMCTREE_ROW 
				(node)->row.cell[column])->pixbuf;
  
  return TRUE;
}

gboolean
gtk_cmctree_get_node_info (GtkCMCTree      *ctree,
			 GtkCMCTreeNode  *node,
			 gchar        **text,
			 guint8        *spacing,
			 GdkPixbuf    **pixbuf_closed,
			 GdkPixbuf    **pixbuf_opened,
			 gboolean      *is_leaf,
			 gboolean      *expanded)
{
  cm_return_val_if_fail (GTK_IS_CMCTREE (ctree), FALSE);
  cm_return_val_if_fail (node != NULL, FALSE);
  
  if (text)
    *text = GTK_CMCELL_PIXTEXT 
      (GTK_CMCTREE_ROW (node)->row.cell[ctree->tree_column])->text;
  if (spacing)
    *spacing = GTK_CMCELL_PIXTEXT 
      (GTK_CMCTREE_ROW (node)->row.cell[ctree->tree_column])->spacing;
  if (pixbuf_closed)
    *pixbuf_closed = GTK_CMCTREE_ROW (node)->pixbuf_closed;
  if (pixbuf_opened)
    *pixbuf_opened = GTK_CMCTREE_ROW (node)->pixbuf_opened;
  if (is_leaf)
    *is_leaf = GTK_CMCTREE_ROW (node)->is_leaf;
  if (expanded)
    *expanded = GTK_CMCTREE_ROW (node)->expanded;
  
  return TRUE;
}

void
gtk_cmctree_node_set_cell_style (GtkCMCTree     *ctree,
			       GtkCMCTreeNode *node,
			       gint          column,
			       GtkStyle     *style)
{
  GtkCMCList *clist;
  GtkRequisition requisition;
  gboolean visible = FALSE;

  cm_return_if_fail (GTK_IS_CMCTREE (ctree));
  cm_return_if_fail (node != NULL);

  clist = GTK_CMCLIST (ctree);

  if (column < 0 || column >= clist->columns)
    return;

  if (GTK_CMCTREE_ROW (node)->row.cell[column].style == style)
    return;

  if (clist->column[column].auto_resize &&
      !GTK_CMCLIST_AUTO_RESIZE_BLOCKED (clist))
    {
      visible = gtk_cmctree_is_viewable (ctree, node);
      if (visible)
	GTK_CMCLIST_GET_CLASS (clist)->cell_size_request
	  (clist, &GTK_CMCTREE_ROW (node)->row, column, &requisition);
    }

  if (GTK_CMCTREE_ROW (node)->row.cell[column].style)
    {
      if (gtk_widget_get_realized (GTK_WIDGET(ctree)))
        gtk_style_detach (GTK_CMCTREE_ROW (node)->row.cell[column].style);
      g_object_unref (GTK_CMCTREE_ROW (node)->row.cell[column].style);
    }

  GTK_CMCTREE_ROW (node)->row.cell[column].style = style;

  if (GTK_CMCTREE_ROW (node)->row.cell[column].style)
    {
      g_object_ref (GTK_CMCTREE_ROW (node)->row.cell[column].style);
      
      if (gtk_widget_get_realized (GTK_WIDGET(ctree)))
        GTK_CMCTREE_ROW (node)->row.cell[column].style =
	  gtk_style_attach (GTK_CMCTREE_ROW (node)->row.cell[column].style,
			    clist->clist_window);
    }

  if (visible)
    column_auto_resize (clist, &GTK_CMCTREE_ROW (node)->row, column,
			requisition.width);

  tree_draw_node (ctree, node);
}

GtkStyle *
gtk_cmctree_node_get_cell_style (GtkCMCTree     *ctree,
			       GtkCMCTreeNode *node,
			       gint          column)
{
  cm_return_val_if_fail (GTK_IS_CMCTREE (ctree), NULL);
  cm_return_val_if_fail (node != NULL, NULL);

  if (column < 0 || column >= GTK_CMCLIST (ctree)->columns)
    return NULL;

  return GTK_CMCTREE_ROW (node)->row.cell[column].style;
}

void
gtk_cmctree_node_set_row_style (GtkCMCTree     *ctree,
			      GtkCMCTreeNode *node,
			      GtkStyle     *style)
{
  GtkCMCList *clist;
  GtkRequisition requisition;
  gboolean visible;
  gint *old_width = NULL;
  gint i;

  cm_return_if_fail (GTK_IS_CMCTREE (ctree));
  cm_return_if_fail (node != NULL);

  clist = GTK_CMCLIST (ctree);

  if (GTK_CMCTREE_ROW (node)->row.style == style)
    return;
  
  visible = gtk_cmctree_is_viewable (ctree, node);
  if (visible && !GTK_CMCLIST_AUTO_RESIZE_BLOCKED (clist))
    {
      old_width = g_new (gint, clist->columns);
      for (i = 0; i < clist->columns; i++)
	if (clist->column[i].auto_resize)
	  {
	    GTK_CMCLIST_GET_CLASS (clist)->cell_size_request
	      (clist, &GTK_CMCTREE_ROW (node)->row, i, &requisition);
	    old_width[i] = requisition.width;
	  }
    }

  if (GTK_CMCTREE_ROW (node)->row.style)
    {
      if (gtk_widget_get_realized (GTK_WIDGET(ctree)))
        gtk_style_detach (GTK_CMCTREE_ROW (node)->row.style);
      g_object_unref (GTK_CMCTREE_ROW (node)->row.style);
    }

  GTK_CMCTREE_ROW (node)->row.style = style;

  if (GTK_CMCTREE_ROW (node)->row.style)
    {
      g_object_ref (GTK_CMCTREE_ROW (node)->row.style);
      
      if (gtk_widget_get_realized (GTK_WIDGET(ctree)))
        GTK_CMCTREE_ROW (node)->row.style =
	  gtk_style_attach (GTK_CMCTREE_ROW (node)->row.style,
			    clist->clist_window);
    }

  if (visible && !GTK_CMCLIST_AUTO_RESIZE_BLOCKED (clist))
    {
      for (i = 0; i < clist->columns; i++)
	if (clist->column[i].auto_resize)
	  column_auto_resize (clist, &GTK_CMCTREE_ROW (node)->row, i,
			      old_width[i]);
      g_free (old_width);
    }
  tree_draw_node (ctree, node);
}

GtkStyle *
gtk_cmctree_node_get_row_style (GtkCMCTree     *ctree,
			      GtkCMCTreeNode *node)
{
  cm_return_val_if_fail (GTK_IS_CMCTREE (ctree), NULL);
  cm_return_val_if_fail (node != NULL, NULL);

  return GTK_CMCTREE_ROW (node)->row.style;
}

void
gtk_cmctree_node_set_foreground (GtkCMCTree       *ctree,
			       GtkCMCTreeNode   *node,
			       const GdkRGBA *color)
{
  cm_return_if_fail (GTK_IS_CMCTREE (ctree));
  cm_return_if_fail (node != NULL);

  if (color)
    {
      GdkColor gdk_color;

      GTKUT_GDKRGBA_TO_GDKCOLOR((*color), gdk_color);
      GTK_CMCTREE_ROW (node)->row.foreground = gdk_color;
      GTK_CMCTREE_ROW (node)->row.fg_set = TRUE;
<<<<<<< HEAD
      if (gtk_widget_get_realized (GTK_WIDGET(ctree)))
	gdk_colormap_alloc_color (gtk_widget_get_colormap (GTK_WIDGET (ctree)),
			 &GTK_CMCTREE_ROW (node)->row.foreground, TRUE, TRUE);
=======
>>>>>>> 1465ce9c
    }
  else
    GTK_CMCTREE_ROW (node)->row.fg_set = FALSE;

  tree_draw_node (ctree, node);
}

void
gtk_cmctree_node_set_background (GtkCMCTree       *ctree,
			       GtkCMCTreeNode   *node,
			       const GdkRGBA *color)
{
  cm_return_if_fail (GTK_IS_CMCTREE (ctree));
  cm_return_if_fail (node != NULL);

  if (color)
    {
      GdkColor gdk_color;

      GTKUT_GDKRGBA_TO_GDKCOLOR((*color), gdk_color);
      GTK_CMCTREE_ROW (node)->row.background = gdk_color;
      GTK_CMCTREE_ROW (node)->row.bg_set = TRUE;
<<<<<<< HEAD
      if (gtk_widget_get_realized (GTK_WIDGET(ctree)))
	gdk_colormap_alloc_color (gtk_widget_get_colormap (GTK_WIDGET (ctree)),
			 &GTK_CMCTREE_ROW (node)->row.background, TRUE, TRUE);
=======
>>>>>>> 1465ce9c
    }
  else
    GTK_CMCTREE_ROW (node)->row.bg_set = FALSE;

  tree_draw_node (ctree, node);
}

void
gtk_cmctree_node_set_row_data (GtkCMCTree     *ctree,
			     GtkCMCTreeNode *node,
			     gpointer      data)
{
  gtk_cmctree_node_set_row_data_full (ctree, node, data, NULL);
}

void
gtk_cmctree_node_set_row_data_full (GtkCMCTree         *ctree,
				  GtkCMCTreeNode     *node,
				  gpointer          data,
				  GDestroyNotify  destroy)
{
  GDestroyNotify dnotify;
  gpointer ddata;
  
  cm_return_if_fail (GTK_IS_CMCTREE (ctree));
  cm_return_if_fail (node != NULL);

  dnotify = GTK_CMCTREE_ROW (node)->row.destroy;
  ddata = GTK_CMCTREE_ROW (node)->row.data;
  
  GTK_CMCTREE_ROW (node)->row.data = data;
  GTK_CMCTREE_ROW (node)->row.destroy = destroy;

  if (dnotify)
    dnotify (ddata);
}

gpointer
gtk_cmctree_node_get_row_data (GtkCMCTree     *ctree,
			     GtkCMCTreeNode *node)
{
  cm_return_val_if_fail (GTK_IS_CMCTREE (ctree), NULL);

  return node ? GTK_CMCTREE_ROW (node)->row.data : NULL;
}

void
gtk_cmctree_node_moveto (GtkCMCTree     *ctree,
		       GtkCMCTreeNode *node,
		       gint          column,
		       gfloat        row_align,
		       gfloat        col_align)
{
  gint row = -1;
  GtkCMCList *clist;

  cm_return_if_fail (GTK_IS_CMCTREE (ctree));

  clist = GTK_CMCLIST (ctree);

  while (node && !gtk_cmctree_is_viewable (ctree, node))
    node = GTK_CMCTREE_ROW (node)->parent;

  if (node)
    row = g_list_position (clist->row_list, (GList *)node);
  
  gtk_cmclist_moveto (clist, row, column, row_align, col_align);
}

GtkVisibility 
gtk_cmctree_node_is_visible (GtkCMCTree     *ctree,
                           GtkCMCTreeNode *node)
{
  gint row;
  
  cm_return_val_if_fail (ctree != NULL, 0);
  cm_return_val_if_fail (node != NULL, 0);
  
  row = g_list_position (GTK_CMCLIST (ctree)->row_list, (GList*) node);
  return gtk_cmclist_row_is_visible (GTK_CMCLIST (ctree), row);
}


/***********************************************************
 *             GtkCMCTree specific functions                 *
 ***********************************************************/

void
gtk_cmctree_set_indent (GtkCMCTree *ctree, 
                      gint      indent)
{
  GtkCMCList *clist;

  cm_return_if_fail (GTK_IS_CMCTREE (ctree));
  cm_return_if_fail (indent >= 0);

  if (indent == ctree->tree_indent)
    return;

  clist = GTK_CMCLIST (ctree);
  ctree->tree_indent = indent;

  if (clist->column[ctree->tree_column].auto_resize &&
      !GTK_CMCLIST_AUTO_RESIZE_BLOCKED (clist))
    gtk_cmclist_set_column_width
      (clist, ctree->tree_column,
       gtk_cmclist_optimal_column_width (clist, ctree->tree_column));
  else
    CLIST_REFRESH (ctree);
}

void
gtk_cmctree_set_spacing (GtkCMCTree *ctree, 
		       gint      spacing)
{
  GtkCMCList *clist;
  gint old_spacing;

  cm_return_if_fail (GTK_IS_CMCTREE (ctree));
  cm_return_if_fail (spacing >= 0);

  if (spacing == ctree->tree_spacing)
    return;

  clist = GTK_CMCLIST (ctree);

  old_spacing = ctree->tree_spacing;
  ctree->tree_spacing = spacing;

  if (clist->column[ctree->tree_column].auto_resize &&
      !GTK_CMCLIST_AUTO_RESIZE_BLOCKED (clist))
    gtk_cmclist_set_column_width (clist, ctree->tree_column,
				clist->column[ctree->tree_column].width +
				spacing - old_spacing);
  else
    CLIST_REFRESH (ctree);
}

void
gtk_cmctree_set_show_stub (GtkCMCTree *ctree, 
			 gboolean  show_stub)
{
  cm_return_if_fail (GTK_IS_CMCTREE (ctree));

  show_stub = show_stub != FALSE;

  if (show_stub != ctree->show_stub)
    {
      GtkCMCList *clist;

      clist = GTK_CMCLIST (ctree);
      ctree->show_stub = show_stub;

      if (CLIST_UNFROZEN (clist) && clist->rows &&
	  gtk_cmclist_row_is_visible (clist, 0) != GTK_VISIBILITY_NONE)
	GTK_CMCLIST_GET_CLASS (clist)->draw_row
	  (clist, NULL, 0, GTK_CMCLIST_ROW (clist->row_list));
    }
}

void 
gtk_cmctree_set_line_style (GtkCMCTree          *ctree, 
			  GtkCMCTreeLineStyle  line_style)
{
}

void 
gtk_cmctree_set_expander_style (GtkCMCTree              *ctree, 
			      GtkCMCTreeExpanderStyle  expander_style)
{
  GtkCMCList *clist;
  GtkCMCTreeExpanderStyle old_style;

  cm_return_if_fail (GTK_IS_CMCTREE (ctree));

  if (expander_style == ctree->expander_style)
    return;

  clist = GTK_CMCLIST (ctree);

  old_style = ctree->expander_style;
  ctree->expander_style = expander_style;

  if (clist->column[ctree->tree_column].auto_resize &&
      !GTK_CMCLIST_AUTO_RESIZE_BLOCKED (clist))
    {
      gint new_width;

      new_width = clist->column[ctree->tree_column].width;
      switch (old_style)
	{
	case GTK_CMCTREE_EXPANDER_NONE:
	  break;
	case GTK_CMCTREE_EXPANDER_TRIANGLE:
	  new_width -= PM_SIZE + 3;
	  break;
	}

      switch (expander_style)
	{
	case GTK_CMCTREE_EXPANDER_NONE:
	  break;
	case GTK_CMCTREE_EXPANDER_TRIANGLE:
	  new_width += PM_SIZE + 3;
	  break;
	}

      gtk_cmclist_set_column_width (clist, ctree->tree_column, new_width);
    }

  if (gtk_widget_is_drawable (GTK_WIDGET(clist)))
    CLIST_REFRESH (clist);
}


/***********************************************************
 *             Tree sorting functions                      *
 ***********************************************************/


static void
tree_sort (GtkCMCTree     *ctree,
	   GtkCMCTreeNode *node,
	   gpointer      data)
{
  GtkCMCTreeNode *list_start;
  GtkCMCTreeNode *cmp;
  GtkCMCTreeNode *work;
  GtkCMCList *clist;

  clist = GTK_CMCLIST (ctree);

  if (node)
    list_start = GTK_CMCTREE_ROW (node)->children;
  else
    list_start = GTK_CMCTREE_NODE (clist->row_list);

  while (list_start)
    {
      cmp = list_start;
      work = GTK_CMCTREE_ROW (cmp)->sibling;
      while (work)
	{
	  if (clist->sort_type == GTK_SORT_ASCENDING)
	    {
	      if (clist->compare 
		  (clist, GTK_CMCTREE_ROW (work), GTK_CMCTREE_ROW (cmp)) < 0)
		cmp = work;
	    }
	  else
	    {
	      if (clist->compare 
		  (clist, GTK_CMCTREE_ROW (work), GTK_CMCTREE_ROW (cmp)) > 0)
		cmp = work;
	    }
	  work = GTK_CMCTREE_ROW (work)->sibling;
	}
      if (cmp == list_start)
	list_start = GTK_CMCTREE_ROW (cmp)->sibling;
      else
	{
	  gtk_cmctree_unlink (ctree, cmp, FALSE);
	  gtk_cmctree_link (ctree, cmp, node, list_start, FALSE);
	}
    }
}

void
gtk_cmctree_sort_recursive (GtkCMCTree     *ctree, 
			  GtkCMCTreeNode *node)
{
  GtkCMCList *clist;
  GtkCMCTreeNode *focus_node = NULL;

  cm_return_if_fail (GTK_IS_CMCTREE (ctree));

  clist = GTK_CMCLIST (ctree);

  gtk_cmclist_freeze (clist);

  if (clist->selection_mode == GTK_SELECTION_MULTIPLE)
    {
      GTK_CMCLIST_GET_CLASS (clist)->resync_selection (clist, NULL);
      
      g_list_free (clist->undo_selection);
      g_list_free (clist->undo_unselection);
      clist->undo_selection = NULL;
      clist->undo_unselection = NULL;
    }

  if (!node || (node && gtk_cmctree_is_viewable (ctree, node)))
    focus_node =
      GTK_CMCTREE_NODE (g_list_nth (clist->row_list, clist->focus_row));
      
  gtk_cmctree_post_recursive (ctree, node, GTK_CMCTREE_FUNC (tree_sort), NULL);

  if (!node)
    tree_sort (ctree, NULL, NULL);

  if (focus_node)
    {
      clist->focus_row = g_list_position (clist->row_list,(GList *)focus_node);
      clist->undo_anchor = clist->focus_row;
    }

  gtk_cmclist_thaw (clist);
}

static void
real_sort_list (GtkCMCList *clist)
{
  gtk_cmctree_sort_recursive (GTK_CMCTREE (clist), NULL);
}

void
gtk_cmctree_sort_node (GtkCMCTree     *ctree, 
		     GtkCMCTreeNode *node)
{
  GtkCMCList *clist;
  GtkCMCTreeNode *focus_node = NULL;

  cm_return_if_fail (GTK_IS_CMCTREE (ctree));

  clist = GTK_CMCLIST (ctree);

  gtk_cmclist_freeze (clist);

  if (clist->selection_mode == GTK_SELECTION_MULTIPLE)
    {
      GTK_CMCLIST_GET_CLASS (clist)->resync_selection (clist, NULL);
      
      g_list_free (clist->undo_selection);
      g_list_free (clist->undo_unselection);
      clist->undo_selection = NULL;
      clist->undo_unselection = NULL;
    }

  if (!node || (node && gtk_cmctree_is_viewable (ctree, node)))
    focus_node = GTK_CMCTREE_NODE
      (g_list_nth (clist->row_list, clist->focus_row));

  tree_sort (ctree, node, NULL);

  if (focus_node)
    {
      clist->focus_row = g_list_position (clist->row_list,(GList *)focus_node);
      clist->undo_anchor = clist->focus_row;
    }

  gtk_cmclist_thaw (clist);
}

/************************************************************************/

static void
fake_unselect_all (GtkCMCList *clist,
		   gint      row)
{
  GList *list;
  GList *focus_node = NULL;

  if (row >= 0 && (focus_node = g_list_nth (clist->row_list, row)))
    {
      if (GTK_CMCTREE_ROW (focus_node)->row.state == GTK_STATE_NORMAL &&
	  GTK_CMCTREE_ROW (focus_node)->row.selectable)
	{
	  GTK_CMCTREE_ROW (focus_node)->row.state = GTK_STATE_SELECTED;
	  
	  if (CLIST_UNFROZEN (clist) &&
	      gtk_cmclist_row_is_visible (clist, row) != GTK_VISIBILITY_NONE)
	    GTK_CMCLIST_GET_CLASS (clist)->draw_row (clist, NULL, row,
						  GTK_CMCLIST_ROW (focus_node));
	}  
    }

  clist->undo_selection = clist->selection;
  clist->selection = NULL;
  clist->selection_end = NULL;
  
  for (list = clist->undo_selection; list; list = list->next)
    {
      if (list->data == focus_node)
	continue;

      GTK_CMCTREE_ROW ((GList *)(list->data))->row.state = GTK_STATE_NORMAL;
      tree_draw_node (GTK_CMCTREE (clist), GTK_CMCTREE_NODE (list->data));
    }
}

static GList *
selection_find (GtkCMCList *clist,
		gint      row_number,
		GList    *row_list_element)
{
  return g_list_find (clist->selection, row_list_element);
}

static void
resync_selection (GtkCMCList *clist, GdkEvent *event)
{
  GtkCMCTree *ctree;
  GList *list;
  GtkCMCTreeNode *node;
  gint i;
  gint e;
  gint row;
  gboolean unselect;

  cm_return_if_fail (GTK_IS_CMCTREE (clist));

  if (clist->selection_mode != GTK_SELECTION_MULTIPLE)
    return;

  if (clist->anchor < 0 || clist->drag_pos < 0)
    return;

  ctree = GTK_CMCTREE (clist);
  
  clist->freeze_count++;

  i = MIN (clist->anchor, clist->drag_pos);
  e = MAX (clist->anchor, clist->drag_pos);

  if (clist->undo_selection)
    {
      list = clist->selection;
      clist->selection = clist->undo_selection;
      clist->selection_end = g_list_last (clist->selection);
      clist->undo_selection = list;
      list = clist->selection;

      while (list)
	{
	  node = list->data;
	  list = list->next;
	  
	  unselect = TRUE;

	  if (gtk_cmctree_is_viewable (ctree, node))
	    {
	      row = g_list_position (clist->row_list, (GList *)node);
	      if (row >= i && row <= e)
		unselect = FALSE;
	    }
	  if (unselect && GTK_CMCTREE_ROW (node)->row.selectable)
	    {
	      GTK_CMCTREE_ROW (node)->row.state = GTK_STATE_SELECTED;
	      gtk_cmctree_unselect (ctree, node);
	      clist->undo_selection = g_list_prepend (clist->undo_selection,
						      node);
	    }
	}
    }    

  if (clist->anchor < clist->drag_pos)
    {
      for (node = GTK_CMCTREE_NODE (g_list_nth (clist->row_list, i)); i <= e;
	   i++, node = GTK_CMCTREE_NODE_NEXT (node))
	if (GTK_CMCTREE_ROW (node)->row.selectable)
	  {
	    if (g_list_find (clist->selection, node))
	      {
		if (GTK_CMCTREE_ROW (node)->row.state == GTK_STATE_NORMAL)
		  {
		    GTK_CMCTREE_ROW (node)->row.state = GTK_STATE_SELECTED;
		    gtk_cmctree_unselect (ctree, node);
		    clist->undo_selection =
		      g_list_prepend (clist->undo_selection, node);
		  }
	      }
	    else if (GTK_CMCTREE_ROW (node)->row.state == GTK_STATE_SELECTED)
	      {
		GTK_CMCTREE_ROW (node)->row.state = GTK_STATE_NORMAL;
		clist->undo_unselection =
		  g_list_prepend (clist->undo_unselection, node);
	      }
	  }
    }
  else
    {
      for (node = GTK_CMCTREE_NODE (g_list_nth (clist->row_list, e)); i <= e;
	   e--, node = GTK_CMCTREE_NODE_PREV (node))
	if (GTK_CMCTREE_ROW (node)->row.selectable)
	  {
	    if (g_list_find (clist->selection, node))
	      {
		if (GTK_CMCTREE_ROW (node)->row.state == GTK_STATE_NORMAL)
		  {
		    GTK_CMCTREE_ROW (node)->row.state = GTK_STATE_SELECTED;
		    gtk_cmctree_unselect (ctree, node);
		    clist->undo_selection =
		      g_list_prepend (clist->undo_selection, node);
		  }
	      }
	    else if (GTK_CMCTREE_ROW (node)->row.state == GTK_STATE_SELECTED)
	      {
		GTK_CMCTREE_ROW (node)->row.state = GTK_STATE_NORMAL;
		clist->undo_unselection =
		  g_list_prepend (clist->undo_unselection, node);
	      }
	  }
    }

  clist->undo_unselection = g_list_reverse (clist->undo_unselection);
  for (list = clist->undo_unselection; list; list = list->next)
    gtk_cmctree_select (ctree, list->data);

  clist->anchor = -1;
  clist->drag_pos = -1;

  if (!CLIST_UNFROZEN (clist))
    clist->freeze_count--;
}

static void
real_undo_selection (GtkCMCList *clist)
{
  GtkCMCTree *ctree;
  GList *work;

  cm_return_if_fail (GTK_IS_CMCTREE (clist));

  if (clist->selection_mode != GTK_SELECTION_MULTIPLE)
    return;

  if (!(clist->undo_selection || clist->undo_unselection))
    {
      gtk_cmclist_unselect_all (clist);
      return;
    }

  ctree = GTK_CMCTREE (clist);

  for (work = clist->undo_selection; work; work = work->next)
    if (GTK_CMCTREE_ROW (work->data)->row.selectable)
      gtk_cmctree_select (ctree, GTK_CMCTREE_NODE (work->data));

  for (work = clist->undo_unselection; work; work = work->next)
    if (GTK_CMCTREE_ROW (work->data)->row.selectable)
      gtk_cmctree_unselect (ctree, GTK_CMCTREE_NODE (work->data));

  if (gtk_widget_has_focus (GTK_WIDGET(clist)) &&
      clist->focus_row != clist->undo_anchor)
    {
      clist->focus_row = clist->undo_anchor;
      gtk_widget_queue_draw (GTK_WIDGET (clist));
    }
  else
    clist->focus_row = clist->undo_anchor;
  
  clist->undo_anchor = -1;
 
  g_list_free (clist->undo_selection);
  g_list_free (clist->undo_unselection);
  clist->undo_selection = NULL;
  clist->undo_unselection = NULL;

  if (ROW_TOP_YPIXEL (clist, clist->focus_row) + clist->row_height >
      clist->clist_window_height)
    gtk_cmclist_moveto (clist, clist->focus_row, -1, 1, 0);
  else if (ROW_TOP_YPIXEL (clist, clist->focus_row) < 0)
    gtk_cmclist_moveto (clist, clist->focus_row, -1, 0, 0);

}

void
gtk_cmctree_set_drag_compare_func (GtkCMCTree                *ctree,
				 GtkCMCTreeCompareDragFunc  cmp_func)
{
  cm_return_if_fail (GTK_IS_CMCTREE (ctree));

  ctree->drag_compare = cmp_func;
}

static gboolean
check_drag (GtkCMCTree        *ctree,
	    GtkCMCTreeNode    *drag_source,
	    GtkCMCTreeNode    *drag_target,
	    GtkCMCListDragPos  insert_pos)
{
  cm_return_val_if_fail (GTK_IS_CMCTREE (ctree), FALSE);

  if (drag_source && drag_source != drag_target &&
      (!GTK_CMCTREE_ROW (drag_source)->children ||
       !gtk_cmctree_is_ancestor (ctree, drag_source, drag_target)))
    {
      switch (insert_pos)
	{
	case GTK_CMCLIST_DRAG_NONE:
	  return FALSE;
	case GTK_CMCLIST_DRAG_AFTER:
	  if (GTK_CMCTREE_ROW (drag_target)->sibling != drag_source)
	    return (!ctree->drag_compare ||
		    ctree->drag_compare (ctree,
					 drag_source,
					 GTK_CMCTREE_ROW (drag_target)->parent,
					 GTK_CMCTREE_ROW (drag_target)->sibling));
	  break;
	case GTK_CMCLIST_DRAG_BEFORE:
	  if (GTK_CMCTREE_ROW (drag_source)->sibling != drag_target)
	    return (!ctree->drag_compare ||
		    ctree->drag_compare (ctree,
					 drag_source,
					 GTK_CMCTREE_ROW (drag_target)->parent,
					 drag_target));
	  break;
	case GTK_CMCLIST_DRAG_INTO:
	  if (!GTK_CMCTREE_ROW (drag_target)->is_leaf &&
	      GTK_CMCTREE_ROW (drag_target)->children != drag_source)
	    return (!ctree->drag_compare ||
		    ctree->drag_compare (ctree,
					 drag_source,
					 drag_target,
					 GTK_CMCTREE_ROW (drag_target)->children));
	  break;
	}
    }
  return FALSE;
}



/************************************/
static void
drag_dest_info_destroy (gpointer data)
{
  GtkCMCListDestInfo *info = data;

  g_free (info);
}

static void
drag_dest_cell (GtkCMCList         *clist,
		gint              x,
		gint              y,
		GtkCMCListDestInfo *dest_info)
{
  GtkStyle *style;
  GtkWidget *widget;
  guint border_width;

  widget = GTK_WIDGET (clist);
  style = gtk_widget_get_style (widget);

  dest_info->insert_pos = GTK_CMCLIST_DRAG_NONE;

  border_width = gtk_container_get_border_width (GTK_CONTAINER (widget));
  y -= (border_width +
	style->ythickness + clist->column_title_area.height);
  dest_info->cell.row = ROW_FROM_YPIXEL (clist, y);

  if (dest_info->cell.row >= clist->rows)
    {
      dest_info->cell.row = clist->rows - 1;
      y = ROW_TOP_YPIXEL (clist, dest_info->cell.row) + clist->row_height;
    }
  if (dest_info->cell.row < -1)
    dest_info->cell.row = -1;
  
  x -= border_width + style->xthickness;

  dest_info->cell.column = COLUMN_FROM_XPIXEL (clist, x);

  if (dest_info->cell.row >= 0)
    {
      gint y_delta;
      gint h = 0;

      y_delta = y - ROW_TOP_YPIXEL (clist, dest_info->cell.row);
      
      if (GTK_CMCLIST_DRAW_DRAG_RECT(clist) &&
	  !GTK_CMCTREE_ROW (g_list_nth (clist->row_list,
				      dest_info->cell.row))->is_leaf)
	{
	  dest_info->insert_pos = GTK_CMCLIST_DRAG_INTO;
	  h = clist->row_height / 4;
	}
      else if (GTK_CMCLIST_DRAW_DRAG_LINE(clist))
	{
	  dest_info->insert_pos = GTK_CMCLIST_DRAG_BEFORE;
	  h = clist->row_height / 2;
	}

      if (GTK_CMCLIST_DRAW_DRAG_LINE(clist))
	{
	  if (y_delta < h)
	    dest_info->insert_pos = GTK_CMCLIST_DRAG_BEFORE;
	  else if (clist->row_height - y_delta < h)
	    dest_info->insert_pos = GTK_CMCLIST_DRAG_AFTER;
	}
    }
}

static void
gtk_cmctree_drag_begin (GtkWidget	     *widget,
		      GdkDragContext *context)
{
  GtkCMCList *clist;
  gboolean use_icons;

  cm_return_if_fail (GTK_IS_CMCTREE (widget));
  cm_return_if_fail (context != NULL);

  clist = GTK_CMCLIST (widget);

  use_icons = GTK_CMCLIST_USE_DRAG_ICONS (clist);
  GTK_CMCLIST_UNSET_FLAG (clist, CMCLIST_USE_DRAG_ICONS);
  GTK_WIDGET_CLASS (parent_class)->drag_begin (widget, context);

  if (use_icons)
    {
      GTK_CMCLIST_SET_FLAG (clist, CMCLIST_USE_DRAG_ICONS);
      gtk_drag_set_icon_default (context);
    }
}

static gint
gtk_cmctree_drag_motion (GtkWidget      *widget,
		       GdkDragContext *context,
		       gint            x,
		       gint            y,
		       guint           time)
{
  GtkCMCList *clist;
  GtkCMCTree *ctree;
  GtkCMCListDestInfo new_info;
  GtkCMCListDestInfo *dest_info;

  cm_return_val_if_fail (GTK_IS_CMCTREE (widget), FALSE);

  clist = GTK_CMCLIST (widget);
  ctree = GTK_CMCTREE (widget);

  dest_info = g_dataset_get_data (context, "gtk-clist-drag-dest");

  if (!dest_info)
    {
      dest_info = g_new (GtkCMCListDestInfo, 1);
	  
      dest_info->cell.row    = -1;
      dest_info->cell.column = -1;
      dest_info->insert_pos  = GTK_CMCLIST_DRAG_NONE;

      g_dataset_set_data_full (context, "gtk-clist-drag-dest", dest_info,
			       drag_dest_info_destroy);
    }

  drag_dest_cell (clist, x, y, &new_info);

  if (GTK_CMCLIST_REORDERABLE (clist))
    {
      GdkAtom atom = gdk_atom_intern_static_string ("gtk-clist-drag-reorder");
      GdkAtom found = gtk_drag_dest_find_target(widget, context, NULL);

      if (atom == found)
	{
	  GtkCMCTreeNode *drag_source;
	  GtkCMCTreeNode *drag_target;

	  drag_source = GTK_CMCTREE_NODE (g_list_nth (clist->row_list,
						    clist->click_cell.row));
	  drag_target = GTK_CMCTREE_NODE (g_list_nth (clist->row_list,
						    new_info.cell.row));

	  if (gtk_drag_get_source_widget (context) != widget ||
	      !check_drag (ctree, drag_source, drag_target,
			   new_info.insert_pos))
	    {
	      if (dest_info->cell.row < 0)
		{
		  gdk_drag_status (context, GDK_ACTION_DEFAULT, time);
		  return FALSE;
		}
	      return TRUE;
	    }

	  if (new_info.cell.row != dest_info->cell.row ||
	      (new_info.cell.row == dest_info->cell.row &&
	       dest_info->insert_pos != new_info.insert_pos))
	    {
	      dest_info->insert_pos  = new_info.insert_pos;
	      dest_info->cell.row    = new_info.cell.row;
	      dest_info->cell.column = new_info.cell.column;

	      clist->drag_highlight_row = dest_info->cell.row;
	      clist->drag_highlight_pos = dest_info->insert_pos;

	      gdk_drag_status (context,
		gdk_drag_context_get_suggested_action(context), time);
	    }
	  return TRUE;
	}
    }

  dest_info->insert_pos  = new_info.insert_pos;
  dest_info->cell.row    = new_info.cell.row;
  dest_info->cell.column = new_info.cell.column;
  return TRUE;
}

static void
gtk_cmctree_drag_data_received (GtkWidget        *widget,
			      GdkDragContext   *context,
			      gint              x,
			      gint              y,
			      GtkSelectionData *selection_data,
			      guint             info,
			      guint32           time)
{
  GtkCMCTree *ctree;
  GtkCMCList *clist;

  cm_return_if_fail (GTK_IS_CMCTREE (widget));
  cm_return_if_fail (context != NULL);
  cm_return_if_fail (selection_data != NULL);

  ctree = GTK_CMCTREE (widget);
  clist = GTK_CMCLIST (widget);

  if (GTK_CMCLIST_REORDERABLE (clist) &&
      gtk_drag_get_source_widget (context) == widget &&
      gtk_selection_data_get_target (selection_data) ==
      gdk_atom_intern_static_string ("gtk-clist-drag-reorder") &&
      gtk_selection_data_get_format (selection_data) == 8 &&
      gtk_selection_data_get_length (selection_data) == sizeof (GtkCMCListCellInfo))
    {
      GtkCMCListCellInfo *source_info;

      source_info = (GtkCMCListCellInfo *)(gtk_selection_data_get_data (selection_data));
      if (source_info)
	{
	  GtkCMCListDestInfo dest_info;
	  GtkCMCTreeNode *source_node;
	  GtkCMCTreeNode *dest_node;

	  drag_dest_cell (clist, x, y, &dest_info);
	  
	  source_node = GTK_CMCTREE_NODE (g_list_nth (clist->row_list,
						    source_info->row));
	  dest_node = GTK_CMCTREE_NODE (g_list_nth (clist->row_list,
						  dest_info.cell.row));

	  if (!source_node || !dest_node)
	    return;

	  switch (dest_info.insert_pos)
	    {
	    case GTK_CMCLIST_DRAG_NONE:
	      break;
	    case GTK_CMCLIST_DRAG_INTO:
	      if (check_drag (ctree, source_node, dest_node,
			      dest_info.insert_pos))
		gtk_cmctree_move (ctree, source_node, dest_node,
				GTK_CMCTREE_ROW (dest_node)->children);
	      g_dataset_remove_data (context, "gtk-clist-drag-dest");
	      break;
	    case GTK_CMCLIST_DRAG_BEFORE:
	      if (check_drag (ctree, source_node, dest_node,
			      dest_info.insert_pos))
		gtk_cmctree_move (ctree, source_node,
				GTK_CMCTREE_ROW (dest_node)->parent, dest_node);
	      g_dataset_remove_data (context, "gtk-clist-drag-dest");
	      break;
	    case GTK_CMCLIST_DRAG_AFTER:
	      if (check_drag (ctree, source_node, dest_node,
			      dest_info.insert_pos))
		gtk_cmctree_move (ctree, source_node,
				GTK_CMCTREE_ROW (dest_node)->parent, 
				GTK_CMCTREE_ROW (dest_node)->sibling);
	      g_dataset_remove_data (context, "gtk-clist-drag-dest");
	      break;
	    }
	}
    }
}

GType
gtk_cmctree_node_get_type (void)
{
  static GType our_type = 0;
  
  if (our_type == 0)
    our_type = g_pointer_type_register_static ("GtkCMCTreeNode");

  return our_type;
}<|MERGE_RESOLUTION|>--- conflicted
+++ resolved
@@ -599,8 +599,6 @@
   static GdkColor greybg={0, 0, 0, 0};
   static gboolean color_change = TRUE;
   cairo_t *cr;
-  cairo_t *cr_hw;
-  cairo_surface_t *image_surface;
   GdkColor *fgcolor, *bgcolor;
 
   cm_return_if_fail (clist != NULL);
@@ -675,12 +673,7 @@
   }
   state = clist_row->state;
 
-  cr_hw = gdk_cairo_create(clist->clist_window);
-  image_surface = cairo_surface_create_similar_image(cairo_get_target(cr_hw),
-                                                     CAIRO_FORMAT_RGB24,
-                                                     gdk_window_get_width(clist->clist_window),
-                                                     gdk_window_get_height(clist->clist_window));
-  cr = cairo_create(image_surface);
+  cr = gdk_cairo_create(clist->clist_window);
   
   if (clist_row->fg_set && state != GTK_STATE_SELECTED)
 	fgcolor = &clist_row->foreground;
@@ -950,33 +943,29 @@
 	    cairo_stroke(cr);
 	}
      }
-
-    cairo_set_operator(cr_hw, CAIRO_OPERATOR_SOURCE);
-    cairo_set_source_surface(cr_hw, image_surface, 0, 0);
-    cairo_rectangle(cr_hw,
-                    row_rectangle.x,
-                    row_rectangle.y - CELL_SPACING,
-                    row_rectangle.width,
-                    row_rectangle.height + CELL_SPACING * 2);
-    cairo_fill(cr_hw);
-
     cairo_destroy(cr);
-    cairo_surface_destroy(image_surface);
-    cairo_destroy(cr_hw);
 }
 
 static void
 gtk_cmctree_class_init (GtkCMCTreeClass *klass)
 {
   GObjectClass *gobject_class = G_OBJECT_CLASS (klass);
+#if !GTK_CHECK_VERSION(3, 0, 0)
   GtkObjectClass *object_class;
+#else /* for simplicity */
+  GtkWidgetClass *object_class;
+#endif
   GtkWidgetClass *widget_class;
   GtkCMCListClass *clist_class;
   GtkBindingSet *binding_set;
 
   gobject_class->constructor = gtk_cmctree_constructor;
 
+#if !GTK_CHECK_VERSION(3, 0, 0)
   object_class = (GtkObjectClass *) klass;
+#else /* for simplicity */
+  object_class = (GtkWidgetClass *) klass;
+#endif
   widget_class = (GtkWidgetClass *) klass;
   container_class = (GtkContainerClass *) klass;
   clist_class = (GtkCMCListClass *) klass;
@@ -1315,6 +1304,7 @@
     GTK_CMCTREE_ROW (node)->row.style =
       gtk_style_attach (GTK_CMCTREE_ROW (node)->row.style, clist->clist_window);
 
+#if !GTK_CHECK_VERSION(3, 0, 0)
   if (GTK_CMCTREE_ROW (node)->row.fg_set || GTK_CMCTREE_ROW (node)->row.bg_set)
     {
       GdkColormap *colormap;
@@ -1325,6 +1315,7 @@
       if (GTK_CMCTREE_ROW (node)->row.bg_set)
 	gdk_colormap_alloc_color (colormap, &(GTK_CMCTREE_ROW (node)->row.background), TRUE, TRUE);
     }
+#endif
 
   for (i = 0; i < clist->columns; i++)
     if  (GTK_CMCTREE_ROW (node)->row.cell[i].style)
@@ -4459,12 +4450,6 @@
       GTKUT_GDKRGBA_TO_GDKCOLOR((*color), gdk_color);
       GTK_CMCTREE_ROW (node)->row.foreground = gdk_color;
       GTK_CMCTREE_ROW (node)->row.fg_set = TRUE;
-<<<<<<< HEAD
-      if (gtk_widget_get_realized (GTK_WIDGET(ctree)))
-	gdk_colormap_alloc_color (gtk_widget_get_colormap (GTK_WIDGET (ctree)),
-			 &GTK_CMCTREE_ROW (node)->row.foreground, TRUE, TRUE);
-=======
->>>>>>> 1465ce9c
     }
   else
     GTK_CMCTREE_ROW (node)->row.fg_set = FALSE;
@@ -4487,12 +4472,6 @@
       GTKUT_GDKRGBA_TO_GDKCOLOR((*color), gdk_color);
       GTK_CMCTREE_ROW (node)->row.background = gdk_color;
       GTK_CMCTREE_ROW (node)->row.bg_set = TRUE;
-<<<<<<< HEAD
-      if (gtk_widget_get_realized (GTK_WIDGET(ctree)))
-	gdk_colormap_alloc_color (gtk_widget_get_colormap (GTK_WIDGET (ctree)),
-			 &GTK_CMCTREE_ROW (node)->row.background, TRUE, TRUE);
-=======
->>>>>>> 1465ce9c
     }
   else
     GTK_CMCTREE_ROW (node)->row.bg_set = FALSE;

/*
<<<<<<< HEAD
 * Claws Mail -- a GTK+ based, lightweight, and fast e-mail client
 * Copyright (C) 1999-2020 the Claws Mail team and Hiroyuki Yamamoto
=======
 * Claws Mail -- a GTK based, lightweight, and fast e-mail client
 * Copyright (C) 1999-2022 the Claws Mail team and Hiroyuki Yamamoto
>>>>>>> 1465ce9c
 *
 * This program is free software; you can redistribute it and/or modify
 * it under the terms of the GNU General Public License as published by
 * the Free Software Foundation; either version 3 of the License, or
 * (at your option) any later version.
 *
 * This program is distributed in the hope that it will be useful,
 * but WITHOUT ANY WARRANTY; without even the implied warranty of
 * MERCHANTABILITY or FITNESS FOR A PARTICULAR PURPOSE.  See the
 * GNU General Public License for more details.
 *
 * You should have received a copy of the GNU General Public License
 * along with this program. If not, see <http://www.gnu.org/licenses/>.
 */

#ifndef __GTKUTILS_H__
#define __GTKUTILS_H__

#ifdef HAVE_CONFIG_H
#include "claws-features.h"
#endif

#include <glib.h>
#include <gdk/gdk.h>
#include <gtk/gtk.h>
#include <stdlib.h>
#if HAVE_WCHAR_H
#  include <wchar.h>
#endif

#include "gtkcmctree.h"

#define GTK_EVENTS_FLUSH() \
{ \
	while (gtk_events_pending()) \
		gtk_main_iteration(); \
}

#define GTK_WIDGET_PTR(wid)	(*(GtkWidget **)wid)

#define GTKUT_CTREE_NODE_SET_ROW_DATA(node, d) \
{ \
	GTK_CMCTREE_ROW(node)->row.data = d; \
}

#define GTKUT_CTREE_NODE_GET_ROW_DATA(node) \
	(GTK_CMCTREE_ROW(node)->row.data)

#define GTKUT_CTREE_REFRESH(clist) \
	GTK_CMCLIST_GET_CLASS(clist)->refresh(clist)

/* String used in color button labels.
 * Instead of hardcoding a size which doesn't look the same on different
 * resolutions, use a space;m-space;space label and let GTK to compute
 * the appropriate button size for current font.
 * This macro is only used in gtkut_set_button_color(). */
#define GTKUT_COLOR_BUTTON_LABEL "\x20\xE2\x80\x83\x20"

/* Set "color" to the same color as "rgba" */
#define GTKUT_GDKRGBA_TO_GDKCOLOR(rgba, color) { \
	color.pixel = 0; \
	color.red   = (guint16)(rgba.red * 65535); \
	color.green = (guint16)(rgba.green * 65535); \
	color.blue  = (guint16)(rgba.blue * 65535); \
}

/* Set "rgba" to the same color as "color" */
#define GTKUT_GDKCOLOR_TO_GDKRGBA(color, rgba) { \
	rgba.red   = (gdouble)color.red / 65535; \
	rgba.green = (gdouble)color.green / 65535; \
	rgba.blue  = (gdouble)color.blue / 65535; \
	rgba.alpha = 1.0; \
}

/* Since GDK's gdk_rgba_to_string() produces a string
 * representation unsuitable for us, we have to have
 * our own function to produce a "#rrggbb" string from
 * a GdkRGBA.
 * The returned string has to be freed by the caller. */
gchar *gtkut_gdk_rgba_to_string(GdkRGBA *rgba);

gboolean gtkut_get_font_size		(GtkWidget	*widget,
					 gint		*width,
					 gint		*height);

void gtkut_stock_button_add_help(GtkWidget *bbox, GtkWidget **help_btn);

void gtkut_stock_button_set_create_with_help(GtkWidget **bbox,
		GtkWidget **help_button,
		GtkWidget **button1, const gchar *stock_icon1, const gchar *label1,
		GtkWidget **button2, const gchar *stock_icon2, const gchar *label2,
		GtkWidget **button3, const gchar *stock_icon3, const gchar *label3);

void gtkut_stock_button_set_create	(GtkWidget	**bbox,
					 GtkWidget	**button1,
					 const gchar	 *stock_icon1,
					 const gchar	 *label1,
					 GtkWidget	**button2,
					 const gchar	 *stock_icon2,
					 const gchar	 *label2,
					 GtkWidget	**button3,
					 const gchar	 *stock_icon3,
					 const gchar	 *label3);

void gtkut_stock_with_text_button_set_create(GtkWidget **bbox,
				   GtkWidget **button1, const gchar *label1, const gchar *text1,
				   GtkWidget **button2, const gchar *label2, const gchar *text2,
				   GtkWidget **button3, const gchar *label3, const gchar *text3);

void gtkut_ctree_node_move_if_on_the_edge
					(GtkCMCTree	*ctree,
					 GtkCMCTreeNode	*node,
					 gint		 _row);
gint gtkut_ctree_get_nth_from_node	(GtkCMCTree	*ctree,
					 GtkCMCTreeNode	*node);
GtkCMCTreeNode *gtkut_ctree_node_next	(GtkCMCTree	*ctree,
					 GtkCMCTreeNode	*node);
GtkCMCTreeNode *gtkut_ctree_node_prev	(GtkCMCTree	*ctree,
					 GtkCMCTreeNode	*node);
gboolean gtkut_ctree_node_is_selected	(GtkCMCTree	*ctree,
					 GtkCMCTreeNode	*node);
GtkCMCTreeNode *gtkut_ctree_find_collapsed_parent
					(GtkCMCTree	*ctree,
					 GtkCMCTreeNode	*node);
void gtkut_ctree_expand_parent_all	(GtkCMCTree	*ctree,
					 GtkCMCTreeNode	*node);
gboolean gtkut_ctree_node_is_parent	(GtkCMCTreeNode 	*parent, 
					 GtkCMCTreeNode 	*node);
void gtkut_ctree_set_focus_row		(GtkCMCTree	*ctree,
					 GtkCMCTreeNode	*node);

void gtkut_clist_set_focus_row		(GtkCMCList	*clist,
					 gint		 row);

gchar *gtkut_text_view_get_selection	(GtkTextView	*textview);
void gtkut_text_view_set_position		(GtkTextView *text, gint pos);
gboolean gtkut_text_view_search_string	(GtkTextView *text, const gchar *str,
					gboolean case_sens);
gboolean gtkut_text_view_search_string_backward	(GtkTextView *text, const gchar *str,
					gboolean case_sens);

GtkWidget *label_window_create(const gchar *str);
void label_window_destroy(GtkWidget *widget);

void gtkut_window_popup			(GtkWidget	*window);
GtkWidget *gtkut_window_new		(GtkWindowType	 type,
					 const gchar	*class);


void gtkut_widget_get_uposition		(GtkWidget	*widget,
					 gint		*px,
					 gint		*py);
void gtkut_widget_init			(void);

void gtkut_widget_set_app_icon		(GtkWidget	*widget);
void gtkut_widget_set_composer_icon	(GtkWidget	*widget);

GtkWidget *gtkut_account_menu_new	(GList			*ac_list,
				  	 GCallback	 	 callback,
					 gpointer		 data);

void gtkut_widget_set_small_font_size(GtkWidget *widget);
GtkWidget *gtkut_get_focused_child	(GtkContainer 	*parent);

GtkWidget *gtkut_get_browse_file_btn(const gchar *label);
GtkWidget *gtkut_get_browse_directory_btn(const gchar *label);
GtkWidget *gtkut_get_replace_btn(const gchar *label);
GtkWidget *gtkut_stock_button(const gchar *stock_image, const gchar *label);
GtkWidget *gtkut_get_options_frame(GtkWidget *box, GtkWidget **frame, const gchar *frame_label);
#if HAVE_LIBCOMPFACE
GtkWidget *xface_get_from_header(const gchar *o_xface);
#endif
gboolean get_tag_range(GtkTextIter *iter,
				       GtkTextTag *tag,
				       GtkTextIter *start_iter,
				       GtkTextIter *end_iter);

GtkWidget *face_get_from_header(const gchar *o_face);

GtkWidget *gtkut_sc_combobox_create(GtkWidget *eventbox, gboolean focus_on_click);
void gtkutils_scroll_one_line	(GtkWidget *widget, 
				 GtkAdjustment *vadj, 
				 gboolean up);
gboolean gtkutils_scroll_page	(GtkWidget *widget, 
				 GtkAdjustment *vadj, 
				 gboolean up);

gboolean gtkut_tree_model_text_iter_prev(GtkTreeModel *model,
				 GtkTreeIter *iter,
				 const gchar* text);
gboolean gtkut_tree_model_get_iter_last(GtkTreeModel *model,
				 GtkTreeIter *iter);

gint gtkut_list_view_get_selected_row(GtkWidget *list_view);
gboolean gtkut_list_view_select_row(GtkWidget *list, gint row);

GtkUIManager *gtkut_create_ui_manager(void);
GtkUIManager *gtkut_ui_manager(void);

GdkPixbuf *claws_load_pixbuf_fitting(GdkPixbuf *pixbuf, gboolean inline_img,
				     gboolean fit_img_height,
				     int box_width, int box_height);

GtkWidget *gtkut_time_select_combo_new();
void gtkut_time_select_select_by_time(GtkComboBox *combo, int hour, int minute);
gboolean gtkut_time_select_get_time(GtkComboBox *combo, int *hour, int *minute);

void gtk_calendar_select_today(GtkCalendar *calendar);

typedef void (*ClawsIOFunc)(gpointer data, gint source, GIOCondition condition);
gint
claws_input_add    (gint	      source,
		    GIOCondition      condition,
		    ClawsIOFunc       function,
		    gpointer	      data,
		    gboolean          is_sock);

#define CLAWS_SET_TIP(widget,tip) { 						\
	if (widget != NULL) {							\
		if (tip != NULL)						\
			gtk_widget_set_tooltip_text(GTK_WIDGET(widget), tip); 	\
		else								\
			gtk_widget_set_has_tooltip(GTK_WIDGET(widget), FALSE);	\
	}									\
}

#if defined USE_GNUTLS
typedef struct _AutoConfigureData {
	const gchar *ssl_service;
	const gchar *tls_service;
	gchar *address;
	gint resolver_error;

	GtkEntry *hostname_entry;
	GtkToggleButton *set_port;
	GtkSpinButton *port;
	gint default_port;
	gint default_ssl_port;
	GtkToggleButton *tls_checkbtn;
	GtkToggleButton *ssl_checkbtn;
	GtkToggleButton *auth_checkbtn;
	GtkEntry *uid_entry;
	GtkLabel *info_label;
	GtkButton *configure_button;
	GtkButton *cancel_button;
	GCancellable *cancel;
	GMainLoop *main_loop;
} AutoConfigureData;

void auto_configure_service(AutoConfigureData *data);
gboolean auto_configure_service_sync(const gchar *service, const gchar *domain, gchar **srvhost, guint16 *srvport);
#endif

<<<<<<< HEAD
=======
gboolean gtkut_pointer_is_grabbed(GtkWidget *widget);

>>>>>>> 1465ce9c
/* Returns pointer stored in selected row of a tree view's model
 * in a given column. The column has to be of type G_TYPE_POINTER
 * or G_TYPE_STRING (in this case, the returned value has to be
 * freed by the caller.
 * _model, _selection and _iter parameters are optional, and if
 * not NULL, they will be set to point to corresponding GtkTreeModel,
 * GtkTreeSelection, and GtkTreeIter of the selected row. */
gpointer gtkut_tree_view_get_selected_pointer(GtkTreeView *view,
		gint column, GtkTreeModel **_model, GtkTreeSelection **_selection,
		GtkTreeIter *_iter);
<<<<<<< HEAD

#if GTK_CHECK_VERSION (3, 2, 0)
#define GTK_TYPE_VBOX GTK_TYPE_BOX
#define GtkVBox GtkBox
#define GtkVBoxClass GtkBoxClass
#define gtk_vbox_new(hmg,spc) g_object_new (GTK_TYPE_BOX, \
    "homogeneous", hmg, "spacing", spc, \
    "orientation", GTK_ORIENTATION_VERTICAL, NULL)
#define GTK_TYPE_HBOX GTK_TYPE_BOX
#define GtkHBox GtkBox
#define GtkHBoxClass GtkBoxClass
#define gtk_hbox_new(hmg,spc) g_object_new (GTK_TYPE_BOX, \
    "homogeneous", hmg, "spacing", spc, \
    "orientation", GTK_ORIENTATION_HORIZONTAL, NULL)
#define gtk_hseparator_new() g_object_new (GTK_TYPE_SEPARATOR, NULL)
#define gtk_hpaned_new() g_object_new (GTK_TYPE_PANED, NULL)
#define gtk_vpaned_new() g_object_new (GTK_TYPE_PANED, \
    "orientation", GTK_ORIENTATION_VERTICAL, NULL)
#endif
=======
>>>>>>> 1465ce9c

#endif /* __GTKUTILS_H__ */<|MERGE_RESOLUTION|>--- conflicted
+++ resolved
@@ -1,11 +1,6 @@
 /*
-<<<<<<< HEAD
- * Claws Mail -- a GTK+ based, lightweight, and fast e-mail client
- * Copyright (C) 1999-2020 the Claws Mail team and Hiroyuki Yamamoto
-=======
  * Claws Mail -- a GTK based, lightweight, and fast e-mail client
  * Copyright (C) 1999-2022 the Claws Mail team and Hiroyuki Yamamoto
->>>>>>> 1465ce9c
  *
  * This program is free software; you can redistribute it and/or modify
  * it under the terms of the GNU General Public License as published by
@@ -259,11 +254,8 @@
 gboolean auto_configure_service_sync(const gchar *service, const gchar *domain, gchar **srvhost, guint16 *srvport);
 #endif
 
-<<<<<<< HEAD
-=======
 gboolean gtkut_pointer_is_grabbed(GtkWidget *widget);
 
->>>>>>> 1465ce9c
 /* Returns pointer stored in selected row of a tree view's model
  * in a given column. The column has to be of type G_TYPE_POINTER
  * or G_TYPE_STRING (in this case, the returned value has to be
@@ -274,27 +266,5 @@
 gpointer gtkut_tree_view_get_selected_pointer(GtkTreeView *view,
 		gint column, GtkTreeModel **_model, GtkTreeSelection **_selection,
 		GtkTreeIter *_iter);
-<<<<<<< HEAD
-
-#if GTK_CHECK_VERSION (3, 2, 0)
-#define GTK_TYPE_VBOX GTK_TYPE_BOX
-#define GtkVBox GtkBox
-#define GtkVBoxClass GtkBoxClass
-#define gtk_vbox_new(hmg,spc) g_object_new (GTK_TYPE_BOX, \
-    "homogeneous", hmg, "spacing", spc, \
-    "orientation", GTK_ORIENTATION_VERTICAL, NULL)
-#define GTK_TYPE_HBOX GTK_TYPE_BOX
-#define GtkHBox GtkBox
-#define GtkHBoxClass GtkBoxClass
-#define gtk_hbox_new(hmg,spc) g_object_new (GTK_TYPE_BOX, \
-    "homogeneous", hmg, "spacing", spc, \
-    "orientation", GTK_ORIENTATION_HORIZONTAL, NULL)
-#define gtk_hseparator_new() g_object_new (GTK_TYPE_SEPARATOR, NULL)
-#define gtk_hpaned_new() g_object_new (GTK_TYPE_PANED, NULL)
-#define gtk_vpaned_new() g_object_new (GTK_TYPE_PANED, \
-    "orientation", GTK_ORIENTATION_VERTICAL, NULL)
-#endif
-=======
->>>>>>> 1465ce9c
 
 #endif /* __GTKUTILS_H__ */
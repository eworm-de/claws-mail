--- conflicted
+++ resolved
@@ -26,10 +26,6 @@
 #include <glib/gi18n.h>
 #include <gtk/gtk.h>
 
-<<<<<<< HEAD
-#include "gtkcmoptionmenu.h"
-=======
->>>>>>> 1465ce9c
 #include "menu.h"
 #include "utils.h"
 #include "gtkutils.h"
@@ -177,78 +173,4 @@
 		gtk_widget_set_sensitive(GTK_WIDGET(cur->data), sensitive);
 
 	g_list_free(children);
-<<<<<<< HEAD
-}
-
-void menu_button_position(GtkMenu *menu, gint *x, gint *y, gboolean *push_in,
-			  gpointer user_data)
-{
-        GtkWidget *widget;
-        gint wheight;
-        gint wx, wy;
-	GtkAllocation allocation;
-	GtkRequisition mreq, wreq;
-	GdkScreen *screen;
-	GdkRectangle monitor;
-	gint monitor_num;
-
-	cm_return_if_fail(x && y);
- 	cm_return_if_fail(GTK_IS_BUTTON(user_data));
-
-	widget = GTK_WIDGET(user_data);
-
-        gdk_window_get_origin(gtk_widget_get_window(widget), x, y);
-        gtk_widget_get_requisition(widget, &wreq);
-        wheight = wreq.height;
-        gtk_widget_get_allocation(widget, &allocation);
-        wx = allocation.x;
-        wy = allocation.y;
-        
-	gtk_widget_size_request(GTK_WIDGET(menu), &mreq);
-	screen = gtk_widget_get_screen (widget);
-	monitor_num = gdk_screen_get_monitor_at_point (screen, *x, *y);
-	gdk_screen_get_monitor_geometry (screen, monitor_num, 
-					 &monitor);
-
-        *x = *x + wx;
-        *y = *y + wy + wheight;
-	
-	if (*y + mreq.height >= monitor.height)
-		*y -= mreq.height;
-}
-
-gint menu_find_option_menu_index(GtkCMOptionMenu *optmenu, gpointer data,
-				 GCompareFunc func)
-{
-	GtkWidget *menu;
-	GtkWidget *menuitem;
-	gpointer menu_data;
-	GList *children;
-	GList *cur;
-	gint n, found = -1;
-
-	menu = gtk_cmoption_menu_get_menu(optmenu);
-	children = gtk_container_get_children(GTK_CONTAINER(GTK_MENU_SHELL(menu)));
-
-	for (cur = children, n = 0;
-	     cur != NULL; cur = cur->next, n++) {
-		menuitem = GTK_WIDGET(cur->data);
-		menu_data = g_object_get_data(G_OBJECT(menuitem),
-					      MENU_VAL_ID);
-		if (func) {
-			if (func(menu_data, data) == 0) {
-				found = n;
-				break;
-			}
-		} else if (menu_data == data) {
-			found = n;
-			break;
-		}
-	}
-
-	g_list_free(children);
-
-	return found;
-=======
->>>>>>> 1465ce9c
 }
--- conflicted
+++ resolved
@@ -128,11 +128,7 @@
 	if (claws_fwrite(data, 1, size, fp) < size) {
 		FILE_OP_ERROR(tmpfilename, "claws_fwrite");
 		claws_fclose(fp);
-<<<<<<< HEAD
-		if (claws_unlink(tmpfilename) < 0)
-=======
                 if (claws_unlink(tmpfilename) < 0)
->>>>>>> 1465ce9c
                         FILE_OP_ERROR(tmpfilename, "claws_unlink");
 		procmime_mimeinfo_free_all(&sub_info);
 		return tnef_broken_mimeinfo(_("Failed to write the part data."));

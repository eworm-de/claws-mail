--- conflicted
+++ resolved
@@ -1,9 +1,5 @@
 /*
-<<<<<<< HEAD
- * Claws Mail -- a GTK+ based, lightweight, and fast e-mail client
-=======
  * Claws Mail -- a GTK based, lightweight, and fast e-mail client
->>>>>>> 1465ce9c
  * Copyright (C) 1999-2018 Michael Rasmussen and the Claws Mail Team
  *
  * This program is free software; you can redistribute it and/or modify
@@ -272,11 +268,7 @@
 			debug_print("unlinking %s\n", path);
 			if (g_unlink(path) < 0)
                                 FILE_OP_ERROR(path, "g_unlink");
-<<<<<<< HEAD
-                        g_free(path);
-=======
 			g_free(path);
->>>>>>> 1465ce9c
 		}
 		archive_free_file_info(file);
 		file_list->data = NULL;

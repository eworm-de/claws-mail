/* vim: set textwidth=80 tabstop=4: */

/*
<<<<<<< HEAD
 * Claws Mail -- a GTK+ based, lightweight, and fast e-mail client
=======
 * Claws Mail -- a GTK based, lightweight, and fast e-mail client
>>>>>>> 1465ce9c
 * Copyright (C) 1999-2018 Michael Rasmussen and the Claws Mail Team
 *
 * This program is free software; you can redistribute it and/or modify
 * it under the terms of the GNU General Public License as published by
 * the Free Software Foundation; either version 3 of the License, or
 * (at your option) any later version.
 *
 * This program is distributed in the hope that it will be useful,
 * but WITHOUT ANY WARRANTY; without even the implied warranty of
 * MERCHANTABILITY or FITNESS FOR A PARTICULAR PURPOSE.  See the
 * GNU General Public License for more details.
 *
 * You should have received a copy of the GNU General Public License
 * along with this program. If not, see <http://www.gnu.org/licenses/>.
 * 
 */

#ifndef __ARCHIVER_H__
#define __ARCHIVER_H__

#include <glib.h>
#include <gtk/gtk.h>

static const char INVALID_UNIX_CHARS[] = {
		'?', '%', '*', ':', '"', '|', '<', '>',
		'(', ')', '#', ',', '\0'};

struct ArchivePage {
	gchar*		path;
	gchar*		name;
	gboolean	response;
	gboolean	force_overwrite;
	gboolean	md5;
	gboolean	rename;
	GtkWidget*	folder;
	GtkWidget*	file;
	guint		files;
	guint		total_size;
	GSList*		compress_methods;
	GSList*		archive_formats;
	GtkWidget*	recursive;
	GtkWidget*	md5sum;
	GtkWidget*	rename_files;
	gboolean	cancelled;
    GtkWidget*  isoDate;
    gboolean    unlink;
    GtkWidget*  unlink_files;
};

void archiver_gtk_show();
void archiver_gtk_done();
void set_progress_file_label(const gchar* file);
void set_progress_print_all(guint fraction, guint total, guint step);
void stop_archiving();

#endif<|MERGE_RESOLUTION|>--- conflicted
+++ resolved
@@ -1,11 +1,7 @@
 /* vim: set textwidth=80 tabstop=4: */
 
 /*
-<<<<<<< HEAD
- * Claws Mail -- a GTK+ based, lightweight, and fast e-mail client
-=======
  * Claws Mail -- a GTK based, lightweight, and fast e-mail client
->>>>>>> 1465ce9c
  * Copyright (C) 1999-2018 Michael Rasmussen and the Claws Mail Team
  *
  * This program is free software; you can redistribute it and/or modify

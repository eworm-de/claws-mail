--- conflicted
+++ resolved
@@ -75,13 +75,8 @@
 {
 	cm_return_if_fail(allocation != NULL);
 
-<<<<<<< HEAD
-	python_config.console_win_width = allocation->width;
-	python_config.console_win_height = allocation->height;
-=======
 	gtk_window_get_size(GTK_WINDOW(widget),
 		&python_config.console_win_width, &python_config.console_win_height);
->>>>>>> 1465ce9c
 }
 
 static void setup_python_console(void)
@@ -97,14 +92,6 @@
 	  geometry.min_width = 600;
 	  geometry.min_height = 400;
   }
-<<<<<<< HEAD
-
-  gtk_window_set_geometry_hints(GTK_WINDOW(python_console), NULL, &geometry,
-				    GDK_HINT_MIN_SIZE);
-  gtk_widget_set_size_request(python_console, python_config.console_win_width,
-				  python_config.console_win_height);
-=======
->>>>>>> 1465ce9c
 
   gtk_window_set_geometry_hints(GTK_WINDOW(python_console), NULL, &geometry,
 				    GDK_HINT_MIN_SIZE);

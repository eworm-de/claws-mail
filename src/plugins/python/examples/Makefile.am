--- conflicted
+++ resolved
@@ -11,11 +11,7 @@
 	main/Create-Tomboy-Note \
 	main/Mass-mail \
 	main/Open-Tomboy-Notes \
-<<<<<<< HEAD
-	main/Print-action-names-to-stdout \
-=======
 	main/Print-action-names \
->>>>>>> 1465ce9c
 	main/Recusively-mark-messages-as-read
 
 .PHONY: test
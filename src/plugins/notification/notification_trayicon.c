--- conflicted
+++ resolved
@@ -1,9 +1,5 @@
 /* Notification plugin for Claws Mail
-<<<<<<< HEAD
- * Copyright (C) 2005-2007 Holger Berndt and the Claws Mail Team.
-=======
  * Copyright (C) 2005-2022 Holger Berndt and the Claws Mail Team.
->>>>>>> 1465ce9c
  *
  * This program is free software; you can redistribute it and/or modify
  * it under the terms of the GNU General Public License as published by

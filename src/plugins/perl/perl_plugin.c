--- conflicted
+++ resolved
@@ -2,13 +2,8 @@
  *
  * Copyright (C) 2004-2022 Holger Berndt and the Claws Mail Team
  *
-<<<<<<< HEAD
- * Sylpheed and Claws Mail are GTK+ based, lightweight, and fast e-mail clients
- * Copyright (C) 1999-2007 Hiroyuki Yamamoto and the Claws Mail Team
-=======
  * Claws Mail are GTK based, lightweight, and fast e-mail clients
  * Copyright (C) 1999-2022 the Claws Mail Team
->>>>>>> 1465ce9c
  *
  * This program is free software; you can redistribute it and/or modify
  * it under the terms of the GNU General Public License as published by
@@ -1750,13 +1745,8 @@
     message = g_strdup_printf(_("Error processing Perl script file: "
             "(line numbers may not be valid)\n%s"),
             SvPV(ERRSV,n_a));
-<<<<<<< HEAD
-    val = alertpanel(_("Perl Plugin error"), message, _("Retry"),
-		     _("Abort"), _("Edit"), ALERTFOCUS_FIRST);
-=======
     val = alertpanel(_("Perl Plugin error"), message, NULL, _("Retry"), NULL,
 		     _("Abort"), NULL, _("Edit"), ALERTFOCUS_FIRST);
->>>>>>> 1465ce9c
     g_free(message);
 
     if(val == G_ALERTOTHER) {

/* Perl plugin -- Perl Support for Claws Mail
 *
 * Copyright (C) 2004-2007 Holger Berndt
 *
<<<<<<< HEAD
 * Sylpheed and Claws Mail are GTK+ based, lightweight, and fast e-mail clients
=======
 * Sylpheed and Claws Mail are GTK based, lightweight, and fast e-mail clients
>>>>>>> 1465ce9c
 * Copyright (C) 1999-2007 Hiroyuki Yamamoto and the Claws Mail Team
 *
 * This program is free software; you can redistribute it and/or modify
 * it under the terms of the GNU General Public License as published by
 * the Free Software Foundation; either version 3 of the License, or
 * (at your option) any later version.
 *
 * This program is distributed in the hope that it will be useful,
 * but WITHOUT ANY WARRANTY; without even the implied warranty of
 * MERCHANTABILITY or FITNESS FOR A PARTICULAR PURPOSE.  See the
 * GNU General Public License for more details.
 *
 * You should have received a copy of the GNU General Public License
 * along with this program. If not, see <http://www.gnu.org/licenses/>.
 */

#ifndef SC_PERL_GTK_H
#define SC_PERL_GTK_H SC_PERL_GTK_H

void perl_gtk_init(void);
void perl_gtk_done(void);

#endif<|MERGE_RESOLUTION|>--- conflicted
+++ resolved
@@ -2,11 +2,7 @@
  *
  * Copyright (C) 2004-2007 Holger Berndt
  *
-<<<<<<< HEAD
- * Sylpheed and Claws Mail are GTK+ based, lightweight, and fast e-mail clients
-=======
  * Sylpheed and Claws Mail are GTK based, lightweight, and fast e-mail clients
->>>>>>> 1465ce9c
  * Copyright (C) 1999-2007 Hiroyuki Yamamoto and the Claws Mail Team
  *
  * This program is free software; you can redistribute it and/or modify

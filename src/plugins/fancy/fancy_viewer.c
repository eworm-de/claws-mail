/*
 * Claws Mail -- A GTK based, lightweight, and fast e-mail client
 * == Fancy Plugin ==
 * Copyright(C) 1999-2022 the Claws Mail Team
 * This file Copyright (C) 2009-2014 Salvatore De Paolis
 * <iwkse@claws-mail.org> and the Claws Mail Team
 *
 * This program is free software; you can redistribute it and/or modify
 * it under the terms of the GNU General Public License as published by
 * the Free Software Foundation; either version 3 of the License, or
 * (at your option) any later version.
 *
 * This program is distributed in the hope that it will be useful,
 * but WITHOUT ANY WARRANTY; without even the implied warranty of
 * MERCHANTABILITY or FITNESS FOR A PARTICULAR PURPOSE. See the
 * GNU General Public License for more details.
 *
 * You should have received a copy of the GNU General Public License
 * along with this program. If not, see <http://www.gnu.org/licenses/>.
 */


#ifdef HAVE_CONFIG_H
#include "config.h"
#include "claws-features.h"
#endif

#include "stock_pixmap.h"

#include <fancy_viewer.h>
#include <fancy_prefs.h>
#include <alertpanel.h>
#include <file-utils.h>
#include <utils.h>

#include <printing.h>

static void load_changed_cb(WebKitWebView *view,
		WebKitLoadEvent event,
		gpointer user_data);
static void mouse_target_changed_cb (WebKitWebView *view,
		WebKitHitTestResult *result,
		guint modifiers,
		gpointer user_data);


static void
load_progress_cb(WebKitWebView *view, GParamSpec *param, FancyViewer *viewer);

static MimeViewerFactory fancy_viewer_factory;

/*
static gboolean
fancy_text_search(MimeViewer *_viewer, gboolean backward, const gchar *str,
		  gboolean case_sens);
*/

static void
viewer_menu_handler(GtkWidget *menuitem, FancyViewer *viewer);

static gint keypress_events_cb (GtkWidget *widget, GdkEventKey *event,
								FancyViewer *viewer);
static void zoom_in_cb(GtkWidget *widget, GdkEvent *ev, FancyViewer *viewer);
static void zoom_out_cb(GtkWidget *widget, GdkEvent *ev, FancyViewer *viewer);
static gboolean fancy_prefs_cb(GtkWidget *widget, GdkEventButton *ev, FancyViewer *viewer);
static void zoom_100_cb(GtkWidget *widget, GdkEvent *ev, FancyViewer *viewer);
static void open_in_browser_cb(GtkWidget *widget, FancyViewer *viewer);
static void fancy_create_popup_prefs_menu(FancyViewer *viewer);
static void fancy_show_notice(FancyViewer *viewer, const gchar *message);
static size_t download_file_curl_write_cb(void *buffer, size_t size,
					  size_t nmemb, void *data);
static void *download_file_curl (void *data);
static void download_file_cb(GtkWidget *widget, FancyViewer *viewer);
static gboolean fancy_set_contents(FancyViewer *viewer, gboolean use_defaults);

/*------*/
static GtkWidget *fancy_get_widget(MimeViewer *_viewer)
{
	FancyViewer *viewer = (FancyViewer *) _viewer;
	debug_print("fancy_get_widget: %p\n", viewer->vbox);

	return GTK_WIDGET(viewer->vbox);
}

static void fancy_apply_prefs(FancyViewer *viewer)
{
	g_object_set(viewer->settings,
		"auto-load-images", viewer->override_prefs_images,
		"enable-javascript", viewer->override_prefs_scripts,
		"enable-plugins", viewer->override_prefs_plugins,
		"enable-java", viewer->override_prefs_java,
#ifdef G_OS_WIN32
		"default-font-family", "Arial",
		"cursive-font-family", "Comic Sans MS",
		"fantasy-font-family", "Comic Sans MS",
		"monospace-font-family", "Courier New",
		"sans-serif-font-family", "Arial",
		"serif-font-family", "Times New Roman",
#endif
		NULL);
	if (fancy_prefs.stylesheet == NULL || strlen(fancy_prefs.stylesheet) == 0) {
		gchar **msg_font_params = g_strsplit(prefs_common_get_prefs()->textfont, " ", 0);
		guint params_len = g_strv_length(msg_font_params);

		if (params_len > 0) {
			gint msg_font_size = g_ascii_strtoll(msg_font_params[params_len - 1], NULL, 10);
<<<<<<< HEAD
			g_object_set(viewer->settings,
				"default-font-size", msg_font_size, NULL);
=======
			g_object_set(viewer->settings, "default-font-size",
				     webkit_settings_font_size_to_pixels(msg_font_size), NULL);
>>>>>>> 1465ce9c
		}
		g_strfreev(msg_font_params);
	}
	webkit_web_view_set_settings(viewer->view, viewer->settings);
	if (viewer->override_prefs_remote_content)
		webkit_web_context_set_network_proxy_settings(webkit_web_context_get_default(), WEBKIT_NETWORK_PROXY_MODE_DEFAULT, NULL);
	else
		webkit_web_context_set_network_proxy_settings(webkit_web_context_get_default(), WEBKIT_NETWORK_PROXY_MODE_CUSTOM, viewer->no_remote_content_proxy_settings);

	if (viewer->override_stylesheet) {
		/* copied from vimb */
		gchar *stylesheet;

		if (g_file_get_contents(viewer->override_stylesheet, &stylesheet, NULL, NULL)) {
			WebKitUserContentManager *ucm;
			WebKitUserStyleSheet *style;

            ucm = webkit_web_view_get_user_content_manager(viewer->view);
			style = webkit_user_style_sheet_new(
						stylesheet, WEBKIT_USER_CONTENT_INJECT_ALL_FRAMES,
						WEBKIT_USER_STYLE_LEVEL_USER, NULL, NULL);

			webkit_user_content_manager_remove_all_style_sheets(ucm);
			webkit_user_content_manager_add_style_sheet(ucm, style);
			webkit_user_style_sheet_unref(style);
			g_free(stylesheet);
		} else {
			debug_print("Could not read style file: %s\n", viewer->override_stylesheet);
		}
	}
}

static void fancy_auto_load_images_activated(GtkCheckMenuItem *item, FancyViewer *viewer) {
	viewer->override_prefs_images = gtk_check_menu_item_get_active(item);
	fancy_apply_prefs(viewer);
	fancy_set_contents(viewer, FALSE);
}

static void fancy_enable_remote_content_activated(GtkCheckMenuItem *item, FancyViewer *viewer) {
	viewer->override_prefs_remote_content = gtk_check_menu_item_get_active(item);
	fancy_apply_prefs(viewer);
	fancy_set_contents(viewer, FALSE);
}

static void fancy_enable_scripts_activated(GtkCheckMenuItem *item, FancyViewer *viewer) {
	viewer->override_prefs_scripts = gtk_check_menu_item_get_active(item);
	fancy_apply_prefs(viewer);
	fancy_set_contents(viewer, FALSE);
}

static void fancy_enable_plugins_activated(GtkCheckMenuItem *item, FancyViewer *viewer) {
	viewer->override_prefs_plugins = gtk_check_menu_item_get_active(item);
	fancy_apply_prefs(viewer);
	fancy_set_contents(viewer, FALSE);
}

static void fancy_enable_java_activated(GtkCheckMenuItem *item, FancyViewer *viewer) {
	viewer->override_prefs_java = gtk_check_menu_item_get_active(item);
	fancy_apply_prefs(viewer);
	fancy_set_contents(viewer, FALSE);
}

static void fancy_open_external_activated(GtkCheckMenuItem *item, FancyViewer *viewer) {
	viewer->override_prefs_external = gtk_check_menu_item_get_active(item);
	fancy_apply_prefs(viewer);
}

static void fancy_set_defaults(FancyViewer *viewer)
{
	viewer->override_prefs_remote_content = fancy_prefs.enable_remote_content;
	viewer->override_prefs_external = fancy_prefs.open_external;
	viewer->override_prefs_images = fancy_prefs.enable_images;
	viewer->override_prefs_scripts = fancy_prefs.enable_scripts;
	viewer->override_prefs_plugins = fancy_prefs.enable_plugins;
	viewer->override_prefs_java = fancy_prefs.enable_java;

	gchar *tmp;

#ifdef G_OS_WIN32
	/* Replace backslashes with forward slashes, since we'll be
	 * using this string in an URI. */
	gchar *tmp2 = g_strdup(fancy_prefs.stylesheet);
	subst_char(tmp2, '\\', '/');

	 /* Escape string for use in an URI, keeping dir separators
	 * and colon for Windows drive name ("C:") intact. */
	tmp = g_uri_escape_string(tmp2, "/:", TRUE);
	g_free(tmp2);
#else
	 /* Escape string for use in an URI, keeping dir separators
	 * intact. */
	tmp = g_uri_escape_string(fancy_prefs.stylesheet, "/", TRUE);
#endif
	viewer->override_stylesheet = g_strdup(tmp);
	g_free(tmp);
	debug_print("Using '%s' as stylesheet\n",
			viewer->override_stylesheet);

	g_signal_handlers_block_by_func(G_OBJECT(viewer->enable_images),
		fancy_auto_load_images_activated, viewer);
	g_signal_handlers_block_by_func(G_OBJECT(viewer->enable_remote_content),
		fancy_enable_remote_content_activated, viewer);
	g_signal_handlers_block_by_func(G_OBJECT(viewer->enable_scripts),
		fancy_enable_scripts_activated, viewer);
	g_signal_handlers_block_by_func(G_OBJECT(viewer->enable_plugins),
		fancy_enable_plugins_activated, viewer);
	g_signal_handlers_block_by_func(G_OBJECT(viewer->enable_java),
		fancy_enable_java_activated, viewer);
	g_signal_handlers_block_by_func(G_OBJECT(viewer->open_external),
		fancy_open_external_activated, viewer);

	gtk_check_menu_item_set_active(
		GTK_CHECK_MENU_ITEM(viewer->enable_images),
		viewer->override_prefs_images);
	gtk_check_menu_item_set_active(
		GTK_CHECK_MENU_ITEM(viewer->enable_scripts),
		viewer->override_prefs_scripts);
	gtk_check_menu_item_set_active(
		GTK_CHECK_MENU_ITEM(viewer->enable_plugins),
		viewer->override_prefs_plugins);
	gtk_check_menu_item_set_active(
		GTK_CHECK_MENU_ITEM(viewer->enable_java),
		viewer->override_prefs_java);
	gtk_check_menu_item_set_active(
		GTK_CHECK_MENU_ITEM(viewer->enable_remote_content),
		viewer->override_prefs_remote_content);
	gtk_check_menu_item_set_active(
		GTK_CHECK_MENU_ITEM(viewer->open_external),
		viewer->override_prefs_external);

	g_signal_handlers_unblock_by_func(G_OBJECT(viewer->enable_images),
		fancy_auto_load_images_activated, viewer);
	g_signal_handlers_unblock_by_func(G_OBJECT(viewer->enable_remote_content),
		fancy_enable_remote_content_activated, viewer);
	g_signal_handlers_unblock_by_func(G_OBJECT(viewer->enable_scripts),
		fancy_enable_scripts_activated, viewer);
	g_signal_handlers_unblock_by_func(G_OBJECT(viewer->enable_plugins),
		fancy_enable_plugins_activated, viewer);
	g_signal_handlers_unblock_by_func(G_OBJECT(viewer->enable_java),
		fancy_enable_java_activated, viewer);
	g_signal_handlers_unblock_by_func(G_OBJECT(viewer->open_external),
		fancy_open_external_activated, viewer);

	fancy_apply_prefs(viewer);
}

static gboolean fancy_set_contents(FancyViewer *viewer, gboolean use_defaults)
{
	MessageView *messageview = ((MimeViewer *)viewer)->mimeview
					? ((MimeViewer *)viewer)->mimeview->messageview
					: NULL;
	MimeInfo *partinfo = viewer->to_load;

	if (messageview) {
		messageview->updating = TRUE;
		NoticeView *noticeview = messageview->noticeview;
		noticeview_hide(noticeview);
	}

	if (viewer->filename != NULL) {
		g_unlink(viewer->filename);
		g_free(viewer->filename);
		viewer->filename = NULL;
	}

	if (partinfo)
		viewer->filename = procmime_get_tmp_file_name(partinfo);
	debug_print("filename: %s\n", viewer->filename);
	if (!viewer->filename) {
		return FALSE;
	}
	if (procmime_get_part(viewer->filename, partinfo) < 0) {
		g_free(viewer->filename);
		viewer->filename = NULL;
	}
	else {
		const gchar *charset = NULL;
		gchar *contents = NULL;
		GBytes *content_bytes;
		gdouble zoom_level;
		zoom_level = (double) fancy_prefs.zoom_level / 100;

		if (messageview && messageview->forced_charset)
			charset = ((MimeViewer *)viewer)->mimeview->messageview->forced_charset;
		else
			charset = procmime_mimeinfo_get_parameter(partinfo, "charset");
		if (!charset)
			charset = conv_get_locale_charset_str();
		debug_print("using %s charset\n", charset);
		g_object_set(viewer->settings, "default-charset", charset, NULL);

		if (use_defaults) {
			debug_print("zoom_level: %f\n", zoom_level);

			webkit_web_view_set_zoom_level(viewer->view, zoom_level);

			fancy_set_defaults(viewer);
		}

		contents = file_read_to_str_no_recode(viewer->filename);
		content_bytes = g_bytes_new(contents, strlen(contents));
		webkit_web_view_load_bytes(viewer->view,
					   content_bytes,
					   "text/html",
					   charset,
					   NULL);
		g_free(contents);
		g_bytes_unref(content_bytes);
	}
	return FALSE;
}

static gboolean fancy_show_mimepart_real(MimeViewer *_viewer)
{
	return fancy_set_contents((FancyViewer *)_viewer, TRUE);
}

static void fancy_show_notice(FancyViewer *viewer, const gchar *message)
{
	gtk_label_set_text(GTK_LABEL(viewer->l_link), message);
}

static gboolean fancy_show_mimepart_prepare(MimeViewer *_viewer)
{
	FancyViewer *viewer = (FancyViewer *) _viewer;

	g_timeout_add(5, (GSourceFunc)fancy_show_mimepart_real, viewer);
	return FALSE;
}

static void fancy_show_mimepart(MimeViewer *_viewer, const gchar *infile,
								MimeInfo *partinfo)
{
	FancyViewer *viewer = (FancyViewer *) _viewer;
	viewer->to_load = partinfo;
	viewer->loading = TRUE;
	g_timeout_add(5, (GSourceFunc)fancy_show_mimepart_prepare, viewer);
}

static void fancy_print_fail_cb(WebKitPrintOperation *print_operation,
                               GError               *error,
                               gpointer              user_data) {
    /* avoid warning for unused variable
    FancyViewer *viewer = (FancyViewer *) user_data;
    */

    debug_print("Error printing message: %s\n",
                            error ? error->message : "no details");
}

static void fancy_print(MimeViewer *_viewer)
{
	FancyViewer *viewer = (FancyViewer *) _viewer;
	WebKitPrintOperationResponse res;
	WebKitPrintOperation *printoperation;
	GtkPrintSettings *printsettings;
	GtkPageSetup *pagesetup;

	gtk_widget_realize(GTK_WIDGET(viewer->view));

	while (viewer->loading)
		claws_do_idle();

	printoperation = webkit_print_operation_new(viewer->view);
	g_signal_connect(G_OBJECT(printoperation), "failed",
			 G_CALLBACK(fancy_print_fail_cb), viewer);

	printsettings = webkit_print_operation_get_print_settings(printoperation);
	if (!printsettings) {
	    printsettings = printing_get_settings();
	    webkit_print_operation_set_print_settings(printoperation, printsettings);
	}
	pagesetup = webkit_print_operation_get_page_setup(printoperation);
	if (!pagesetup) {
	    pagesetup = printing_get_page_setup();
	    webkit_print_operation_set_page_setup(printoperation, pagesetup);
	}

	MainWindow *mainwin = mainwindow_get_mainwindow();
	res = webkit_print_operation_run_dialog(
	    printoperation,
	    mainwin ? GTK_WINDOW(mainwin->window):NULL);

	if (res == WEBKIT_PRINT_OPERATION_RESPONSE_PRINT) {
	    // store settings for next printing session
	    printing_store_settings(
		webkit_print_operation_get_print_settings(printoperation));
	}

	g_object_unref(printoperation);
}

/*static gchar *fancy_get_selection (MimeViewer *_viewer)
{
	debug_print("fancy_get_selection\n");
	FancyViewer *viewer = (FancyViewer *) _viewer;
<<<<<<< HEAD
	viewer->doc = webkit_web_view_get_dom_document(WEBKIT_WEB_VIEW(viewer->view));
=======
	viewer->doc = webkit_web_page_get_dom_document(WEBKIT_WEB_VIEW(viewer->view));
>>>>>>> 1465ce9c
	viewer->window = webkit_dom_document_get_default_view (viewer->doc);
	viewer->selection = webkit_dom_dom_window_get_selection (viewer->window);
	if (viewer->selection == NULL)
		return NULL;
	viewer->range = webkit_dom_dom_selection_get_range_at(viewer->selection, 0, NULL);
	if (viewer->range == NULL)
		return NULL;
	gchar *sel = webkit_dom_range_get_text (viewer->range);
	if (!viewer->view || strlen(sel) == 0) {
		g_free(sel);
		return NULL;
	}
	return sel;
}*/

static void fancy_clear_viewer(MimeViewer *_viewer)
{
	FancyViewer *viewer = (FancyViewer *) _viewer;
	GtkAdjustment *vadj;
	viewer->cur_link = NULL;
	fancy_set_defaults(viewer);

	webkit_web_view_load_uri(viewer->view, "about:blank");

	debug_print("fancy_clear_viewer\n");
	fancy_prefs.zoom_level = (int) webkit_web_view_get_zoom_level(viewer->view) * 100;
	viewer->to_load = NULL;
	vadj = gtk_scrolled_window_get_vadjustment(GTK_SCROLLED_WINDOW(viewer->scrollwin));
	gtk_adjustment_set_value(vadj, 0.0);
	g_signal_emit_by_name(G_OBJECT(vadj), "value-changed", 0);
}

static void fancy_destroy_viewer(MimeViewer *_viewer)
{
	FancyViewer *viewer = (FancyViewer *) _viewer;
	fancy_prefs.zoom_level = (int) webkit_web_view_get_zoom_level(viewer->view) * 100;
	debug_print("fancy_destroy_viewer\n");
	g_free(viewer->filename);
	g_free(viewer);
}

static gboolean
navigation_policy_cb (WebKitWebView    *web_view,
		      WebKitPolicyDecision *policy_decision,
		      WebKitPolicyDecisionType policy_decision_type,
		      FancyViewer		*viewer)
{
        if (policy_decision_type == WEBKIT_POLICY_DECISION_TYPE_NAVIGATION_ACTION || policy_decision_type == WEBKIT_POLICY_DECISION_TYPE_NEW_WINDOW_ACTION) {
	        WebKitNavigationPolicyDecision *navigation_decision = WEBKIT_NAVIGATION_POLICY_DECISION(policy_decision);
                WebKitNavigationAction *navigation_action = webkit_navigation_policy_decision_get_navigation_action(navigation_decision);
                viewer->cur_link = webkit_uri_request_get_uri(webkit_navigation_action_get_request(navigation_action));

                debug_print("navigation requested to %s\n", viewer->cur_link);

                if (viewer->cur_link) {
                        if (!strncmp(viewer->cur_link, "mailto:", 7)) {
                                debug_print("Opening message window\n");
                                compose_new(NULL, viewer->cur_link + 7, NULL);
                                webkit_policy_decision_ignore(policy_decision);
                        } else if (!strncmp(viewer->cur_link, "file://", 7) || !strcmp(viewer->cur_link, "about:blank")) {
                                debug_print("local navigation request ACCEPTED\n");
                                webkit_policy_decision_use(policy_decision);
                        } else if (viewer->override_prefs_external && webkit_navigation_action_get_navigation_type(navigation_action) == WEBKIT_NAVIGATION_TYPE_LINK_CLICKED) {
                                debug_print("remote navigation request OPENED\n");
                                open_uri(viewer->cur_link, prefs_common_get_uri_cmd());
                                webkit_policy_decision_ignore(policy_decision);
                        } else if (viewer->override_prefs_remote_content) {
                                debug_print("remote navigation request ACCEPTED\n");
                                webkit_policy_decision_use(policy_decision);
                        } else {
                                debug_print("remote navigation request IGNORED\n");
                                fancy_show_notice(viewer, _("Remote content loading is disabled."));
                                webkit_policy_decision_ignore(policy_decision);
                        }
                }
                return TRUE;
        } else {
                return FALSE;
        }
}

static void load_content_cb(WebKitURISchemeRequest *request, gpointer viewer)
{
	gchar *image;
	MimeInfo *partinfo = ((FancyViewer *)viewer)->to_load;
	gchar *mimetype;
	GInputStream *stream;
	GError *error;

	image = g_strconcat("<", webkit_uri_scheme_request_get_path(request), ">", NULL);
	while ((partinfo = procmime_mimeinfo_next(partinfo)) != NULL) {
		if (partinfo->id && !g_ascii_strcasecmp(image, partinfo->id)) {
			mimetype = procmime_get_content_type_str(partinfo->type, partinfo->subtype);
			stream = procmime_get_part_as_inputstream(partinfo);
			webkit_uri_scheme_request_finish(request, stream, partinfo->length,
					mimetype);
			g_object_unref(stream);
			g_free(mimetype);
			g_free(image);
			return;
		}
	}

<<<<<<< HEAD
	return TRUE;
=======
	error = g_error_new(0, 0, _("Couldn't save the part of multipart message: %s"), image);
	webkit_uri_scheme_request_finish_error(request, error);
	g_error_free(error);
	g_free(image);
>>>>>>> 1465ce9c
}

static void resource_request_starting_cb(WebKitWebView		*view,
					 WebKitWebResource	*resource,
					 WebKitURIRequest	*request,
					 WebKitURIResponse	*response,
					 FancyViewer		*viewer)
{
	const gchar *uri = webkit_uri_request_get_uri(request);
	gchar *filename;
	gchar *image;
	gint err;
	MimeInfo *partinfo = viewer->to_load;
	
	filename = viewer->filename;
	if ((!g_ascii_strncasecmp(uri, "cid:", 4)) || (!g_ascii_strncasecmp(uri, "mid:", 4))) {
		image = g_strconcat("<", uri + 4, ">", NULL);
		while ((partinfo = procmime_mimeinfo_next(partinfo)) != NULL) {
			if (partinfo->id && !g_ascii_strcasecmp(image, partinfo->id)) {
				filename = procmime_get_tmp_file_name(partinfo);
				if (!filename) {
					g_free(image);
					return;
				}
				if ((err = procmime_get_part(filename, partinfo)) < 0)
					alertpanel_error(_("Couldn't save the part of multipart message: %s"),
										g_strerror(-err));
				gchar *file_uri = g_filename_to_uri(filename, NULL, NULL);
				webkit_uri_request_set_uri(request, file_uri);
				g_free(file_uri);
				g_free(filename);
				break;
			}
		}
		g_free(image);
	}
	
	/* refresh URI that may have changed */
	uri = webkit_uri_request_get_uri(request);
	if (!viewer->override_prefs_remote_content
	    && strncmp(uri, "file://", 7) && strncmp(uri, "data:", 5)) {
		debug_print("Preventing load of %s\n", uri);
		webkit_uri_request_set_uri(request, "about:blank");
	}
	else
		debug_print("Starting request of %"G_GSIZE_FORMAT" %s\n", strlen(uri), uri);
}

/*static gboolean fancy_text_search(MimeViewer *_viewer, gboolean backward,
				  const gchar *str, gboolean case_sens)
{
	return webkit_web_view_search_text(((FancyViewer*)_viewer)->view, str,
					   case_sens, !backward, TRUE);
}*/

static gboolean fancy_prefs_cb(GtkWidget *widget, GdkEventButton *ev, FancyViewer *viewer)
{
	if ((ev->button == 1) && (ev->type == GDK_BUTTON_PRESS)) {
		gtk_menu_popup_at_widget(GTK_MENU(viewer->fancy_prefs_menu),
				widget, GDK_GRAVITY_CENTER, GDK_GRAVITY_SOUTH_WEST, NULL);
		return TRUE;
	}
	return FALSE;
}

static void fancy_create_popup_prefs_menu(FancyViewer *viewer) {
	GtkWidget *enable_images;
	GtkWidget *enable_remote_content;
	GtkWidget *enable_scripts;
	GtkWidget *enable_plugins;
	GtkWidget *enable_java;
	GtkWidget *open_external;

	enable_images = gtk_check_menu_item_new_with_label(_("Load images"));

	enable_remote_content = gtk_check_menu_item_new_with_label(_("Enable remote content"));

	enable_scripts = gtk_check_menu_item_new_with_label(_("Enable Javascript"));

	enable_plugins = gtk_check_menu_item_new_with_label(_("Enable Plugins"));

	enable_java = gtk_check_menu_item_new_with_label(_("Enable Java"));

	open_external = gtk_check_menu_item_new_with_label(_("Open links with external browser"));

	gtk_menu_shell_append(GTK_MENU_SHELL(viewer->fancy_prefs_menu), enable_images);
	gtk_menu_shell_append(GTK_MENU_SHELL(viewer->fancy_prefs_menu), enable_remote_content);
	gtk_menu_shell_append(GTK_MENU_SHELL(viewer->fancy_prefs_menu), enable_scripts);
	gtk_menu_shell_append(GTK_MENU_SHELL(viewer->fancy_prefs_menu), enable_plugins);
	gtk_menu_shell_append(GTK_MENU_SHELL(viewer->fancy_prefs_menu), enable_java);
	gtk_menu_shell_append(GTK_MENU_SHELL(viewer->fancy_prefs_menu), open_external);

	gtk_menu_attach_to_widget(GTK_MENU(viewer->fancy_prefs_menu), viewer->ev_fancy_prefs, NULL);
	gtk_widget_show_all(viewer->fancy_prefs_menu);

	viewer->enable_images = enable_images;
	viewer->enable_scripts = enable_scripts;
	viewer->enable_plugins = enable_plugins;
	viewer->enable_java = enable_java;
	viewer->enable_remote_content = enable_remote_content;
	viewer->open_external = open_external;

	/* Set sensitivity according to preferences and overrides */

	g_signal_connect(G_OBJECT(enable_images), "toggled",
			 G_CALLBACK (fancy_auto_load_images_activated), viewer);
	g_signal_connect(G_OBJECT(enable_remote_content), "toggled",
			 G_CALLBACK (fancy_enable_remote_content_activated), viewer);
	g_signal_connect(G_OBJECT(enable_scripts), "toggled",
			 G_CALLBACK (fancy_enable_scripts_activated), viewer);
	g_signal_connect(G_OBJECT(enable_plugins), "toggled",
			 G_CALLBACK (fancy_enable_plugins_activated), viewer);
	g_signal_connect(G_OBJECT(enable_java), "toggled",
			 G_CALLBACK (fancy_enable_java_activated), viewer);
	g_signal_connect(G_OBJECT(open_external), "toggled",
			 G_CALLBACK (fancy_open_external_activated), viewer);

	fancy_apply_prefs(viewer);
}

static gboolean fancy_scroll_page(MimeViewer *_viewer, gboolean up)
{
	FancyViewer *viewer = (FancyViewer *)_viewer;
	GtkAdjustment *vadj = gtk_scrolled_window_get_vadjustment(
					GTK_SCROLLED_WINDOW(viewer->scrollwin));

	if (viewer->view == NULL)
		return FALSE;

	return gtkutils_scroll_page(GTK_WIDGET(viewer->view), vadj, up);
}

static void fancy_scroll_one_line(MimeViewer *_viewer, gboolean up)
{
	FancyViewer *viewer = (FancyViewer *)_viewer;
	GtkAdjustment *vadj = gtk_scrolled_window_get_vadjustment(
					GTK_SCROLLED_WINDOW(viewer->scrollwin));

	if (viewer->view == NULL)
		return;

	gtkutils_scroll_one_line(GTK_WIDGET(viewer->view), vadj, up);
}

static void load_changed_cb(WebKitWebView *view,
		WebKitLoadEvent event,
		gpointer user_data)
{
	FancyViewer *viewer = (FancyViewer *)user_data;

	switch (event) {
		case WEBKIT_LOAD_STARTED:
			gtk_widget_show(viewer->progress);
			gtk_widget_show(viewer->ev_stop_loading);
			break;

		case WEBKIT_LOAD_FINISHED:
			viewer->loading = FALSE;
			gtk_widget_hide(viewer->progress);
			gtk_widget_hide(viewer->ev_stop_loading);
			gtk_progress_bar_set_fraction(GTK_PROGRESS_BAR(viewer->progress),
					(gdouble) 0.0);
			gtk_progress_bar_set_text(GTK_PROGRESS_BAR(viewer->progress), "");
			break;
		default:
			break;
	}
}

<<<<<<< HEAD
static void over_link_cb(WebKitWebView *view, const gchar *wtf,
		const gchar *link, FancyViewer *viewer, void *wtfa)
{
	/* Display the link in the bottom statusbar. */
	gtk_label_set_text(GTK_LABEL(viewer->l_link), link);
=======
static void mouse_target_changed_cb(WebKitWebView *view,
		WebKitHitTestResult *result,
		guint modifiers,
		gpointer user_data)
{
	FancyViewer *viewer = (FancyViewer *)user_data;

	cm_return_if_fail(result != NULL);

	/* Display the link in the bottom statusbar, or erase it
	 * if the cursor left the link. */
	if (!webkit_hit_test_result_context_is_link(result)) {
		gtk_label_set_text(GTK_LABEL(viewer->l_link), NULL);
		return;
	}

	gtk_label_set_text(GTK_LABEL(viewer->l_link),
			webkit_hit_test_result_get_link_uri(result));
>>>>>>> 1465ce9c
}

static void load_progress_cb(WebKitWebView *view, GParamSpec *param,
			     FancyViewer *viewer)
{
//	WebKitLoadEvent status = webkit_web_view_get_load_status(viewer->view);
//	gdouble pbar = webkit_web_view_get_progress(viewer->view);
//	const gchar *uri = webkit_web_view_get_uri(viewer->view);

	gdouble progress = webkit_web_view_get_estimated_load_progress(view);
	gchar *label = g_strdup_printf("%d%% Loading...", (gint)(progress * 100));
	gtk_progress_bar_set_fraction(GTK_PROGRESS_BAR(viewer->progress), progress);
	gtk_progress_bar_set_show_text(GTK_PROGRESS_BAR(viewer->progress), TRUE);
	gtk_progress_bar_set_text(GTK_PROGRESS_BAR(viewer->progress),
				  (const gchar*)label);
	g_free(label);

/*	switch (status) {
		case WEBKIT_LOAD_COMMITTED:
			break;
		case WEBKIT_LOAD_FINISHED:
			debug_print("Load finished: %s\n", uri);
			break;
	}*/
}

static void stop_loading_cb(GtkWidget *widget, GdkEvent *ev,
							FancyViewer *viewer)
{
	webkit_web_view_stop_loading (viewer->view);
	gtk_widget_hide(viewer->progress);
	gtk_widget_hide(viewer->ev_stop_loading);
}
/*
static void search_the_web_cb(GtkWidget *widget, FancyViewer *viewer)
{
	debug_print("Clicked on Search on Web\n");
	if (webkit_web_view_has_selection(viewer->view)) {
		gchar *search;
		viewer->doc = webkit_web_view_get_dom_document(WEBKIT_WEB_VIEW(viewer->view));
		viewer->window = webkit_dom_document_get_default_view (viewer->doc);
		viewer->selection = webkit_dom_dom_window_get_selection (viewer->window);
		viewer->range = webkit_dom_dom_selection_get_range_at(viewer->selection, 0, NULL);
		gchar *tmp = webkit_dom_range_get_text (viewer->range);
		search = g_strconcat(GOOGLE_SEARCH, tmp, NULL);

		webkit_web_view_load_uri(viewer->view, search);
		g_free(search);
		g_free(tmp);
	}
}*/

static void open_in_browser_cb(GtkWidget *widget, FancyViewer *viewer)
{
	debug_print("open outer: %s\n", viewer->cur_link);
	if(viewer->cur_link)
		open_uri(viewer->cur_link, prefs_common_get_uri_cmd());
}

static size_t download_file_curl_write_cb(void *buffer, size_t size,
					  size_t nmemb, void *data)
{
	FancyViewer *viewer = (FancyViewer *)data;
	if (!viewer->stream) {
		viewer->stream = claws_fopen(viewer->curlfile, "wb");
		if (!viewer->stream)
			return -1;
	}
	return claws_fwrite(buffer, size, nmemb, viewer->stream);
}
static void *download_file_curl (void *data)
{
	CURL *curl;
	CURLcode res;
	FancyViewer *viewer = (FancyViewer *)data;

	curl_global_init(CURL_GLOBAL_DEFAULT);
	curl = curl_easy_init();

	if (curl) {
		curl_easy_setopt(curl, CURLOPT_URL, viewer->cur_link);
		curl_easy_setopt(curl, CURLOPT_WRITEFUNCTION, download_file_curl_write_cb);
		curl_easy_setopt(curl, CURLOPT_WRITEDATA, viewer);
		curl_easy_setopt(curl, CURLOPT_VERBOSE, 1L);
		curl_easy_setopt(curl, CURLOPT_FOLLOWLOCATION, 1L);
#ifdef G_OS_WIN32
		curl_easy_setopt(curl, CURLOPT_CAINFO, claws_ssl_get_cert_file());
#endif
		res = curl_easy_perform(curl);
		curl_easy_cleanup(curl);

		if (CURLE_OK != res)
			alertpanel_error(_("An error occurred: %d\n"), res);
		if (viewer->stream)
			claws_safe_fclose(viewer->stream);
		curl_global_cleanup();
	}
#ifdef USE_PTHREAD
	pthread_exit(NULL);
#else
	return NULL;
#endif
}
static void download_file_cb(GtkWidget *widget, FancyViewer *viewer)
{
#ifdef USE_PTHREAD
	pthread_t curljob;
	gint result;
#endif
	const gchar *link = viewer->cur_link;
	gchar *filename = g_utf8_strchr(link, -1, g_utf8_get_char("/"));
	filename = g_strconcat(get_home_dir(), filename, NULL);
	gchar *fname = filesel_select_file_save(_("Save as"), filename);
	if (!fname) {
		g_free(filename);
		return;
	}

	if (viewer->curlfile) viewer->curlfile = NULL;
	if (viewer->stream) viewer->stream = NULL;
	viewer->curlfile = (const gchar *)g_strdup(fname);
	g_free(filename);
	g_free(fname);

	if (!viewer->curlfile) return;

#ifdef USE_PTHREAD
	result = pthread_create(&curljob, NULL, download_file_curl, (void *)viewer);
	if (result)
		alertpanel_error("ERROR; return code from pthread_create() is %d\n", result);
#else
	download_file_curl((void *)viewer);
#endif
}

static void save_image_cb(GtkWidget *widget, FancyViewer *viewer)
{
	debug_print("Not Yet Implemented\n");
}

static void open_image_cb(GtkWidget *widget, FancyViewer *viewer)
{
	debug_print("Not Yet Implemented\n");
}

static void copy_image_cb(GtkWidget *widget, FancyViewer *viewer)
{
	debug_print("Not Yet Implemented\n");
}
static void import_feed_cb(GtkWidget *widget, FancyViewer *viewer)
{
	if (!folder_subscribe(viewer->cur_link))
		alertpanel_error(_("%s is a malformed or not supported feed"), viewer->cur_link);
}
static void viewer_menu_handler(GtkWidget *menuitem, FancyViewer *viewer)
{
	const gchar *g_name = gtk_widget_get_name(GTK_WIDGET(menuitem));
	if (!g_ascii_strcasecmp(g_name, "GtkMenuItem")) {

		GtkWidget *menul = gtk_bin_get_child(GTK_BIN(menuitem));
/*
        	if (!g_ascii_strcasecmp(gtk_label_get_text(GTK_LABEL(menul)),
					"Search the Web")) {
				gtk_label_set_text(GTK_LABEL(menul), _("Search the Web"));
				viewer->cur_link = NULL;
				GtkMenuItem *m_search = GTK_MENU_ITEM(menuitem);
				g_signal_connect(G_OBJECT(m_search), "activate",
						 G_CALLBACK(search_the_web_cb),
						 (gpointer *) viewer);
		}
*/
		if (!g_ascii_strcasecmp(gtk_label_get_text(GTK_LABEL(menul)),
					"Open Link" )) {

			gtk_label_set_text(GTK_LABEL(menul), _("Open in Viewer"));

			GtkMenuItem *m_new = GTK_MENU_ITEM(menuitem);
			gtk_widget_set_sensitive(GTK_WIDGET(m_new), viewer->override_prefs_remote_content);
		}

		if (!g_ascii_strcasecmp(gtk_label_get_text(GTK_LABEL(menul)),
								"Open Link in New Window" )) {

			gtk_label_set_text(GTK_LABEL(menul), _("Open in Browser"));

			GtkMenuItem *m_new = GTK_MENU_ITEM(menuitem);
			g_signal_connect(G_OBJECT(m_new), "activate",
					 G_CALLBACK(open_in_browser_cb),
					 (gpointer *) viewer);
		}

		if (!g_ascii_strcasecmp(gtk_label_get_text(GTK_LABEL(menul)),
					"Open Image in New Window" )) {
			gtk_label_set_text(GTK_LABEL(menul), _("Open Image"));
			GtkMenuItem *m_image = GTK_MENU_ITEM(menuitem);
			g_signal_connect(G_OBJECT(m_image), "activate",
					 G_CALLBACK(open_image_cb),
					 (gpointer *) viewer);
		}

		if (!g_ascii_strcasecmp(gtk_label_get_text(GTK_LABEL(menul)),
					"Copy Link Location" )) {
			gtk_label_set_text(GTK_LABEL(menul), _("Copy Link"));
		}

        	if (!g_ascii_strcasecmp(gtk_label_get_text(GTK_LABEL(menul)),
				"Download Linked File" )) {
			gtk_label_set_text(GTK_LABEL(menul), _("Download Link"));

			GtkMenuItem *m_dlink = GTK_MENU_ITEM(menuitem);
			g_signal_connect(G_OBJECT(m_dlink), "activate",
					 G_CALLBACK(download_file_cb),
					 (gpointer *) viewer);
		}

		if (!g_ascii_strcasecmp(gtk_label_get_text(GTK_LABEL(menul)),
					"Save Image As" )) {

			gtk_label_set_text(GTK_LABEL(menul), _("Save Image As"));

			GtkMenuItem *m_simage = GTK_MENU_ITEM(menuitem);
			g_signal_connect(G_OBJECT(m_simage), "activate",
					 G_CALLBACK(save_image_cb),
					 (gpointer *) viewer);
		}

		if (!g_ascii_strcasecmp(gtk_label_get_text(GTK_LABEL(menul)),
					"Copy Image" )) {
			gtk_label_set_text(GTK_LABEL(menul), _("Copy Image"));
			GtkMenuItem *m_cimage = GTK_MENU_ITEM(menuitem);
			g_signal_connect(G_OBJECT(m_cimage), "activate",
					 G_CALLBACK(copy_image_cb),
					 (gpointer *) viewer);
		}

	}
}

<<<<<<< HEAD
static gboolean context_menu_cb (WebKitWebView *view, GtkWidget *menu,
		WebKitHitTestResult *hit_test_result,
		gboolean triggered_with_keyboard,
		gpointer user_data)
=======
static gboolean context_menu_cb (WebKitWebView *view, WebKitContextMenu *menu,
                                 GdkEvent *event, WebKitHitTestResult *hit_test_result,
                                 gpointer user_data)
>>>>>>> 1465ce9c
{
	FancyViewer *viewer = (FancyViewer *)user_data;
	Plugin *plugin = plugin_get_loaded_by_name("RSSyl");
	WebKitHitTestResultContext context;
<<<<<<< HEAD
	gchar *link_uri = NULL;

	g_object_get(G_OBJECT(hit_test_result),
			"context", &context,
			"link-uri", &link_uri,
			NULL);
=======
	const gchar *link_uri = NULL;

    context = webkit_hit_test_result_get_context(hit_test_result);

    link_uri = webkit_hit_test_result_get_link_uri(hit_test_result);
>>>>>>> 1465ce9c

	debug_print("context %d, link-uri '%s'\n", context,
			(link_uri != NULL ? link_uri : "(null)"));
	if (context & WEBKIT_HIT_TEST_RESULT_CONTEXT_LINK &&
			link_uri != NULL) {
<<<<<<< HEAD
		if (viewer->cur_link != NULL)
			g_free(viewer->cur_link);
		/* g_object_get() already made a copy, no need to strdup() here */
		viewer->cur_link = link_uri;
=======
		if (viewer != NULL && viewer->cur_link != NULL) {
            /* g_object_get() already made a copy, no need to strdup() here */
            viewer->cur_link = link_uri;
        }
>>>>>>> 1465ce9c
	}

	gtk_container_foreach(GTK_CONTAINER(menu),
			      (GtkCallback)viewer_menu_handler,
			      viewer);

	if (plugin) {
		GtkWidget *rssyl = gtk_menu_item_new_with_label(_("Import feed"));
		gtk_widget_show(GTK_WIDGET(rssyl));
		gtk_menu_shell_append(GTK_MENU_SHELL(menu), rssyl);
		g_signal_connect(G_OBJECT(rssyl), "activate",
				 G_CALLBACK(import_feed_cb),
				 (gpointer *) viewer);
	}

	return FALSE;
}

static gint keypress_events_cb (GtkWidget *widget, GdkEventKey *event,
								FancyViewer *viewer)
{
	if (event->state == CTRL_KEY) {
		switch (event->keyval) {
		case GDK_KEY_plus:
			zoom_in_cb(viewer->ev_zoom_in, NULL, viewer);
			break;
		case GDK_KEY_period:
			zoom_100_cb(viewer->ev_zoom_100, NULL, viewer);
			break;
		case GDK_KEY_minus:
			zoom_out_cb(viewer->ev_zoom_out, NULL, viewer);
			break;
		}
	}
	return FALSE;
}

/*static gboolean release_button_cb (WebKitWebView *view, GdkEvent *ev, FancyViewer *viewer)
{
	if (ev->button.button == 1 && viewer->cur_link && viewer->override_prefs_external) {
		gint x, y;
		WebKitHitTestResult *result;
		result = webkit_web_view_get_hit_test_result(view, (GdkEventButton *)ev);
		g_object_get(G_OBJECT(result),
				"x", &x, "y", &y,
				NULL);

		*//* If this button release is end of a drag or selection event
		 * (button press happened on different coordinates), we do not
		 * want to open the link. *//*
		if ((x != viewer->click_x || y != viewer->click_y))
			return FALSE;

		open_uri(viewer->cur_link, prefs_common_get_uri_cmd());
		return TRUE;
	}
	return FALSE;
}

static gboolean press_button_cb (WebKitWebView *view, GdkEvent *ev,
		FancyViewer *viewer)
{
	gint type = 0;
	gchar *link = NULL;

	WebKitHitTestResult *result =
		webkit_web_view_get_hit_test_result(view, (GdkEventButton *)ev);

	g_object_get(G_OBJECT(result),
			"context", &type,
			"x", &viewer->click_x,
			"y", &viewer->click_y,
			"link-uri", &link,
			NULL);

	if (type & WEBKIT_HIT_TEST_RESULT_CONTEXT_SELECTION)
		return FALSE;

	if (viewer->cur_link) {
		g_free(viewer->cur_link);
		viewer->cur_link = NULL;
	}
	if (link != NULL) {
		debug_print("press on %s\n", link);
<<<<<<< HEAD
		viewer->cur_link = link; /* g_context returned a newly-allocated string */
=======
		viewer->cur_link = link;i*/ /* g_context returned a newly-allocated string 
>>>>>>> 1465ce9c
	}

	viewer->doc = webkit_web_view_get_dom_document(WEBKIT_WEB_VIEW(viewer->view));
	viewer->window = webkit_dom_document_get_default_view (viewer->doc);
	viewer->selection = webkit_dom_dom_window_get_selection (viewer->window);
	if (viewer->selection != NULL)
		webkit_dom_dom_selection_empty(viewer->selection);
	return FALSE;
}*/

static void zoom_100_cb(GtkWidget *widget, GdkEvent *ev, FancyViewer *viewer)
{
	gtk_widget_grab_focus(widget);
	webkit_web_view_set_zoom_level(viewer->view, 1);
}

static void zoom_in_cb(GtkWidget *widget, GdkEvent *ev, FancyViewer *viewer)
{
	gtk_widget_grab_focus(widget);
    fancy_prefs.zoom_level += 10;
    gdouble zoom_level;
    zoom_level = (double) fancy_prefs.zoom_level / 100;
    webkit_web_view_set_zoom_level(viewer->view, zoom_level);
}
static void zoom_out_cb(GtkWidget *widget, GdkEvent *ev, FancyViewer *viewer)
{
    gdouble zoom_level;
	gtk_widget_grab_focus(widget);
    fancy_prefs.zoom_level -= 10;
    zoom_level = (double) fancy_prefs.zoom_level / 100;
    if (fancy_prefs.zoom_level)
        webkit_web_view_set_zoom_level(viewer->view, zoom_level);
}

static void resource_load_failed_cb(WebKitWebView     *web_view,
				    WebKitWebResource *web_resource,
				    GError            *error,
				    FancyViewer	      *viewer)
{
	debug_print("Loading error: %s\n", error->message);
}

static MimeViewer *fancy_viewer_create(void)
{
	FancyViewer    *viewer;
	GtkWidget      *hbox;

	debug_print("fancy_viewer_create\n");

	viewer = g_new0(FancyViewer, 1);
	viewer->mimeviewer.factory = &fancy_viewer_factory;
	viewer->mimeviewer.get_widget = fancy_get_widget;
//	viewer->mimeviewer.get_selection = fancy_get_selection;
	viewer->mimeviewer.show_mimepart = fancy_show_mimepart;
	viewer->mimeviewer.print = fancy_print;
	viewer->mimeviewer.clear_viewer = fancy_clear_viewer;
	viewer->mimeviewer.destroy_viewer = fancy_destroy_viewer;
//	viewer->mimeviewer.text_search = fancy_text_search;
	viewer->mimeviewer.scroll_page = fancy_scroll_page;
	viewer->mimeviewer.scroll_one_line = fancy_scroll_one_line;
	viewer->view = WEBKIT_WEB_VIEW(webkit_web_view_new());

/*#ifdef HAVE_LIBSOUP_GNOME
  TODO webkit_get_default_session() missing 
   *     enum WebKitNetworkProxySettings
   * */
 /* Use GNOME proxy settings through libproxy */
/*	if (fancy_prefs.enable_gnome_proxy) {
		SoupSession *session = webkit_get_default_session();
		soup_session_add_feature_by_type (session, SOUP_TYPE_PROXY_RESOLVER_GNOME);
	}
#endif
	
	if (fancy_prefs.enable_proxy) {
		SoupSession *session = webkit_get_default_session();
		SoupURI* pURI = soup_uri_new(fancy_prefs.proxy_str);
		g_object_set(session, "proxy-uri", pURI, NULL);
	}
*/
	viewer->settings = webkit_settings_new();
	// Proxy "" makes libsoup backend think that there is no way
	// to connect, which is ideal.
	viewer->no_remote_content_proxy_settings = webkit_network_proxy_settings_new("", NULL);
	g_object_set(viewer->settings, "user-agent", "Fancy Viewer", NULL);
	viewer->scrollwin = gtk_scrolled_window_new(NULL, NULL);
	gtk_scrolled_window_set_policy(GTK_SCROLLED_WINDOW(viewer->scrollwin),
				       GTK_POLICY_AUTOMATIC, GTK_POLICY_AUTOMATIC);
	gtk_scrolled_window_set_shadow_type(GTK_SCROLLED_WINDOW(viewer->scrollwin),
					    GTK_SHADOW_IN);
	gtk_container_add(GTK_CONTAINER(viewer->scrollwin),
			  GTK_WIDGET(viewer->view));

	viewer->vbox = gtk_box_new(GTK_ORIENTATION_VERTICAL, 0);
	gtk_widget_set_name(GTK_WIDGET(viewer->vbox), "fancy_viewer");
	hbox = gtk_box_new(GTK_ORIENTATION_HORIZONTAL, 0);
	viewer->progress = gtk_progress_bar_new();
	gtk_widget_set_size_request(GTK_WIDGET(viewer->progress), 120, -1);
	/* Zoom Widgets */
	viewer->zoom_100 = stock_pixmap_widget(STOCK_PIXMAP_ZOOM_FIT);
	viewer->zoom_in = stock_pixmap_widget(STOCK_PIXMAP_ZOOM_IN);
	viewer->zoom_out = stock_pixmap_widget(STOCK_PIXMAP_ZOOM_OUT);
	viewer->stop_loading = stock_pixmap_widget(STOCK_PIXMAP_CANCEL);
	/* Event Widgets for the Zoom Widgets  */
	viewer->ev_zoom_100 = gtk_event_box_new();
	viewer->ev_zoom_in = gtk_event_box_new();
	viewer->ev_zoom_out = gtk_event_box_new();
	viewer->ev_stop_loading = gtk_event_box_new();

	/* Link Label */
	viewer->l_link = gtk_label_new("");
	gtk_label_set_ellipsize(GTK_LABEL(viewer->l_link), PANGO_ELLIPSIZE_END);

	/* Preferences Widgets to override preferences on the fly  */
	viewer->fancy_prefs = stock_pixmap_widget(STOCK_PIXMAP_PREFERENCES);
	viewer->ev_fancy_prefs = gtk_event_box_new();

	/* Popup Menu for preferences  */
	viewer->fancy_prefs_menu = gtk_menu_new();
	fancy_create_popup_prefs_menu(viewer);

	gtk_event_box_set_visible_window(GTK_EVENT_BOX(viewer->ev_zoom_100), FALSE);
	gtk_event_box_set_visible_window(GTK_EVENT_BOX(viewer->ev_zoom_in), FALSE);
	gtk_event_box_set_visible_window(GTK_EVENT_BOX(viewer->ev_zoom_out), FALSE);
	gtk_event_box_set_visible_window(GTK_EVENT_BOX(viewer->ev_fancy_prefs), FALSE);
	gtk_event_box_set_visible_window(GTK_EVENT_BOX(viewer->ev_stop_loading), FALSE);

	gtk_container_add(GTK_CONTAINER(viewer->ev_zoom_100), viewer->zoom_100);
	gtk_container_add(GTK_CONTAINER(viewer->ev_zoom_in), viewer->zoom_in);
	gtk_container_add(GTK_CONTAINER(viewer->ev_zoom_out), viewer->zoom_out);
	gtk_container_add(GTK_CONTAINER(viewer->ev_fancy_prefs), viewer->fancy_prefs);
	gtk_container_add(GTK_CONTAINER(viewer->ev_stop_loading), viewer->stop_loading);

	gtk_box_pack_start(GTK_BOX(hbox), viewer->ev_zoom_100, FALSE, FALSE, 1);
	gtk_box_pack_start(GTK_BOX(hbox), viewer->ev_zoom_in, FALSE, FALSE, 2);
	gtk_box_pack_start(GTK_BOX(hbox), viewer->ev_zoom_out, FALSE, FALSE, 2);
	gtk_box_pack_start(GTK_BOX(hbox), viewer->ev_fancy_prefs, FALSE, FALSE, 2);
	gtk_box_pack_start(GTK_BOX(hbox), viewer->l_link, FALSE, FALSE, 8);
	gtk_box_pack_end(GTK_BOX(hbox), viewer->progress, FALSE, FALSE, 0);
	gtk_box_pack_end(GTK_BOX(hbox), viewer->ev_stop_loading, FALSE, FALSE, 0);

	gtk_box_pack_start(GTK_BOX(viewer->vbox), viewer->scrollwin, TRUE, TRUE,
                       1);
	gtk_box_pack_start(GTK_BOX(viewer->vbox), hbox, FALSE, FALSE, 0);

	gtk_widget_show(viewer->ev_zoom_100);
	gtk_widget_show(viewer->ev_zoom_in);
	gtk_widget_show(viewer->ev_zoom_out);
	gtk_widget_show(viewer->ev_fancy_prefs);

	gtk_widget_show(viewer->scrollwin);
	gtk_widget_show(viewer->zoom_100);
	gtk_widget_show(viewer->zoom_in);
	gtk_widget_show(viewer->zoom_out);
	gtk_widget_show(viewer->fancy_prefs);
	gtk_widget_show(viewer->stop_loading);

	gtk_widget_show(viewer->l_link);
	gtk_widget_show(viewer->vbox);
	gtk_widget_show(hbox);
	gtk_widget_show(GTK_WIDGET(viewer->view));

<<<<<<< HEAD
	g_signal_connect(G_OBJECT(viewer->view), "load-started",
			 G_CALLBACK(load_start_cb), viewer);
	g_signal_connect(G_OBJECT(viewer->view), "load-finished",
			 G_CALLBACK(load_finished_cb), viewer);
	g_signal_connect(G_OBJECT(viewer->view), "hovering-over-link",
			G_CALLBACK(over_link_cb), viewer);
=======
	g_signal_connect(G_OBJECT(viewer->view), "load-changed",
			 G_CALLBACK(load_changed_cb), viewer);
	g_signal_connect(G_OBJECT(viewer->view), "mouse-target-changed",
			G_CALLBACK(mouse_target_changed_cb), viewer);
>>>>>>> 1465ce9c

	g_signal_connect(G_OBJECT(viewer->view), "notify::estimated-load-progress",
			 G_CALLBACK(load_progress_cb), viewer);

	g_signal_connect(G_OBJECT(viewer->view), "decide-policy",
			 G_CALLBACK(navigation_policy_cb), viewer);

	g_signal_connect(G_OBJECT(viewer->view), "resource-request-starting",
			G_CALLBACK(resource_request_starting_cb), viewer);
	g_signal_connect(G_OBJECT(viewer->view), "context-menu",
			G_CALLBACK(context_menu_cb), viewer);
<<<<<<< HEAD
	g_signal_connect(G_OBJECT(viewer->view), "button-press-event",
=======
/*	g_signal_connect(G_OBJECT(viewer->view), "button-press-event",
>>>>>>> 1465ce9c
			 G_CALLBACK(press_button_cb), viewer);
	g_signal_connect(G_OBJECT(viewer->view), "button-release-event",
			 G_CALLBACK(release_button_cb), viewer);*/
	g_signal_connect(G_OBJECT(viewer->ev_zoom_100), "button-press-event",
			 G_CALLBACK(zoom_100_cb), (gpointer*)viewer);
	g_signal_connect(G_OBJECT(viewer->ev_zoom_in), "button-press-event",
			 G_CALLBACK(zoom_in_cb), (gpointer *)viewer);
	g_signal_connect(G_OBJECT(viewer->ev_zoom_out), "button-press-event",
			 G_CALLBACK(zoom_out_cb), (gpointer *)viewer);
	g_signal_connect(G_OBJECT(viewer->ev_fancy_prefs), "button-press-event",
			 G_CALLBACK(fancy_prefs_cb), (gpointer *)viewer);
	g_signal_connect(G_OBJECT(viewer->ev_stop_loading), "button-press-event",
			 G_CALLBACK(stop_loading_cb), viewer);
	g_signal_connect(G_OBJECT(viewer->view), "key_press_event",
			 G_CALLBACK(keypress_events_cb), viewer);

	g_signal_connect(G_OBJECT(viewer->view), "resource-load-failed",
			 G_CALLBACK(resource_load_failed_cb), viewer);
<<<<<<< HEAD
=======

	webkit_web_context_register_uri_scheme(webkit_web_context_get_default(),
			"cid", load_content_cb, viewer, NULL);
>>>>>>> 1465ce9c

	viewer->filename = NULL;
	return (MimeViewer *) viewer;
}

static gchar *content_types[] = {"text/html", NULL};

static MimeViewerFactory fancy_viewer_factory =
{
	content_types,
	0,
	fancy_viewer_create,
};

gint plugin_init(gchar **error)
{
	if (!check_plugin_version(MAKE_NUMERIC_VERSION(3,0,0,0),
				  VERSION_NUMERIC, _("Fancy"), error))
		return -1;
	gchar *directory = g_strconcat(get_rc_dir(), G_DIR_SEPARATOR_S,
				"fancy", NULL);
	if (!is_dir_exist(directory))
		if (make_dir (directory) < 0) {
			g_free(directory);
			return -1;
		}
	g_free(directory);

	fancy_prefs_init();

	mimeview_register_viewer_factory(&fancy_viewer_factory);

	return 0;
}

gboolean plugin_done(void)
{
	mimeview_unregister_viewer_factory(&fancy_viewer_factory);
	fancy_prefs_done();
	return FALSE;
}

const gchar *plugin_name(void)
{
	/* TRANSLATORS: 'Fancy' here is name of the plugin, not the english word. */
	return _("Fancy HTML Viewer");
}

const gchar *plugin_desc(void)
{
	return g_strdup_printf(_("This plugin renders HTML mail using the WebKit "
			       "%d.%d.%d library.\nBy default all remote content is "
			       "blocked. Options "
			       "can be found in /Configuration/Preferences/Plugins/Fancy"),
			       WEBKIT_MAJOR_VERSION, WEBKIT_MINOR_VERSION,
			       WEBKIT_MICRO_VERSION);
}

const gchar *plugin_type(void)
{
	return "GTK3";
}

const gchar *plugin_licence(void)
{
	return "GPL3";
}

const gchar *plugin_version(void)
{
	return VERSION;
}

struct PluginFeature *plugin_provides(void)
{
	static struct PluginFeature features[] = {
					{PLUGIN_MIMEVIEWER, "text/html"},
         			{PLUGIN_NOTHING, NULL}
	};
	return features;
}<|MERGE_RESOLUTION|>--- conflicted
+++ resolved
@@ -104,13 +104,8 @@
 
 		if (params_len > 0) {
 			gint msg_font_size = g_ascii_strtoll(msg_font_params[params_len - 1], NULL, 10);
-<<<<<<< HEAD
-			g_object_set(viewer->settings,
-				"default-font-size", msg_font_size, NULL);
-=======
 			g_object_set(viewer->settings, "default-font-size",
 				     webkit_settings_font_size_to_pixels(msg_font_size), NULL);
->>>>>>> 1465ce9c
 		}
 		g_strfreev(msg_font_params);
 	}
@@ -407,11 +402,7 @@
 {
 	debug_print("fancy_get_selection\n");
 	FancyViewer *viewer = (FancyViewer *) _viewer;
-<<<<<<< HEAD
-	viewer->doc = webkit_web_view_get_dom_document(WEBKIT_WEB_VIEW(viewer->view));
-=======
 	viewer->doc = webkit_web_page_get_dom_document(WEBKIT_WEB_VIEW(viewer->view));
->>>>>>> 1465ce9c
 	viewer->window = webkit_dom_document_get_default_view (viewer->doc);
 	viewer->selection = webkit_dom_dom_window_get_selection (viewer->window);
 	if (viewer->selection == NULL)
@@ -515,14 +506,10 @@
 		}
 	}
 
-<<<<<<< HEAD
-	return TRUE;
-=======
 	error = g_error_new(0, 0, _("Couldn't save the part of multipart message: %s"), image);
 	webkit_uri_scheme_request_finish_error(request, error);
 	g_error_free(error);
 	g_free(image);
->>>>>>> 1465ce9c
 }
 
 static void resource_request_starting_cb(WebKitWebView		*view,
@@ -692,13 +679,6 @@
 	}
 }
 
-<<<<<<< HEAD
-static void over_link_cb(WebKitWebView *view, const gchar *wtf,
-		const gchar *link, FancyViewer *viewer, void *wtfa)
-{
-	/* Display the link in the bottom statusbar. */
-	gtk_label_set_text(GTK_LABEL(viewer->l_link), link);
-=======
 static void mouse_target_changed_cb(WebKitWebView *view,
 		WebKitHitTestResult *result,
 		guint modifiers,
@@ -717,7 +697,6 @@
 
 	gtk_label_set_text(GTK_LABEL(viewer->l_link),
 			webkit_hit_test_result_get_link_uri(result));
->>>>>>> 1465ce9c
 }
 
 static void load_progress_cb(WebKitWebView *view, GParamSpec *param,
@@ -956,50 +935,27 @@
 	}
 }
 
-<<<<<<< HEAD
-static gboolean context_menu_cb (WebKitWebView *view, GtkWidget *menu,
-		WebKitHitTestResult *hit_test_result,
-		gboolean triggered_with_keyboard,
-		gpointer user_data)
-=======
 static gboolean context_menu_cb (WebKitWebView *view, WebKitContextMenu *menu,
                                  GdkEvent *event, WebKitHitTestResult *hit_test_result,
                                  gpointer user_data)
->>>>>>> 1465ce9c
 {
 	FancyViewer *viewer = (FancyViewer *)user_data;
 	Plugin *plugin = plugin_get_loaded_by_name("RSSyl");
 	WebKitHitTestResultContext context;
-<<<<<<< HEAD
-	gchar *link_uri = NULL;
-
-	g_object_get(G_OBJECT(hit_test_result),
-			"context", &context,
-			"link-uri", &link_uri,
-			NULL);
-=======
 	const gchar *link_uri = NULL;
 
     context = webkit_hit_test_result_get_context(hit_test_result);
 
     link_uri = webkit_hit_test_result_get_link_uri(hit_test_result);
->>>>>>> 1465ce9c
 
 	debug_print("context %d, link-uri '%s'\n", context,
 			(link_uri != NULL ? link_uri : "(null)"));
 	if (context & WEBKIT_HIT_TEST_RESULT_CONTEXT_LINK &&
 			link_uri != NULL) {
-<<<<<<< HEAD
-		if (viewer->cur_link != NULL)
-			g_free(viewer->cur_link);
-		/* g_object_get() already made a copy, no need to strdup() here */
-		viewer->cur_link = link_uri;
-=======
 		if (viewer != NULL && viewer->cur_link != NULL) {
             /* g_object_get() already made a copy, no need to strdup() here */
             viewer->cur_link = link_uri;
         }
->>>>>>> 1465ce9c
 	}
 
 	gtk_container_foreach(GTK_CONTAINER(menu),
@@ -1084,11 +1040,7 @@
 	}
 	if (link != NULL) {
 		debug_print("press on %s\n", link);
-<<<<<<< HEAD
-		viewer->cur_link = link; /* g_context returned a newly-allocated string */
-=======
 		viewer->cur_link = link;i*/ /* g_context returned a newly-allocated string 
->>>>>>> 1465ce9c
 	}
 
 	viewer->doc = webkit_web_view_get_dom_document(WEBKIT_WEB_VIEW(viewer->view));
@@ -1250,19 +1202,10 @@
 	gtk_widget_show(hbox);
 	gtk_widget_show(GTK_WIDGET(viewer->view));
 
-<<<<<<< HEAD
-	g_signal_connect(G_OBJECT(viewer->view), "load-started",
-			 G_CALLBACK(load_start_cb), viewer);
-	g_signal_connect(G_OBJECT(viewer->view), "load-finished",
-			 G_CALLBACK(load_finished_cb), viewer);
-	g_signal_connect(G_OBJECT(viewer->view), "hovering-over-link",
-			G_CALLBACK(over_link_cb), viewer);
-=======
 	g_signal_connect(G_OBJECT(viewer->view), "load-changed",
 			 G_CALLBACK(load_changed_cb), viewer);
 	g_signal_connect(G_OBJECT(viewer->view), "mouse-target-changed",
 			G_CALLBACK(mouse_target_changed_cb), viewer);
->>>>>>> 1465ce9c
 
 	g_signal_connect(G_OBJECT(viewer->view), "notify::estimated-load-progress",
 			 G_CALLBACK(load_progress_cb), viewer);
@@ -1274,11 +1217,7 @@
 			G_CALLBACK(resource_request_starting_cb), viewer);
 	g_signal_connect(G_OBJECT(viewer->view), "context-menu",
 			G_CALLBACK(context_menu_cb), viewer);
-<<<<<<< HEAD
-	g_signal_connect(G_OBJECT(viewer->view), "button-press-event",
-=======
 /*	g_signal_connect(G_OBJECT(viewer->view), "button-press-event",
->>>>>>> 1465ce9c
 			 G_CALLBACK(press_button_cb), viewer);
 	g_signal_connect(G_OBJECT(viewer->view), "button-release-event",
 			 G_CALLBACK(release_button_cb), viewer);*/
@@ -1297,12 +1236,9 @@
 
 	g_signal_connect(G_OBJECT(viewer->view), "resource-load-failed",
 			 G_CALLBACK(resource_load_failed_cb), viewer);
-<<<<<<< HEAD
-=======
 
 	webkit_web_context_register_uri_scheme(webkit_web_context_get_default(),
 			"cid", load_content_cb, viewer, NULL);
->>>>>>> 1465ce9c
 
 	viewer->filename = NULL;
 	return (MimeViewer *) viewer;

<<<<<<< HEAD
/* GData plugin for Claws Mail
 * Copyright (C) 2011 Holger Berndt
=======
/*
 * GData plugin for Claws-Mail
 * Claws Mail -- A GTK based, lightweight, and fast e-mail client
 * Copyright (C) 2011-2018 Holger Berndt and the Claws Mail team
>>>>>>> 1465ce9c
 *
 * This program is free software; you can redistribute it and/or modify
 * it under the terms of the GNU General Public License as published by
 * the Free Software Foundation; either version 3 of the License, or
 * (at your option) any later version.
 *
 * This program is distributed in the hope that it will be useful,
 * but WITHOUT ANY WARRANTY; without even the implied warranty of
 * MERCHANTABILITY or FITNESS FOR A PARTICULAR PURPOSE.  See the
 * GNU General Public License for more details.
 *
 * You should have received a copy of the GNU General Public License
 * along with this program. If not, see <http://www.gnu.org/licenses/>.
 */


#ifdef HAVE_CONFIG_H
#  include "config.h"
#  include "claws-features.h"
#endif

#include <glib.h>
#include <glib/gi18n.h>

#include "password.h"
#include "cm_gdata_prefs.h"
#include "gdata_plugin.h"
#include "cm_gdata_contacts.h"

#include "prefs_gtk.h"
#include "main.h"

#include <gtk/gtk.h>


typedef struct
{
  PrefsPage page;
  GtkWidget *entry_username;
  GtkWidget *spin_max_num_results;
  GtkWidget *spin_max_cache_age;
} CmGDataPage;

CmGDataPrefs cm_gdata_config;
CmGDataPage gdata_page;

PrefParam cm_gdata_param[] =
{
    {"username", NULL, &cm_gdata_config.username, P_STRING,
        &gdata_page.entry_username, prefs_set_data_from_entry, prefs_set_entry},

    { "max_num_results", "1000", &cm_gdata_config.max_num_results, P_INT,
        &gdata_page.spin_max_num_results, prefs_set_data_from_spinbtn, prefs_set_spinbtn},

    { "max_cache_age", "300", &cm_gdata_config.max_cache_age, P_INT,
        &gdata_page.spin_max_cache_age, prefs_set_data_from_spinbtn, prefs_set_spinbtn},

    {"oauth2_refresh_token", NULL, &cm_gdata_config.oauth2_refresh_token, P_PASSWORD,
        NULL, NULL, NULL},

    {NULL, NULL, NULL, P_OTHER, NULL, NULL, NULL }
};

static void gdata_create_prefs_page(PrefsPage *page, GtkWindow *window, gpointer data)
{
  GtkWidget *vbox;
  GtkWidget *frame;
  GtkWidget *spinner;
  GtkWidget *table;
  GtkWidget *label;
  GtkWidget *entry;

  vbox = gtk_box_new(GTK_ORIENTATION_VERTICAL, 0);

  /* auth frame */
  frame = gtk_frame_new(_("Authentication"));
  gtk_container_set_border_width(GTK_CONTAINER(frame), 5);
  gtk_box_pack_start(GTK_BOX(vbox), frame, FALSE, FALSE, 0);

  /* username */
  table = gtk_grid_new();
  label = gtk_label_new(_("Username:"));
  gtk_label_set_xalign(GTK_LABEL(label), 0.0);
  gtk_grid_attach(GTK_GRID(table), label, 0, 0, 1, 1);
  entry = gtk_entry_new();
  gtk_widget_set_size_request(entry, 250, -1);
  gtk_grid_attach(GTK_GRID(table), entry, 1, 0, 1, 1);
  gtk_widget_set_hexpand(entry, TRUE);
  gtk_widget_set_halign(entry, GTK_ALIGN_FILL);
  gdata_page.entry_username = entry;
  gtk_container_add(GTK_CONTAINER(frame), table);

  table = gtk_grid_new();
  gtk_box_pack_start(GTK_BOX(vbox), table, FALSE, FALSE, 0);
  label = gtk_label_new(_("Polling interval (seconds):"));
  gtk_grid_attach(GTK_GRID(table), label, 0, 0, 1, 1);
  gtk_label_set_xalign(GTK_LABEL(label), 0.0);
  spinner = gtk_spin_button_new_with_range(10, 10000, 10);
  gtk_grid_attach(GTK_GRID(table), spinner, 1, 0, 1, 1);
  gdata_page.spin_max_cache_age = spinner;

  label = gtk_label_new(_("Maximum number of results:"));
  gtk_grid_attach(GTK_GRID(table), label, 0, 1, 1, 1);
  gtk_label_set_xalign(GTK_LABEL(label), 0.0);
  spinner = gtk_spin_button_new_with_range(0, G_MAXINT, 50);
  gtk_grid_attach(GTK_GRID(table), spinner, 1, 1, 1, 1);
  gdata_page.spin_max_num_results = spinner;

  gtk_widget_show_all(vbox);
  page->widget = vbox;

  prefs_set_dialog(cm_gdata_param);
}

static void gdata_destroy_prefs_page(PrefsPage *page)
{
}

static void gdata_save_prefs(PrefsPage *page)
{
  int old_max_cache_age = cm_gdata_config.max_cache_age;

  if (!page->page_open)
    return;

  prefs_set_data_from_dialog(cm_gdata_param);

  cm_gdata_update_contacts_cache();
  if(old_max_cache_age != cm_gdata_config.max_cache_age)
    cm_gdata_update_contacts_update_timer();
}

void cm_gdata_prefs_init(void)
{
  static gchar *path[3];

  path[0] = _("Plugins");
  path[1] = _("GData");
  path[2] = NULL;

  gdata_page.page.path = path;
  gdata_page.page.create_widget = gdata_create_prefs_page;
  gdata_page.page.destroy_widget = gdata_destroy_prefs_page;
  gdata_page.page.save_page = gdata_save_prefs;
  gdata_page.page.weight = 40.0;
  prefs_gtk_register_page((PrefsPage*) &gdata_page);
}

void cm_gdata_prefs_done(void)
{
  if(!claws_is_exiting()) {
    prefs_gtk_unregister_page((PrefsPage*) &gdata_page);
  }
}<|MERGE_RESOLUTION|>--- conflicted
+++ resolved
@@ -1,12 +1,7 @@
-<<<<<<< HEAD
-/* GData plugin for Claws Mail
- * Copyright (C) 2011 Holger Berndt
-=======
 /*
  * GData plugin for Claws-Mail
  * Claws Mail -- A GTK based, lightweight, and fast e-mail client
  * Copyright (C) 2011-2018 Holger Berndt and the Claws Mail team
->>>>>>> 1465ce9c
  *
  * This program is free software; you can redistribute it and/or modify
  * it under the terms of the GNU General Public License as published by

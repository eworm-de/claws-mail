/*
<<<<<<< HEAD
 * Claws Mail -- a GTK+ based, lightweight, and fast e-mail client
 * Copyright (C) 1999-2004 Hiroyuki Yamamoto
=======
 * Claws Mail -- a GTK based, lightweight, and fast e-mail client
 * Copyright (C) 1999-2019 the Claws Mail team
>>>>>>> 1465ce9c
 * This file (C) 2005 Andrej Kacian <andrej@kacian.sk>
 *
 * - Dialog which appears when manually subscribing a new feed.
 *
 * This program is free software; you can redistribute it and/or modify
 * it under the terms of the GNU General Public License as published by
 * the Free Software Foundation; either version 2 of the License, or
 * (at your option) any later version.
 *
 * This program is distributed in the hope that it will be useful,
 * but WITHOUT ANY WARRANTY; without even the implied warranty of
 * MERCHANTABILITY or FITNESS FOR A PARTICULAR PURPOSE.  See the
 * GNU General Public License for more details.
 *
 * You should have received a copy of the GNU General Public License
 * along with this program; if not, write to the Free Software
 * Foundation, Inc., 59 Temple Place - Suite 330, Boston, MA 02111-1307, USA.
 */

#ifdef HAVE_CONFIG_H
#  include "config.h"
#endif

/* Global includes */
#include <glib/gi18n.h>
#include <gtk/gtk.h>

/* Claws Mail includes */
#include <mainwindow.h>

/* Local includes */
#include "libfeed/feed.h"
#include "rssyl_subscribe_gtk.h"

void rssyl_subscribe_dialog(RSubCtx *ctx) {
	GtkWidget *win, *vbox, *title, *titleframe, *titlelabel, *editprops;
	gint ret;
	gchar *newtitle;

	g_return_if_fail(ctx != NULL);
	g_return_if_fail(ctx->feed != NULL);

	/* Create window */
	win = gtk_dialog_new_with_buttons(_("Subscribe new feed?"),
			GTK_WINDOW(mainwindow_get_mainwindow()->window),
			GTK_DIALOG_DESTROY_WITH_PARENT,
			_("_Cancel"), GTK_RESPONSE_REJECT,
			_("_OK"), GTK_RESPONSE_ACCEPT,
			NULL);
	gtk_dialog_set_default_response(GTK_DIALOG(win), GTK_RESPONSE_ACCEPT);

	vbox = gtk_dialog_get_content_area(GTK_DIALOG(win));

	/* Feed title */
	titleframe = gtk_frame_new(NULL);
	gtk_container_set_border_width(GTK_CONTAINER(titleframe), 5);
	gtk_frame_set_label_align(GTK_FRAME(titleframe), 0.05, 0.5);
	gtk_frame_set_shadow_type(GTK_FRAME(titleframe), GTK_SHADOW_ETCHED_OUT);
	gtk_box_pack_start(GTK_BOX(vbox), titleframe, FALSE, FALSE, 0);

	titlelabel = gtk_label_new(g_strconcat("<b>",_("Feed folder:"),"</b>", NULL));
	gtk_label_set_use_markup(GTK_LABEL(titlelabel), TRUE);
	gtk_widget_set_margin_start(GTK_WIDGET(titlelabel), 5);
	gtk_widget_set_margin_end(GTK_WIDGET(titlelabel), 0);
	gtk_frame_set_label_widget(GTK_FRAME(titleframe), titlelabel);

	title = gtk_entry_new();
	gtk_entry_set_text(GTK_ENTRY(title), feed_get_title(ctx->feed));
	gtk_entry_set_activates_default(GTK_ENTRY(title), TRUE);
	gtk_widget_set_tooltip_text(title,
			_("Instead of using official title, you can enter a different folder "
				"name for the feed."));
	gtk_container_add(GTK_CONTAINER(titleframe), title);

	editprops = gtk_check_button_new_with_mnemonic(_("_Edit feed properties after subscribing"));
	gtk_toggle_button_set_active(GTK_TOGGLE_BUTTON(editprops), FALSE);
	gtk_box_pack_start(GTK_BOX(vbox), editprops, FALSE, FALSE, 0);

	gtk_widget_show_all(vbox);

	ret = gtk_dialog_run(GTK_DIALOG(win));

	if (ret == GTK_RESPONSE_ACCEPT) {
		/* Modify ctx->feed based on user changes in dialog */
		newtitle = (gchar *)gtk_entry_get_text(GTK_ENTRY(title));
		if (strcmp(feed_get_title(ctx->feed), newtitle)) {
			debug_print("RSSyl: Using user-supplied feed title '%s', instead of '%s'\n", newtitle, feed_get_title(ctx->feed));
			ctx->official_title = g_strdup(feed_get_title(ctx->feed));
			feed_set_title(ctx->feed, newtitle);
		}
		ctx->edit_properties =
			gtk_toggle_button_get_active(GTK_TOGGLE_BUTTON(editprops));
	} else {
		/* Destroy the feed to signal outside that user cancelled subscribing */
		feed_free(ctx->feed);
		ctx->feed = NULL;
	}

	gtk_widget_destroy(win);
}<|MERGE_RESOLUTION|>--- conflicted
+++ resolved
@@ -1,11 +1,6 @@
 /*
-<<<<<<< HEAD
- * Claws Mail -- a GTK+ based, lightweight, and fast e-mail client
- * Copyright (C) 1999-2004 Hiroyuki Yamamoto
-=======
  * Claws Mail -- a GTK based, lightweight, and fast e-mail client
  * Copyright (C) 1999-2019 the Claws Mail team
->>>>>>> 1465ce9c
  * This file (C) 2005 Andrej Kacian <andrej@kacian.sk>
  *
  * - Dialog which appears when manually subscribing a new feed.

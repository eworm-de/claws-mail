/*
<<<<<<< HEAD
 * Claws Mail -- a GTK+ based, lightweight, and fast e-mail client
 * Copyright (C) 1999-2021 the Claws Mail Team and Salvatore De Paolis
=======
 * Claws Mail -- a GTK based, lightweight, and fast e-mail client
 * Copyright (C) 1999-2022 the Claws Mail Team and Salvatore De Paolis
>>>>>>> 1465ce9c
 *
 * This program is free software; you can redistribute it and/or modify
 * it under the terms of the GNU General Public License as published by
 * the Free Software Foundation; either version 3 of the License, or
 * (at your option) any later version.
 *
 * This program is distributed in the hope that it will be useful,
 * but WITHOUT ANY WARRANTY; without even the implied warranty of
 * MERCHANTABILITY or FITNESS FOR A PARTICULAR PURPOSE.  See the
 * GNU General Public License for more details.
 *
 * You should have received a copy of the GNU General Public License
 * along with this program. If not, see <http://www.gnu.org/licenses/>.
 */

#ifdef HAVE_CONFIG_H
#  include "config.h"
#include "claws-features.h"
#endif

#include <glib.h>
#include <glib/gi18n.h>

#include "poppler_viewer.h"
#include "printing.h"
#include "prefs_common.h"
#include "gtk/gtkutils.h"
#include "gtk/inputdialog.h"
#include "mimeview.h"
#include "summaryview.h"
#include "file-utils.h"
#ifndef POPPLER_WITH_GDK
#include "stdbool.h"
#endif

static FileType pdf_viewer_mimepart_get_type(MimeInfo *partinfo);
static MimeViewerFactory pdf_viewer_factory;

static void pdf_viewer_show_mimepart(MimeViewer *_viewer, const gchar *infile,
				MimeInfo *partinfo);

static MimeViewer *pdf_viewer_create(void);
static void pdf_viewer_clear(MimeViewer *_viewer);
static void pdf_viewer_destroy(MimeViewer *_viewer);
static void pdf_viewer_update(MimeViewer *_viewer, gboolean reload_file, int page_num);

static GtkWidget *pdf_viewer_get_widget(MimeViewer *_viewer);

static void pdf_viewer_hide_index_pane(PdfViewer *viewer);
static void pdf_viewer_set_index_button_sensitive(PdfViewer *viewer);
static void pdf_viewer_scroll_to(PdfViewer *viewer, gfloat x, gfloat y);

static void search_matches_free(PdfViewer *viewer);
static gboolean	pdf_viewer_text_search(MimeViewer *_viewer, gboolean backward,
				     const gchar *str, gboolean case_sens);
static void pdf_viewer_render_selection(PdfViewer *viewer, PopplerRectangle *rect, PageResult *page_results);
static void pdf_viewer_render_page(PopplerPage *page, GtkWidget *view, double width, double height, double zoom, gint rotate);

static char * pdf_viewer_get_document_format_data(GDateTime *utime);
static void pdf_viewer_get_document_index(PdfViewer *viewer, PopplerIndexIter *index_iter, GtkTreeIter *parentiter);
static void pdf_viewer_index_row_activated(GtkTreeView		*tree_view,
				   	GtkTreePath		*path,
				   	GtkTreeViewColumn	*column,
				   	gpointer		 data);

static GtkGrid * pdf_viewer_fill_info_table(PdfViewer *viewer);

/* Callbacks */
static void pdf_viewer_move_events_cb(GtkWidget *widget, GdkEventMotion *event, PdfViewer *viewer); 
static void pdf_viewer_button_press_events_cb(GtkWidget *widget, GdkEventButton *event, PdfViewer *viewer); 
static void pdf_viewer_mouse_scroll_destroy_cb(GtkWidget *widget, GdkEventButton *event, PdfViewer *viewer); 
static void pdf_viewer_button_first_page_cb(GtkButton *button, PdfViewer *viewer);
static void pdf_viewer_button_last_page_cb(GtkButton *button, PdfViewer *viewer);
static void pdf_viewer_button_zoom_in_cb(GtkButton *button, PdfViewer *viewer);
static void pdf_viewer_button_zoom_out_cb(GtkButton *button, PdfViewer *viewer);
static void pdf_viewer_button_zoom_fit_cb(GtkButton *button, PdfViewer *viewer);
static void pdf_viewer_button_zoom_width_cb(GtkButton *button, PdfViewer *viewer);
static void pdf_viewer_button_rotate_right_cb(GtkButton *button, PdfViewer *viewer);
static void pdf_viewer_button_rotate_left_cb(GtkButton *button, PdfViewer *viewer);
static void pdf_viewer_spin_change_page_cb(GtkSpinButton *button, PdfViewer *viewer);
static void pdf_viewer_spin_zoom_scroll_cb(GtkSpinButton *button, PdfViewer *viewer);
/* Show/Hide the index pane */
static void pdf_viewer_show_document_index_cb(GtkToggleButton *button, PdfViewer *viewer);
static void pdf_viewer_button_print_cb(GtkButton *button, PdfViewer *viewer);
static void pdf_viewer_button_document_info_cb(GtkButton *button, PdfViewer *viewer);

static void pdf_viewer_show_controls(PdfViewer *viewer, gboolean show);
static gboolean pdf_viewer_scroll_page(MimeViewer *_viewer, gboolean up);
static void pdf_viewer_scroll_one_line(MimeViewer *_viewer, gboolean up);

/** Claws Mail Plugin functions */
gint plugin_init(gchar **error);
const gchar *plugin_name(void);
const gchar *plugin_desc(void);
const gchar *plugin_type(void);
const gchar *plugin_licence(void);
const gchar *plugin_version(void);
struct PluginFeature *plugin_provides(void);

#ifndef POPPLER_WITH_GDK
static void
copy_cairo_surface_to_pixbuf (cairo_surface_t *surface,
			      GdkPixbuf       *pixbuf)
{
	int cairo_width, cairo_height, cairo_rowstride;
	unsigned char *pixbuf_data, *dst, *cairo_data;
	int pixbuf_rowstride, pixbuf_n_channels;
	unsigned int *src;
	int x, y;

	cairo_width = cairo_image_surface_get_width (surface);
	cairo_height = cairo_image_surface_get_height (surface);
	cairo_rowstride = cairo_image_surface_get_stride (surface);
	cairo_data = cairo_image_surface_get_data (surface);

	pixbuf_data = gdk_pixbuf_get_pixels (pixbuf);
	pixbuf_rowstride = gdk_pixbuf_get_rowstride (pixbuf);
	pixbuf_n_channels = gdk_pixbuf_get_n_channels (pixbuf);

	if (cairo_width > gdk_pixbuf_get_width (pixbuf))
		cairo_width = gdk_pixbuf_get_width (pixbuf);
	if (cairo_height > gdk_pixbuf_get_height (pixbuf))
		cairo_height = gdk_pixbuf_get_height (pixbuf);
	for (y = 0; y < cairo_height; y++) {
		src = (unsigned int *) (cairo_data + y * cairo_rowstride);
		dst = pixbuf_data + y * pixbuf_rowstride;
		for (x = 0; x < cairo_width; x++) {
			dst[0] = (*src >> 16) & 0xff;
			dst[1] = (*src >> 8) & 0xff; 
			dst[2] = (*src >> 0) & 0xff;
			if (pixbuf_n_channels == 4)
				dst[3] = (*src >> 24) & 0xff;
			dst += pixbuf_n_channels;
			src++;
		}
	}
}
static void
_poppler_page_render_to_pixbuf (PopplerPage *page,
				int src_x, int src_y,
				int src_width, int src_height,
				double scale,
				int rotation,
				gboolean printing,
				GdkPixbuf *pixbuf)
{
	cairo_t *cr;
	cairo_surface_t *surface;

	surface = cairo_image_surface_create (CAIRO_FORMAT_ARGB32,
					src_width, src_height);
	cr = cairo_create (surface);
	cairo_save (cr);
	switch (rotation) {
	case 90:
		cairo_translate (cr, src_x + src_width, -src_y);
		break;
	case 180:
		cairo_translate (cr, src_x + src_width, src_y + src_height);
		break;
	case 270:
		cairo_translate (cr, -src_x, src_y + src_height);
		break;
	default:
		cairo_translate (cr, -src_x, -src_y);
	}

	if (scale != 1.0)
		cairo_scale (cr, scale, scale);

	if (rotation != 0)
		cairo_rotate (cr, rotation * G_PI / 180.0);

	if (printing)
		poppler_page_render_for_printing (page, cr);
	else
		poppler_page_render (page, cr);
	cairo_restore (cr);

	cairo_set_operator (cr, CAIRO_OPERATOR_DEST_OVER);
	cairo_set_source_rgb (cr, 1., 1., 1.);
	cairo_paint (cr);

	cairo_destroy (cr);

	copy_cairo_surface_to_pixbuf (surface, pixbuf);
	cairo_surface_destroy (surface);
}

/**
 * poppler_page_render_to_pixbuf:
 * @page: the page to render from
 * @src_x: x coordinate of upper left corner  
 * @src_y: y coordinate of upper left corner  
 * @src_width: width of rectangle to render  
 * @src_height: height of rectangle to render
 * @scale: scale specified as pixels per point
 * @rotation: rotate the document by the specified degree
 * @pixbuf: pixbuf to render into
 *
 * First scale the document to match the specified pixels per point,
 * then render the rectangle given by the upper left corner at
 * (src_x, src_y) and src_width and src_height.
 * This function is for rendering a page that will be displayed.
 * If you want to render a page that will be printed use
 * poppler_page_render_to_pixbuf_for_printing() instead
 *
 * Deprecated: 0.16
 **/
static void
poppler_page_render_to_pixbuf (PopplerPage *page,
			       int src_x, int src_y,
			       int src_width, int src_height,
			       double scale,
			       int rotation,
			       GdkPixbuf *pixbuf)
{
	g_return_if_fail (POPPLER_IS_PAGE (page));
	g_return_if_fail (scale > 0.0);
	g_return_if_fail (pixbuf != NULL);

	_poppler_page_render_to_pixbuf (page, src_x, src_y,
				  src_width, src_height,
				  scale, rotation,
				  FALSE,
				  pixbuf);
}
#endif
static GtkWidget *pdf_viewer_get_widget(MimeViewer *_viewer)
{
	PdfViewer *viewer = (PdfViewer *) _viewer;
	debug_print("pdf_viewer_get_widget: %p\n", viewer->vbox);

	return GTK_WIDGET(viewer->vbox);
}
/** Hide the index panel */
static void pdf_viewer_hide_index_pane(PdfViewer *viewer)
{
	if (viewer->pdf_index) {   
		poppler_index_iter_free(viewer->pdf_index);
		viewer->pdf_index = NULL;
		gtk_widget_hide(GTK_WIDGET(viewer->frame_index));
	}
}

static void search_matches_free(PdfViewer *viewer)
{
	GList *cur; 
	for(cur = viewer->text_found; cur; cur = cur->next) {
		PageResult *res = (PageResult *)cur->data;
		g_list_free(res->results);
		g_free(res);
	}
	g_list_free(viewer->text_found);
	viewer->text_found = NULL;
	g_free(viewer->last_search);
	viewer->last_search = NULL;
	if (viewer->last_rect && viewer->last_page_result) {
		viewer->last_rect = NULL;
		viewer->last_page_result = NULL;
		pdf_viewer_update((MimeViewer *)viewer, 
			FALSE, 
			gtk_spin_button_get_value_as_int(GTK_SPIN_BUTTON(viewer->cur_page)));
	}
}

static void pdf_viewer_scroll_to(PdfViewer *viewer, gfloat x, gfloat y)
{
	GtkAdjustment *vadj;
	GtkAdjustment *hadj;
	vadj = gtk_scrolled_window_get_vadjustment(
		GTK_SCROLLED_WINDOW(viewer->scrollwin));

	if (y < gtk_adjustment_get_value(vadj)) {
		gtk_adjustment_set_value(vadj, y);
	}
	else {
		while(y > gtk_adjustment_get_value(vadj) + gtk_adjustment_get_page_size(vadj)) {
			gtk_adjustment_set_value(vadj,
					gtk_adjustment_get_value(vadj) + gtk_adjustment_get_page_size(vadj));
		}
	}

	hadj = gtk_scrolled_window_get_hadjustment(
		GTK_SCROLLED_WINDOW(viewer->scrollwin));

	if (x < gtk_adjustment_get_value(hadj)) {
		gtk_adjustment_set_value(hadj, x);
	}
	else {
		while(x > gtk_adjustment_get_value(hadj) + gtk_adjustment_get_page_size(hadj)) {
			gtk_adjustment_set_value(hadj,
					gtk_adjustment_get_value(hadj) + gtk_adjustment_get_page_size(hadj));
		}
	}

	g_signal_emit_by_name(G_OBJECT(hadj), "value-changed", 0);	
	g_signal_emit_by_name(G_OBJECT(vadj), "value-changed", 0);	
}
static void pdf_viewer_render_page(PopplerPage *page, GtkWidget *view, double width, 
				   double height, double zoom, gint rotate)
{
	GdkPixbuf *pb;

	debug_print("width: %f\n", width);
	pb = gdk_pixbuf_new(GDK_COLORSPACE_RGB, 
				FALSE, 8, 
				(int)(width * zoom), 
				(int)(height * zoom));	

			poppler_page_render_to_pixbuf(page, 0, 0, 
				(int)(width * zoom), 
				(int)(height * zoom), 
				zoom, rotate, pb);

			gtk_image_set_from_pixbuf(GTK_IMAGE(view), pb);
			g_object_unref(G_OBJECT(pb));
}
static void pdf_viewer_render_selection(PdfViewer *viewer, PopplerRectangle *rect, PageResult *page_results)
{
	gint selw, selh;
	double width_points, height_points;
	gint width, height;
	GdkPixbuf *sel_pb, *page_pb;
	gfloat x1, x2, y1, y2;	


	gint cur_page_num = 
		gtk_spin_button_get_value_as_int(GTK_SPIN_BUTTON(viewer->cur_page));

	viewer->last_match = viewer->res_cnt;

	viewer->last_rect = NULL;
	viewer->last_page_result = NULL;
	if (cur_page_num != page_results->page_num) {
		/* we changed page. update the view */
		gtk_spin_button_set_value(GTK_SPIN_BUTTON(viewer->cur_page), 
	(gdouble) page_results->page_num);
	}

	viewer->last_rect = rect;
	viewer->last_page_result = page_results;

	GTK_EVENTS_FLUSH();

	poppler_page_get_size(POPPLER_PAGE(viewer->pdf_page), &width_points, &height_points);
	width = (int)((width_points * viewer->zoom) + 0.5);
	height = (int)((height_points * viewer->zoom) + 0.5);

	if (viewer->rotate == 90) {
		x1 = MIN(rect->y1,rect->y2) * viewer->zoom;
		x2 = MAX(rect->y1,rect->y2) * viewer->zoom;
		y1 = MAX(rect->x1,rect->x2) * viewer->zoom;
		y2 = MIN(rect->x1,rect->x2) * viewer->zoom;
		selw = (x2 - x1);
		selh = (y1 - y2);

	} else if (viewer->rotate == 180) {
		x1 = width - rect->x2 * viewer->zoom;
		x2 = width - rect->x1 * viewer->zoom;
		y1 = height - rect->y2 * viewer->zoom;
		y2 = height - rect->y1 * viewer->zoom;
		selw = (x2 - x1);
		selh = (y2 - y1);
		y1 = height - y1;
		y2 = height - y2;

	} else if (viewer->rotate == 270) {
		x1 = height - MAX(rect->y1,rect->y2) * viewer->zoom;
		x2 = height - MIN(rect->y1,rect->y2) * viewer->zoom;
		y1 = width - MIN(rect->x1,rect->x2) * viewer->zoom;
		y2 = width - MAX(rect->x1,rect->x2) * viewer->zoom;
		selw = (x2 - x1);
		selh = (y1 - y2);
	} else {
		x1 = rect->x1 * viewer->zoom;
		x2 = rect->x2 * viewer->zoom;
		y1 = rect->y1 * viewer->zoom;
		y2 = rect->y2 * viewer->zoom;
		selw = (x2 - x1);
		selh = (y2 - y1);
		y1 = height - y1;
		y2 = height - y2;
	}

	sel_pb = gdk_pixbuf_new(GDK_COLORSPACE_RGB, FALSE, 8, 
							selw, selh);

	gdk_pixbuf_fill(sel_pb, SELECTION_COLOR);

	page_pb = gdk_pixbuf_new(GDK_COLORSPACE_RGB, 
					FALSE, 8, 
				(int)(viewer->width * viewer->zoom), 
				(int)(viewer->height * viewer->zoom));	

	poppler_page_render_to_pixbuf(viewer->pdf_page, 
					0, 
					0, 
				(int)(viewer->width * viewer->zoom), 
				(int)(viewer->height * viewer->zoom), 
					viewer->zoom, 
					viewer->rotate, 
					page_pb);

	gdk_pixbuf_composite(sel_pb, page_pb, 
					x1, y2, selw, selh, 0, 0, 
					viewer->zoom, viewer->zoom, 
					GDK_INTERP_BILINEAR, ALPHA_CHANNEL);

	gtk_image_set_from_pixbuf(GTK_IMAGE(viewer->pdf_view), page_pb);

	pdf_viewer_scroll_to(viewer, MIN(x1,x2), MIN(y1,y2));

	g_object_unref(G_OBJECT(sel_pb));
	g_object_unref(G_OBJECT(page_pb));

}

static gboolean	pdf_viewer_text_search(MimeViewer *_viewer, gboolean backward,
				     const gchar *str, gboolean case_sens)
{
	PdfViewer *viewer = (PdfViewer *)_viewer;
	GList *all_pages_results, *cur_page_results;
	viewer->res_cnt = 0;

	debug_print("pdf_viewer_text_search: %s\n", str);
	main_window_cursor_wait(mainwindow_get_mainwindow());

	if (viewer->last_search && strcmp(str, viewer->last_search)) {
		search_matches_free(viewer);
		viewer->last_match = -1;
		viewer->num_matches = 0;
	} else if (!viewer->last_search) {
		viewer->last_match = -1;
		viewer->num_matches = 0;
	}
	/* It's a new search, build list of matches 
	 * across all pages */
	if (viewer->last_match == -1) {
		gint i; 

		for(i = 1; i <= viewer->num_pages; i++) {

			PopplerPage *pdf_page = poppler_document_get_page(viewer->pdf_doc, i - 1);
			viewer->page_results = poppler_page_find_text(pdf_page, str);

			if (viewer->page_results != NULL) {
				debug_print("page_results %p\n", viewer->page_results);
				/* store results for this page */
				guint num_res = 0;
				PageResult *res = g_new0(PageResult, 1);
				res->results = viewer->page_results;
				res->page_num = i;
				/* found text, prepend this page(faster than append) */
				viewer->text_found = g_list_prepend(viewer->text_found, res);
				num_res = g_list_length(viewer->page_results);
				debug_print("%d results on page %d\n", num_res, i);
				viewer->num_matches += num_res;
			}
			g_object_unref(G_OBJECT(pdf_page));
		}

		if (viewer->text_found == NULL) {
			main_window_cursor_normal(mainwindow_get_mainwindow());
			return FALSE;
		}
		/* put back the list in the correct order */
		viewer->text_found = g_list_reverse(viewer->text_found);
	} 

	if (!viewer->text_found) {
		main_window_cursor_normal(mainwindow_get_mainwindow());
		return FALSE;
	} else {
		viewer->last_search = g_strdup(str);
	}

	if (backward) {
		/* if backward, we have to initialize stuff to search 
		 * from the end */
		viewer->res_cnt = viewer->num_matches-1;
		if (viewer->last_match == -1) {
			viewer->last_match = viewer->num_matches+1;
		}
		all_pages_results = g_list_last(viewer->text_found);
	} 
	else {
		all_pages_results = viewer->text_found;
	}

	for(; all_pages_results; all_pages_results = (backward?all_pages_results->prev:all_pages_results->next)) {

		PageResult * page_results = (PageResult *)all_pages_results->data;

		if (backward) {
			cur_page_results = g_list_last(page_results->results);
		}
		else {
			cur_page_results = page_results->results;
		}

		for(; cur_page_results; cur_page_results = (backward?cur_page_results->prev:cur_page_results->next)) {

			gboolean valid = FALSE;
			/* first valid result is the last+1 if searching
			 * forward, last-1 if searching backward */
			if (backward) {
				valid = (viewer->res_cnt < viewer->last_match);
			}
			else {
				valid = (viewer->res_cnt > viewer->last_match);
			}
			if (valid) {
				pdf_viewer_render_selection(viewer, 
					(PopplerRectangle *)cur_page_results->data,
						page_results);
				main_window_cursor_normal(mainwindow_get_mainwindow());
				return TRUE;
			}

			if (backward) {
				viewer->res_cnt--;
			}
			else {
				viewer->res_cnt++;
			}
		}
	}
	main_window_cursor_normal(mainwindow_get_mainwindow());
	search_matches_free(viewer);
	return FALSE;
}

static void pdf_viewer_get_document_index(PdfViewer *viewer, PopplerIndexIter *index_iter, GtkTreeIter *parentiter)
{
	PopplerAction *action;
	PopplerIndexIter *child;
	GtkTreeIter childiter;

	debug_print("get document index\n");
	do	{
		gint page_num = 0;

		action = poppler_index_iter_get_action(index_iter);

		if (action->type != POPPLER_ACTION_GOTO_DEST) {
			poppler_action_free(action);
			continue;
		}

		if (action->goto_dest.dest->type == POPPLER_DEST_XYZ || action->goto_dest.dest->type == POPPLER_DEST_FITH) {
			page_num = action->goto_dest.dest->page_num;
		}
#ifdef HAVE_POPPLER_DEST_NAMED
		else if (action->goto_dest.dest->type == POPPLER_DEST_NAMED) {
			PopplerDest *dest = poppler_document_find_dest(
					viewer->pdf_doc, action->goto_dest.dest->named_dest);
			if (dest->type != POPPLER_DEST_XYZ) {
				g_warning("couldn't figure out link");
				poppler_dest_free(dest);
				continue;
			}
			page_num = dest->page_num;
			poppler_dest_free(dest);
		} 
#endif
		else {
#ifdef HAVE_POPPLER_DEST_NAMED
			g_warning("unhandled link type %d. please contact developers", action->goto_dest.dest->type);
#else
			g_warning("unhandled link type %d. please upgrade libpoppler-glib to 0.5.4", action->goto_dest.dest->type);
#endif
			continue;
		}
		gtk_tree_store_append(GTK_TREE_STORE(viewer->index_model), &childiter, parentiter);
		gtk_tree_store_set(GTK_TREE_STORE(viewer->index_model), &childiter,
						INDEX_NAME, action->named.title,
						INDEX_PAGE, page_num,
						INDEX_TOP, action->goto_dest.dest->top,
						-1);
		poppler_action_free(action);
		child = poppler_index_iter_get_child(index_iter);
		if (child) {
			pdf_viewer_get_document_index(viewer, child, &childiter);
			poppler_index_iter_free(child);
		}
	}
	while(poppler_index_iter_next(index_iter));
}

static void pdf_viewer_index_row_activated(GtkTreeView		*tree_view,
				   	GtkTreePath		*path,
				   	GtkTreeViewColumn	*column,
				   	gpointer		 data)
{
	GtkTreeIter iter;
	GtkTreeModel *model = gtk_tree_view_get_model(tree_view);
	PdfViewer *viewer = (PdfViewer *)data;
	gint page_num = 0;

	debug_print("index_row_activated\n");
	if (!gtk_tree_model_get_iter(model, &iter, path)) return;

	gtk_tree_model_get(model, &iter, 
			   INDEX_PAGE, &page_num,
			   -1);

	if (page_num > 0) {
		gtk_spin_button_set_value(GTK_SPIN_BUTTON(viewer->cur_page),(gdouble)page_num);
		debug_print("Page num: %d\n", page_num);
	}
	GTK_EVENTS_FLUSH();
}

/** Disable the index button if the document doesn't have an index */
static void pdf_viewer_set_index_button_sensitive(PdfViewer *viewer)
{
	viewer->pdf_index  = poppler_index_iter_new(viewer->pdf_doc);
	if (viewer->pdf_index) {	
		if (!gtk_widget_is_sensitive(viewer->doc_index)) {
			gtk_widget_set_sensitive(viewer->doc_index, TRUE);
		}
	}
	else {
		gtk_widget_set_sensitive(viewer->doc_index, FALSE);
	}

    poppler_index_iter_free(viewer->pdf_index);
    viewer->pdf_index = NULL;
}

static char * pdf_viewer_get_document_format_data(GDateTime *utime) 
{
	time_t time = (time_t) utime;
	struct tm t;
	char s[256];
	const char *fmt_hack = "%c";
	size_t len;

	if (time == 0 || !localtime_r(&time, &t)) return NULL;

	len = strftime(s, sizeof(s), fmt_hack, &t);

	if (len == 0 || s[0] == '\0') return NULL;

	return g_locale_to_utf8(s, -1, NULL, NULL, NULL);
}

#define ADD_TO_GRID(LABEL, VALUE) \
	label = gtk_label_new(LABEL); \
	gtk_label_set_xalign(GTK_LABEL(label), 1.0); \
	gtk_widget_set_margin_start(GTK_WIDGET(label), 4); \
	gtk_widget_set_margin_end(GTK_WIDGET(label), 0); \
	gtk_grid_attach(GTK_GRID(viewer->table_doc_info), label, 0, row, 1, 1); \
	\
	label = gtk_label_new(VALUE); \
	gtk_label_set_xalign(GTK_LABEL(label), 0.0); \
	gtk_widget_set_margin_start(GTK_WIDGET(label), 4); \
	gtk_widget_set_margin_end(GTK_WIDGET(label), 0); \
	gtk_grid_attach(GTK_GRID(viewer->table_doc_info), label, 1, row, 1, 1); \
	gtk_widget_set_hexpand(label, TRUE); \
	gtk_widget_set_halign(label, GTK_ALIGN_FILL); \
	row++;


static GtkGrid * pdf_viewer_fill_info_table(PdfViewer *viewer)
{
	GtkWidget *label;
	const gchar *title, *format, *author, *subject, *keywords, *creator, *producer;
	gboolean linearized;
	gchar *tmp;
	gint row = 0;

	GDateTime *creation_date, *mod_date;

	PopplerPageLayout layout;
	PopplerPageMode mode;
	PopplerPermissions permissions;
	PopplerViewerPreferences view_prefs;

	title = format = author = subject = keywords = creator = producer = tmp = 0;

	g_object_get(viewer->pdf_doc,
				"title", &title,
				"format", &format,
				"author", &author,
				"subject", &subject,
				"keywords", &keywords,
				"creation-date", &creation_date,
				"permissions", &permissions,
				"mod-date", &mod_date,
				"creator", &creator,
				"producer", &producer,	
				"linearized", &linearized,
				"page-mode", &mode,
				"page-layout", &layout,
				"viewer-preferences", &view_prefs,
				NULL);

	viewer->table_doc_info = gtk_grid_new();

	ADD_TO_GRID(_("Filename:"), viewer->target_filename)
	ADD_TO_GRID(_("Size:"), to_human_readable(viewer->to_load->length))
	ADD_TO_GRID(NULL, NULL)
	ADD_TO_GRID(_("Title:"), title)
	ADD_TO_GRID(_("Subject:"), subject)
	ADD_TO_GRID(_("Author:"), author)
	ADD_TO_GRID(_("Keywords:"), keywords)
	ADD_TO_GRID(_("Creator:"), creator)
	ADD_TO_GRID(_("Producer:"), producer)

	tmp = pdf_viewer_get_document_format_data(creation_date);
	ADD_TO_GRID(_("Created:"), tmp)
	g_free(tmp);

	tmp = pdf_viewer_get_document_format_data(mod_date);
	ADD_TO_GRID(_("Modified:"), tmp)
	g_free(tmp);

	ADD_TO_GRID(_("Format:"), format)
	if (linearized) {
		ADD_TO_GRID(_("Optimized:"), _("Yes"))
	}
	else {
		ADD_TO_GRID(_("Optimized:"), _("No"))
	}
	//ADD_TO_GRID(_("Page Mode:"), pdf_viewer_get_document_info_mode(mode)) 
	//ADD_TO_GRID(_("Page Layout:"), pdf_viewer_get_document_info_layout(layout))

	return(GtkGrid *) viewer->table_doc_info;
}
#undef ADD_TO_GRID

static FileType pdf_viewer_mimepart_get_type(MimeInfo *partinfo)
{
	gchar *content_type = NULL;
	FileType type = TYPE_UNKNOWN;
	debug_print("mimepart_get_type\n");
	if ((partinfo->type == MIMETYPE_APPLICATION) &&
	(!g_ascii_strcasecmp(partinfo->subtype, "octet-stream"))) {

		const gchar *filename;

		filename = procmime_mimeinfo_get_parameter(partinfo, "filename");

			if (filename == NULL)
				filename = procmime_mimeinfo_get_parameter(partinfo, "name");
			if (filename != NULL)
				content_type = procmime_get_mime_type(filename);
	} 
	else {
		content_type = procmime_get_content_type_str(partinfo->type, partinfo->subtype);
	}

	if (content_type == NULL) type = TYPE_UNKNOWN;
	else if (!strcmp(content_type, "application/pdf")) type = TYPE_PDF;
	else if (!strcmp(content_type, "application/postscript")) type = TYPE_PS;
	else type = TYPE_UNKNOWN;

	g_free(content_type);
	return type;
}

/* Callbacks */
static void pdf_viewer_button_first_page_cb(GtkButton *button, PdfViewer *viewer) 
{

	gtk_spin_button_spin(GTK_SPIN_BUTTON(viewer->cur_page), GTK_SPIN_HOME, 1);
}

static void pdf_viewer_button_prev_page_cb(GtkButton *button, PdfViewer *viewer) 
{

	gtk_spin_button_spin(GTK_SPIN_BUTTON(viewer->cur_page), GTK_SPIN_STEP_BACKWARD, 1);
}

static void pdf_viewer_button_next_page_cb(GtkButton *button, PdfViewer *viewer) 
{

	gtk_spin_button_spin(GTK_SPIN_BUTTON(viewer->cur_page), GTK_SPIN_STEP_FORWARD, 1);
}

static void pdf_viewer_button_last_page_cb(GtkButton *button, PdfViewer *viewer) 
{

	gtk_spin_button_spin(GTK_SPIN_BUTTON(viewer->cur_page), GTK_SPIN_END, 1);
}

static void pdf_viewer_spin_change_page_cb(GtkSpinButton *button, PdfViewer *viewer)
{
	pdf_viewer_update((MimeViewer *)viewer, 
			FALSE, 
			gtk_spin_button_get_value_as_int(GTK_SPIN_BUTTON(viewer->cur_page)));
}

static void pdf_viewer_button_zoom_in_cb(GtkButton *button, PdfViewer *viewer) 
{

	gtk_spin_button_spin(GTK_SPIN_BUTTON(viewer->zoom_scroll), GTK_SPIN_STEP_FORWARD, ZOOM_FACTOR);
}

static void pdf_viewer_spin_zoom_scroll_cb(GtkSpinButton *button, PdfViewer *viewer)
{
	viewer->zoom = gtk_spin_button_get_value(GTK_SPIN_BUTTON(viewer->zoom_scroll));
	pdf_viewer_update((MimeViewer *)viewer,
			FALSE,
			gtk_spin_button_get_value_as_int(GTK_SPIN_BUTTON(viewer->cur_page)));
}

static void pdf_viewer_button_zoom_out_cb(GtkButton *button, PdfViewer *viewer) 
{

	gtk_spin_button_spin(GTK_SPIN_BUTTON(viewer->zoom_scroll), GTK_SPIN_STEP_BACKWARD, ZOOM_FACTOR);

}

static void pdf_viewer_button_press_events_cb(GtkWidget *widget, GdkEventButton *event, PdfViewer *viewer) 
{
	gchar *uri;
	GdkWindow *gdkwin;
	#ifdef HAVE_POPPLER_DEST_NAMED
	PopplerDest *dest;
	#endif
	static GdkCursor *hand_cur = NULL;

	if (!hand_cur) hand_cur = gdk_cursor_new_for_display(
			gtk_widget_get_display(widget), GDK_FLEUR);

	/* Execute Poppler Links */
	if (event->button == 1 && viewer->in_link) {
		switch (viewer->link_action->type) {
		case POPPLER_ACTION_UNKNOWN:
			debug_print("action unknown\n");
			break;
		case POPPLER_ACTION_GOTO_DEST:
			if (viewer->link_action->goto_dest.dest->type == POPPLER_DEST_XYZ || 
					viewer->link_action->goto_dest.dest->type == POPPLER_DEST_FITH) {
				gtk_spin_button_set_value(GTK_SPIN_BUTTON(viewer->cur_page), 
									  (gdouble)viewer->link_action->goto_dest.dest->page_num);
			}
		#ifdef HAVE_POPPLER_DEST_NAMED
			else if (viewer->link_action->goto_dest.dest->type == POPPLER_DEST_NAMED) {
				dest = poppler_document_find_dest(
					viewer->pdf_doc, viewer->link_action->goto_dest.dest->named_dest);
			if (dest->type != POPPLER_DEST_XYZ) {
				g_warning("couldn't figure out link");
				poppler_dest_free(dest);
				break;
			}
			gtk_spin_button_set_value(GTK_SPIN_BUTTON(viewer->cur_page), 
									  (gdouble)dest->page_num);
			poppler_dest_free(dest);
		} 
		#endif
			break;
		case POPPLER_ACTION_GOTO_REMOTE:
			#ifdef HAVE_POPPLER_DEST_NAMED
			dest = poppler_document_find_dest(
					viewer->pdf_doc, viewer->link_action->goto_remote.dest->named_dest);
			if (dest->type != POPPLER_DEST_XYZ) {
				g_warning("couldn't figure out link");
				poppler_dest_free(dest);
				break;
			}
			gtk_spin_button_set_value(GTK_SPIN_BUTTON(viewer->cur_page),
									  (gdouble)dest->page_num);
			poppler_dest_free(dest);
			#endif
			break;
		case POPPLER_ACTION_LAUNCH:
			debug_print("action launch not yet implemented\n");
			break;
		case POPPLER_ACTION_URI:
			uri = g_strdup(viewer->link_action->uri.uri);
			if (!g_ascii_strncasecmp(uri, "mailto:", 7)) 
				compose_new(NULL, uri + 7, NULL);
			else 
				open_uri(uri, prefs_common_get_uri_cmd());
			g_free(uri);
			break;
		case POPPLER_ACTION_NAMED:
			debug_print("action named not yet implemented\n");
			break;
		case POPPLER_ACTION_NONE:
			debug_print("action none does nothing, surprise!\n");
			break;
		case POPPLER_ACTION_MOVIE:
			debug_print("yoyoyo ;-) a movie?\n");
			break;
#if POPPLER_CHECK_VERSION(0,14,0)
		case POPPLER_ACTION_RENDITION:
			debug_print("yoyoyo ;-) multimedia?\n");
			break;
		case POPPLER_ACTION_OCG_STATE:
			debug_print("yoyoyo ;-) layer state?\n");
			break;
#if POPPLER_CHECK_VERSION(0,18,0)
		case POPPLER_ACTION_JAVASCRIPT:
			debug_print("yoyoyo ;-) javascript?\n");
			break;
#if POPPLER_CHECK_VERSION(0,90,0)
		case POPPLER_ACTION_RESET_FORM:
			debug_print("yoyoyo ;-) reset form?\n");
			break;
#endif /* 0.90 */
#endif /* 0.18 */
#endif /* 0.14 */
		}
		if (((MimeViewer *)viewer)->mimeview && 
			((MimeViewer *)viewer)->mimeview->messageview && 
			((MimeViewer *)viewer)->mimeview->messageview->window && 
			(gdkwin = gtk_widget_get_window(((MimeViewer *)viewer)->mimeview->messageview->window)) != NULL)
			gdk_window_set_cursor (gdkwin, NULL);
		else
			gdk_window_set_cursor (gtk_widget_get_window(mainwindow_get_mainwindow()->window), NULL);
	}

	/* Init document to be scrolled with left mouse click */
	if (event->button == 1 && !viewer->in_link) {
		viewer->pdf_view_scroll = TRUE;
		if (((MimeViewer *)viewer)->mimeview && 
			((MimeViewer *)viewer)->mimeview->messageview && 
			((MimeViewer *)viewer)->mimeview->messageview->window && 
			(gdkwin = gtk_widget_get_window(((MimeViewer *)viewer)->mimeview->messageview->window)) != NULL)
			gdk_window_set_cursor (gdkwin, hand_cur);
		else
			gdk_window_set_cursor (gtk_widget_get_window(mainwindow_get_mainwindow()->window), hand_cur);

		viewer->last_x = event->x;
		viewer->last_y = event->y;
		viewer->last_dir_x = 0;
		viewer->last_dir_y = 0;
	}
}
/* Set the normal cursor*/
static void pdf_viewer_mouse_scroll_destroy_cb(GtkWidget *widget, GdkEventButton *event, PdfViewer *viewer) 
{
	GdkWindow *gdkwin;

	if (event->button == 1) {
		viewer->pdf_view_scroll = FALSE;
		if (((MimeViewer *)viewer)->mimeview && 
			((MimeViewer *)viewer)->mimeview->messageview && 
			((MimeViewer *)viewer)->mimeview->messageview->window && 
			(gdkwin = gtk_widget_get_window(((MimeViewer *)viewer)->mimeview->messageview->window)) != NULL)
			gdk_window_set_cursor (gdkwin, NULL);
		else
			gdk_window_set_cursor (gtk_widget_get_window(mainwindow_get_mainwindow()->window), NULL);
	}
}

static void pdf_viewer_move_events_cb(GtkWidget *widget, GdkEventMotion *event, PdfViewer *viewer) 
{
	GdkWindow *gdkwin;

	/* Grab the document and scroll it with mouse */ 
	if (viewer->pdf_view_scroll) {

		viewer->pdf_view_vadj = gtk_scrolled_window_get_vadjustment(GTK_SCROLLED_WINDOW(viewer->scrollwin));
		viewer->pdf_view_hadj = gtk_scrolled_window_get_hadjustment(GTK_SCROLLED_WINDOW(viewer->scrollwin));

			if (event->x < viewer->last_x
					&& gtk_adjustment_get_value(viewer->pdf_view_hadj) < (gtk_adjustment_get_upper(viewer->pdf_view_hadj) - gtk_adjustment_get_page_size(viewer->pdf_view_hadj))) {
				if (viewer->last_dir_x == -1) {
					gtk_adjustment_set_value(viewer->pdf_view_hadj,
							gtk_adjustment_get_value(viewer->pdf_view_hadj)
							+ viewer->last_x
							- event->x);
					g_signal_emit_by_name(G_OBJECT(viewer->pdf_view_hadj),
								"value_changed", 0);
				}
				viewer->last_dir_x = -1;
			}
			else if (event->x > viewer->last_x
					&& gtk_adjustment_get_value(viewer->pdf_view_hadj) > 0.0)  {
				if (viewer->last_dir_x == +1) {
					gtk_adjustment_set_value(viewer->pdf_view_hadj,
							gtk_adjustment_get_value(viewer->pdf_view_hadj)
							+ viewer->last_x
							- event->x);
					g_signal_emit_by_name(G_OBJECT(viewer->pdf_view_hadj),
								"value_changed", 0);
				}
				viewer->last_dir_x = +1;
			}

			if (event->y < viewer->last_y
					&& gtk_adjustment_get_value(viewer->pdf_view_vadj) < (gtk_adjustment_get_upper(viewer->pdf_view_vadj) - gtk_adjustment_get_page_size(viewer->pdf_view_vadj))) {
				if (viewer->last_dir_y == -1) {
					gtk_adjustment_set_value(viewer->pdf_view_vadj,
							gtk_adjustment_get_value(viewer->pdf_view_vadj)
							+ viewer->last_y
							- event->y);
					g_signal_emit_by_name(G_OBJECT(viewer->pdf_view_vadj),
								"value_changed", 0);
				}
				viewer->last_dir_y = -1;
			}
			else if (event->y > viewer->last_y
					&& gtk_adjustment_get_value(viewer->pdf_view_vadj) > 0.0)  {
				if (viewer->last_dir_y == +1) {
					gtk_adjustment_set_value(viewer->pdf_view_vadj,
							gtk_adjustment_get_value(viewer->pdf_view_vadj)
							+ viewer->last_y
							- event->y);
					g_signal_emit_by_name(G_OBJECT(viewer->pdf_view_vadj),
								"value_changed", 0);
				}
				viewer->last_dir_y = +1;
			}
			viewer->last_x = event->x;
			viewer->last_y = event->y;
			GTK_EVENTS_FLUSH();
		} 
	else {	
	/* Link Mapping */
	static GList *l;
	static GdkCursor *link_cur = NULL;
	static GtkRequisition size;
	static gdouble x,y, x1, y1, x2, y2;
	gboolean ccur;

	viewer->pdf_view_vadj = gtk_scrolled_window_get_vadjustment(GTK_SCROLLED_WINDOW(viewer->scrollwin));
	viewer->pdf_view_hadj = gtk_scrolled_window_get_hadjustment(GTK_SCROLLED_WINDOW(viewer->scrollwin));

	if (!link_cur) link_cur = gdk_cursor_new_for_display(
			gtk_widget_get_display(viewer->scrollwin), GDK_HAND2);

	ccur = FALSE;
	viewer->in_link = FALSE;	
	for (l = viewer->link_map; l; l = g_list_next (l)) {
		gint upper;
		PopplerLinkMapping *lmapping;
		lmapping = (PopplerLinkMapping *)l->data;

		x1 = lmapping->area.x1;
		y1 = lmapping->area.y1;
		x2 = lmapping->area.x2;
		y2 = lmapping->area.y2;
		gtk_widget_get_preferred_size(viewer->pdf_view, &size, NULL);

		upper = gtk_adjustment_get_upper(viewer->pdf_view_hadj);
		switch (viewer->rotate) {
		case 0:
		case 360:
				if (size.width != upper)
					x = (event->x - (upper - size.width) / 2) / viewer->zoom;
				else
					x = event->x / viewer->zoom;

				y = (upper - event->y) / viewer->zoom;
			break;
		case 90:
				if (size.width != upper)
					y = (event->x - (upper - size.width) / 2) / viewer->zoom;
				else
					y = event->x / viewer->zoom;

				x = (event->y) / viewer->zoom;
			break;
		case 180:
				if (size.width != upper)
					x = ((upper -  event->x) - ((upper - size.width) / 2)) / viewer->zoom;
				else
					x =  ((upper -  event->x) - (upper - size.width)) / viewer->zoom;

				y = (event->y) / viewer->zoom;
			break;
		case 270:
				if (size.width != upper)
					y = ((upper -  event->x) - ((upper - size.width) / 2)) / viewer->zoom;
				else
					y =  ((upper -  event->x) - (upper - size.width)) / viewer->zoom;

				x = (upper - event->y) / viewer->zoom;
			break;
		}

		if ( (x > x1 && x < x2) && (y > y1 && y < y2) ) {
				viewer->in_link = TRUE;
			if (((MimeViewer *)viewer)->mimeview && 
				((MimeViewer *)viewer)->mimeview->messageview && 
				((MimeViewer *)viewer)->mimeview->messageview->window && 
				(gdkwin = gtk_widget_get_window(((MimeViewer *)viewer)->mimeview->messageview->window)) != NULL)
					gdk_window_set_cursor (gdkwin, link_cur);
				else
					gdk_window_set_cursor (gtk_widget_get_window(mainwindow_get_mainwindow()->window), link_cur);

				viewer->link_action = lmapping->action; 
				ccur = TRUE;
		}
		if (!ccur) {
			if (((MimeViewer *)viewer)->mimeview && 
				((MimeViewer *)viewer)->mimeview->messageview && 
				((MimeViewer *)viewer)->mimeview->messageview->window && 
				(gdkwin = gtk_widget_get_window(((MimeViewer *)viewer)->mimeview->messageview->window)) != NULL)
				gdk_window_set_cursor (gdkwin, NULL);
			else
				gdk_window_set_cursor (gtk_widget_get_window(mainwindow_get_mainwindow()->window), NULL);
		}
	}
	g_free(l);
	}
}
static gboolean pdf_viewer_scroll_cb(GtkWidget *widget, GdkEventScroll *event,
				    PdfViewer *viewer)
{
	GtkAdjustment *adj = gtk_scrolled_window_get_vadjustment(GTK_SCROLLED_WINDOW(viewer->scrollwin));
	static gboolean in_scroll_cb = FALSE;
	gboolean handled = FALSE;
	gdouble delta_x = 0.0, delta_y = 0.0;
	gint cur_p = gtk_spin_button_get_value_as_int(GTK_SPIN_BUTTON(viewer->cur_page));		

	if (in_scroll_cb)
		return FALSE;

	in_scroll_cb = TRUE;

	if ((event->state & GDK_CONTROL_MASK) == GDK_CONTROL_MASK) {
		if (event->direction == GDK_SCROLL_UP) {
			pdf_viewer_button_zoom_in_cb(NULL, viewer);
		} else {
			pdf_viewer_button_zoom_out_cb(NULL, viewer);
		}
		in_scroll_cb = FALSE;
		return TRUE;
	}

<<<<<<< HEAD
	if (event->direction == GDK_SCROLL_UP &&
=======
	if (event->direction == GDK_SCROLL_SMOOTH) {
		gdk_event_get_scroll_deltas((GdkEvent *)event, &delta_x, &delta_y);
	}

	if ((delta_y < 0.0 || event->direction == GDK_SCROLL_UP) &&
>>>>>>> 1465ce9c
	    gtk_adjustment_get_value(adj) == gtk_adjustment_get_lower(adj) &&
	    cur_p > 1) {
		gtk_spin_button_spin(GTK_SPIN_BUTTON(viewer->cur_page), GTK_SPIN_STEP_BACKWARD, 1);
		gtk_adjustment_set_value(adj,
				gtk_adjustment_get_upper(adj) - gtk_adjustment_get_page_size(adj));
		handled = TRUE;
	} else if ((delta_y > 0.0 || event->direction == GDK_SCROLL_DOWN) &&
	    gtk_adjustment_get_value(adj) + gtk_adjustment_get_page_size(adj) == gtk_adjustment_get_upper(adj) &&
	    cur_p < viewer->num_pages) {
		gtk_spin_button_spin(GTK_SPIN_BUTTON(viewer->cur_page), GTK_SPIN_STEP_FORWARD, 1);
		gtk_adjustment_set_value(adj, 0.0);
		handled = TRUE;
	}
	in_scroll_cb = FALSE;
	return handled;
}

static void pdf_viewer_button_zoom_fit_cb(GtkButton *button, PdfViewer *viewer)
{
	GtkAllocation allocation;
	double xratio, yratio;
	gtk_widget_get_allocation(viewer->scrollwin, &allocation);
	debug_print("width: %d\n", allocation.width);
	debug_print("height: %d\n", allocation.height);
	xratio = allocation.width / viewer->width;
	yratio = allocation.height / viewer->height;

	if (xratio >= yratio) {
		viewer->zoom = yratio;
		gtk_spin_button_set_value(GTK_SPIN_BUTTON(viewer->zoom_scroll),viewer->zoom);
	}
	else {
		viewer->zoom = xratio;
		gtk_spin_button_set_value(GTK_SPIN_BUTTON(viewer->zoom_scroll),viewer->zoom);
	}
}

static void pdf_viewer_button_zoom_width_cb(GtkButton *button, PdfViewer *viewer)
{
	GtkAllocation allocation;
	double xratio;
	gtk_widget_get_allocation(viewer->scrollwin, &allocation);
	debug_print("width: %d\n", allocation.width);
	xratio = allocation.width / viewer->width;
	gtk_spin_button_set_value(GTK_SPIN_BUTTON(viewer->zoom_scroll), xratio);
}

static void pdf_viewer_button_rotate_right_cb(GtkButton *button, PdfViewer *viewer)
{
	if (viewer->rotate == 360) {
		viewer->rotate = 0;
	}

	viewer->rotate += (gint) ROTATION;
	pdf_viewer_update((MimeViewer *)viewer, FALSE,
		gtk_spin_button_get_value_as_int(GTK_SPIN_BUTTON(viewer->cur_page)));
}

static void pdf_viewer_button_rotate_left_cb(GtkButton *button, PdfViewer *viewer)
{
	if (viewer->rotate == 0) {
		viewer->rotate = 360;
	}

	viewer->rotate = abs(viewer->rotate -(gint) ROTATION);
	pdf_viewer_update((MimeViewer *)viewer, FALSE,
		gtk_spin_button_get_value_as_int(GTK_SPIN_BUTTON(viewer->cur_page)));
}

/* Show/Hide the index pane */
static void pdf_viewer_show_document_index_cb(GtkToggleButton *button, PdfViewer *viewer)
{
	if (!viewer->pdf_index) {
		viewer->pdf_index = poppler_index_iter_new(viewer->pdf_doc);
	}

	gtk_tree_store_clear(GTK_TREE_STORE(viewer->index_model));

	if (gtk_toggle_button_get_active(GTK_TOGGLE_BUTTON(viewer->doc_index))) {
		pdf_viewer_get_document_index(viewer,(PopplerIndexIter *) viewer->pdf_index, NULL);
		gtk_widget_show(GTK_WIDGET(viewer->frame_index));
	}
	else {
		pdf_viewer_hide_index_pane(viewer);
	}

}

static void pdf_viewer_button_print_cb(GtkButton *button, PdfViewer *viewer)
{
	MainWindow *mainwin = mainwindow_get_mainwindow();
	summary_print(mainwin->summaryview);
}

static void pdf_viewer_button_document_info_cb(GtkButton *button, PdfViewer *viewer)
{
	alertpanel_full(_("PDF properties"), NULL, "window-close", _("_Close"), NULL, NULL,
			NULL, NULL, ALERTFOCUS_FIRST, FALSE,
			GTK_WIDGET(pdf_viewer_fill_info_table(viewer)), 
			ALERT_NOTICE);
}

/*
static const char * poppler_get_document_info_mode(PopplerPageMode mode)
{
	GEnumValue *enum_value;

	enum_value = g_enum_get_value((GEnumClass *) g_type_class_peek(POPPLER_TYPE_PAGE_MODE), mode);
	return(gchar *) enum_value->value_name;
}
static const char * poppler_get_document_info_layout(PopplerPageLayout layout)
{

	GEnumValue *enum_value;

	enum_value = g_enum_get_value((GEnumClass *) g_type_class_peek(POPPLER_TYPE_PAGE_LAYOUT), layout);
	return(gchar *) enum_value->value_name;
}
*/
static void pdf_viewer_show_controls(PdfViewer *viewer, gboolean show)
{
	if (show) {
		gtk_widget_show(viewer->first_page);
		gtk_widget_show(viewer->cur_page);
		gtk_widget_show(viewer->prev_page);
		gtk_widget_show(viewer->next_page);
		gtk_widget_show(viewer->last_page);
		gtk_widget_show(viewer->zoom_in);
		gtk_widget_show(viewer->zoom_out);
		gtk_widget_show(viewer->zoom_fit);
		gtk_widget_show(viewer->zoom_width);
		gtk_widget_show(viewer->zoom_scroll);
		gtk_widget_show(viewer->widgets_table);
		gtk_widget_show(viewer->rotate_right);
		gtk_widget_show(viewer->rotate_left);
		gtk_widget_show(viewer->print);
		gtk_widget_show(viewer->doc_info);
		gtk_widget_show(viewer->doc_index);
	} else {
		gtk_widget_hide(viewer->first_page);
		gtk_widget_hide(viewer->cur_page);
		gtk_widget_hide(viewer->prev_page);
		gtk_widget_hide(viewer->next_page);
		gtk_widget_hide(viewer->last_page);
		gtk_widget_hide(viewer->zoom_in);
		gtk_widget_hide(viewer->zoom_out);
		gtk_widget_hide(viewer->zoom_fit);
		gtk_widget_hide(viewer->zoom_width);
		gtk_widget_hide(viewer->zoom_scroll);
		gtk_widget_hide(viewer->widgets_table);
		gtk_widget_hide(viewer->rotate_right);
		gtk_widget_hide(viewer->rotate_left);
		gtk_widget_hide(viewer->print);
		gtk_widget_hide(viewer->doc_info);
		gtk_widget_hide(viewer->doc_index);
	}
}
/** Render the current page, page_num on the viewer */
static void pdf_viewer_update(MimeViewer *_viewer, gboolean reload_file, int page_num) 
{

	PdfViewer *viewer = (PdfViewer *) _viewer;
	GError *error = NULL;
	gchar *tmpfile = NULL;
	gchar *tmp;
	gchar *password = NULL;

	debug_print("pdf_viewer_update\n");

	if (reload_file) {
		if (viewer->pdf_doc) {
			g_object_unref(G_OBJECT(viewer->pdf_doc));
			viewer->pdf_doc = NULL;
		}

		if (pdf_viewer_mimepart_get_type(viewer->to_load) == TYPE_PS) {
			stock_pixbuf_gdk(STOCK_PIXMAP_MIME_PS, 
					&viewer->icon_pixbuf);
			gtk_image_set_from_pixbuf(GTK_IMAGE(viewer->icon_type),
									viewer->icon_pixbuf);
		} 
		else if (pdf_viewer_mimepart_get_type(viewer->to_load) == TYPE_PDF) {
			stock_pixbuf_gdk(STOCK_PIXMAP_MIME_PDF, 
			&viewer->icon_pixbuf);
			gtk_image_set_from_pixbuf(GTK_IMAGE(viewer->icon_type), 
									viewer->icon_pixbuf);
		} 
		else {
			stock_pixbuf_gdk(STOCK_PIXMAP_MIME_APPLICATION, 
			&viewer->icon_pixbuf);
			gtk_image_set_from_pixbuf(GTK_IMAGE(viewer->icon_type), 
									viewer->icon_pixbuf);
		}

		gtk_label_set_text(GTK_LABEL(viewer->doc_label), _("Loading..."));	
		pdf_viewer_show_controls(viewer, FALSE);
		main_window_cursor_wait(mainwindow_get_mainwindow());

		GTK_EVENTS_FLUSH();

		if (pdf_viewer_mimepart_get_type(viewer->to_load) == TYPE_PS) {
			gchar *cmdline = NULL, *tmp = NULL, *gspath = NULL;
			gint result = 0;

			if ((gspath = g_find_program_in_path("gs")) != NULL) {
				g_free(gspath);
				/* convert postscript to pdf */
				tmpfile = get_tmp_file();
				cmdline = g_strdup_printf(
					"gs -dSAFER -dCompatibilityLevel=1.2 -q -dNOPAUSE -dBATCH "
					  "-sDEVICE=pdfwrite -sOutputFile=%s -f \"%s\"",
					tmpfile, viewer->filename);
				result = execute_command_line(cmdline, FALSE, NULL);
				if (result == 0) {
					tmp = g_filename_to_uri(tmpfile, NULL, NULL);
					viewer->pdf_doc = poppler_document_new_from_file( tmp, NULL, &error);
					g_free(tmp);
				} 
				else {
					g_warning("gs conversion failed: %s returned %d", cmdline, result);
					tmp = g_strdup_printf("gs: err %d", result);
					alertpanel_warning("%s", tmp);
					g_free(tmp);
				}

				g_free(cmdline);
				claws_unlink(tmpfile);
				g_free(tmpfile);
			}
			else {
				g_warning("gs conversion disabled: gs binary was not found");
				alertpanel_warning("PostScript view disabled: required gs program not found");
				result = 1;

			}
			if (result != 0) {
				main_window_cursor_normal(mainwindow_get_mainwindow());
				return;
			}
		}   
		else {
			viewer->pdf_doc = poppler_document_new_from_file( viewer->fsname, NULL, &error);
		}
		if (error && g_error_matches(error, POPPLER_ERROR, POPPLER_ERROR_ENCRYPTED)) {
			g_clear_error(&error);
			password = input_dialog_with_invisible(_("Enter password"),
					_("This document is locked and requires a password before it can be opened."),
					"");
			viewer->pdf_doc = poppler_document_new_from_file(viewer->fsname, password, &error);
			g_free(password);
		}

		viewer->num_pages = poppler_document_get_n_pages(viewer->pdf_doc);

		g_signal_handlers_block_by_func(G_OBJECT(viewer->cur_page), pdf_viewer_spin_change_page_cb,(gpointer *)viewer);
		gtk_spin_button_set_range(GTK_SPIN_BUTTON(viewer->cur_page), 
									1, 
								(gdouble)viewer->num_pages );

		g_signal_handlers_unblock_by_func(G_OBJECT(viewer->cur_page), pdf_viewer_spin_change_page_cb,(gpointer *)viewer);
		gtk_spin_button_spin(GTK_SPIN_BUTTON(viewer->cur_page), GTK_SPIN_HOME, 1);
		tmp = g_strdup_printf(_("%s Document"),pdf_viewer_mimepart_get_type(viewer->to_load) == TYPE_PDF ? "PDF":"Postscript");
		CLAWS_SET_TIP(
				GTK_WIDGET(viewer->icon_type_ebox),
				tmp);
		g_free(tmp);

		tmp = g_strdup_printf(_("of %d"), viewer->num_pages);
		gtk_label_set_text(GTK_LABEL(viewer->doc_label), tmp);
		g_free(tmp);

		pdf_viewer_show_controls(viewer, TRUE);
		main_window_cursor_normal(mainwindow_get_mainwindow());
	} 
	if (viewer->pdf_doc == NULL) {
		stock_pixbuf_gdk(STOCK_PIXMAP_MIME_APPLICATION, 
				&viewer->icon_pixbuf);

		gtk_image_set_from_pixbuf(GTK_IMAGE(viewer->icon_type), viewer->icon_pixbuf);
		if (error) {
			strretchomp(error->message);
			alertpanel_error("%s", error->message);
		} else {
			alertpanel_error(_("PDF rendering failed for an unknown reason."));
		}
		pdf_viewer_show_controls(viewer, FALSE);
		g_error_free(error);
		return;
	}

	if (page_num == 1) { 
		gtk_widget_set_sensitive(viewer->first_page, FALSE);
		gtk_widget_set_sensitive(viewer->prev_page, FALSE);
	}
	else {
		gtk_widget_set_sensitive(viewer->first_page, TRUE);
		gtk_widget_set_sensitive(viewer->prev_page, TRUE);
	}

	if (page_num == viewer->num_pages) { 
		gtk_widget_set_sensitive(viewer->last_page, FALSE);
		gtk_widget_set_sensitive(viewer->next_page, FALSE);
	}
	else {
		gtk_widget_set_sensitive(viewer->last_page, TRUE);
		gtk_widget_set_sensitive(viewer->next_page, TRUE);
	}

	/* check for the index if exists */
	pdf_viewer_set_index_button_sensitive((PdfViewer *) viewer);

	if (page_num > 0 && page_num <= viewer->num_pages) {

		GTK_EVENTS_FLUSH();

		if (viewer->pdf_page) {
			g_object_unref(G_OBJECT(viewer->pdf_page));
		}

		viewer->pdf_page = poppler_document_get_page(viewer->pdf_doc, page_num - 1);

		if (viewer->pdf_page == NULL) {
			g_warning("page not found");
			return;
		}   

		if (viewer->rotate == 90 || viewer->rotate == 270) {
			poppler_page_get_size(viewer->pdf_page, &viewer->height, &viewer->width);
		} 
		else {
			poppler_page_get_size(viewer->pdf_page, &viewer->width, &viewer->height);
		}

		if (viewer->last_rect && viewer->last_page_result &&
		    viewer->last_page_result->page_num == page_num) {
			pdf_viewer_render_selection(viewer, viewer->last_rect, viewer->last_page_result);
		}
		else {
			pdf_viewer_render_page(viewer->pdf_page, viewer->pdf_view, viewer->width, 
									viewer->height, viewer->zoom, viewer->rotate);

		}

	/* Get Links Mapping */
	if (viewer->link_map) {
		poppler_page_free_link_mapping(viewer->link_map);
	}
	viewer->link_map = poppler_page_get_link_mapping(viewer->pdf_page);

	}
}


static void pdf_viewer_show_mimepart(MimeViewer *_viewer, const gchar *infile,
				MimeInfo *partinfo)
{
	PdfViewer *viewer = (PdfViewer *) _viewer;
	gchar buf[4096];
	const gchar *charset = NULL;
	MessageView *messageview = ((MimeViewer *)viewer)->mimeview 
					?((MimeViewer *)viewer)->mimeview->messageview 
					: NULL;

	viewer->rotate = 0;
	viewer->to_load = partinfo;

	if (messageview)
		messageview->updating = TRUE;

	memset(buf, 0, sizeof(buf));
	debug_print("pdf_viewer_show_mimepart\n");

	if (viewer->filename != NULL) {
		claws_unlink(viewer->filename);
		g_free(viewer->filename);
		viewer->filename = NULL;
	}

	viewer->mimeinfo = NULL;

	if (partinfo) {
		viewer->target_filename = procmime_get_part_file_name(partinfo);
		viewer->filename = procmime_get_tmp_file_name(partinfo);
		viewer->fsname = g_filename_to_uri(viewer->filename, NULL, NULL);
	}

	if (partinfo && !(procmime_get_part(viewer->filename, partinfo) < 0)) {

		if (messageview && messageview->forced_charset)
			charset = _viewer->mimeview->messageview->forced_charset;
		else
			charset = procmime_mimeinfo_get_parameter(partinfo, "charset");

		if (charset == NULL) {
			charset = conv_get_locale_charset_str();
		}

		debug_print("using charset %s\n", charset);

		viewer->mimeinfo = partinfo;
	}

	pdf_viewer_update((MimeViewer *)viewer, TRUE, 1);

	if (messageview)
		messageview->updating = FALSE;
}

static void pdf_viewer_clear(MimeViewer *_viewer)
{
	PdfViewer *viewer = (PdfViewer *) _viewer;
	GtkAdjustment *vadj;

	gtk_toggle_button_set_active(GTK_TOGGLE_BUTTON(viewer->doc_index), FALSE);
	gtk_widget_hide(viewer->frame_index);

	debug_print("pdf_viewer_clear\n");
	viewer->to_load = NULL;

	if (viewer->pdf_doc) {
		g_object_unref(G_OBJECT(viewer->pdf_doc));
		viewer->pdf_doc = NULL;
	}

	vadj = gtk_scrolled_window_get_vadjustment(GTK_SCROLLED_WINDOW(viewer->scrollwin));
	gtk_adjustment_set_value(vadj, 0.0);
	g_signal_emit_by_name(G_OBJECT(vadj), "value-changed", 0);
	vadj = gtk_scrolled_window_get_vadjustment(GTK_SCROLLED_WINDOW(viewer->scrollwin_index));
	gtk_adjustment_set_value(vadj, 0.0);
	g_signal_emit_by_name(G_OBJECT(vadj), "value-changed", 0);
	gtk_tree_store_clear(GTK_TREE_STORE(viewer->index_model));
	gtk_image_set_from_pixbuf(GTK_IMAGE(viewer->pdf_view), NULL);
}

static void pdf_viewer_destroy(MimeViewer *_viewer)
{
	PdfViewer *viewer = (PdfViewer *) _viewer;

	debug_print("pdf_viewer_destroy\n");

	if (viewer->pdf_index) poppler_index_iter_free(viewer->pdf_index);

	poppler_page_free_link_mapping (viewer->link_map);
	g_object_unref(GTK_WIDGET(viewer->vbox));
	g_object_unref(GTK_WIDGET(viewer->pdf_view));
	g_object_unref(GTK_WIDGET(viewer->doc_index_pane));
	g_object_unref(GTK_WIDGET(viewer->scrollwin));
	g_object_unref(GTK_WIDGET(viewer->scrollwin_index));
	claws_unlink(viewer->filename);
	g_free(viewer->filename);
	g_free(viewer);
}

static gboolean pdf_viewer_scroll_page(MimeViewer *_viewer, gboolean up)
{
	PdfViewer *viewer = (PdfViewer *)_viewer;
	GtkAdjustment *vadj = gtk_scrolled_window_get_vadjustment(
				GTK_SCROLLED_WINDOW(viewer->scrollwin));

	gint cur_p = gtk_spin_button_get_value_as_int(GTK_SPIN_BUTTON(viewer->cur_page));

	if (viewer->pdf_view == NULL) return FALSE;

	if (!gtkutils_scroll_page(GTK_WIDGET(viewer->pdf_view), vadj, up)) {
		if (!up && cur_p != viewer->num_pages) {
			gtk_spin_button_spin(GTK_SPIN_BUTTON(viewer->cur_page), GTK_SPIN_STEP_FORWARD, 1);
			vadj = gtk_scrolled_window_get_vadjustment(
					GTK_SCROLLED_WINDOW(viewer->scrollwin));
			gtk_adjustment_set_value(vadj, 0.0);
			g_signal_emit_by_name(G_OBJECT(vadj), "value-changed", 0);
			return TRUE;
		} 
		else if (up && cur_p != 1) {
			gtk_spin_button_spin(GTK_SPIN_BUTTON(viewer->cur_page), GTK_SPIN_STEP_BACKWARD, 1);
			vadj = gtk_scrolled_window_get_vadjustment(
					GTK_SCROLLED_WINDOW(viewer->scrollwin));
			gtk_adjustment_set_value(vadj,
					gtk_adjustment_get_upper(vadj) - gtk_adjustment_get_page_size(vadj));
			g_signal_emit_by_name(G_OBJECT(vadj), "value-changed", 0);
			return TRUE;
		} 
		return FALSE;
	} 
	else return TRUE;
}

static void pdf_viewer_scroll_one_line(MimeViewer *_viewer, gboolean up)
{
	PdfViewer *viewer = (PdfViewer *)_viewer;
	GtkAdjustment *vadj = gtk_scrolled_window_get_vadjustment(
				GTK_SCROLLED_WINDOW(viewer->scrollwin));
	gint cur_p;
	cur_p = gtk_spin_button_get_value_as_int(GTK_SPIN_BUTTON(viewer->cur_page));

	if (viewer->pdf_view == NULL) return; 
		debug_print("up: %d\n", up);	
		if (gtk_adjustment_get_value(vadj) < (gtk_adjustment_get_upper(vadj) - gtk_adjustment_get_page_size(vadj)))  {
			gtkutils_scroll_one_line(GTK_WIDGET(viewer->pdf_view), vadj, up);
		}
		else {
			if (cur_p != viewer->num_pages) {
				pdf_viewer_scroll_page((MimeViewer *)viewer, up);
			}
		}

}

#define BUTTON_H_PADDING 3
#define ADD_BUTTON_TO_GRID(widget, stock_image) \
	widget = gtk_button_new(); \
	img = stock_pixmap_widget(stock_image); \
	gtk_button_set_image(GTK_BUTTON(widget), img); \
	gtk_grid_attach(GTK_GRID(viewer->widgets_table), GTK_WIDGET(widget), \
			col, 0, 1, 1); \
	col++;
#define ADD_TOGGLE_BUTTON_TO_GRID(widget, stock_image) \
	widget = gtk_toggle_button_new(); \
	img = stock_pixmap_widget(stock_image); \
	gtk_button_set_image(GTK_BUTTON(widget), img); \
	gtk_grid_attach(GTK_GRID(viewer->widgets_table), GTK_WIDGET(widget), \
			col, 0, 1, 1); \
	col++;
#define ADD_TOGGLE_BUTTON_TO_TABLE(widget, stock_image) \
	widget = gtk_toggle_button_new(); \
	img = stock_pixmap_widget(stock_image); \
	gtk_button_set_image(GTK_BUTTON(widget), img); \
	gtk_table_attach(GTK_TABLE(viewer->widgets_table), GTK_WIDGET(widget), \
				col, col+1, 0, 1, 0, 0, BUTTON_H_PADDING, 0); \
	col++;

#define ADD_SEP_TO_GRID \
	sep = gtk_label_new(""); \
	gtk_grid_attach(GTK_GRID(viewer->widgets_table), GTK_WIDGET(sep), \
			col, 0, 1, 1); \
	gtk_grid_set_column_spacing(GTK_GRID(viewer->widgets_table), 3); \
	col++;

#if POPPLER_HAS_CAIRO
static PangoContext *pdf_viewer_get_pango_context(gpointer data)
{
	return NULL;
}

static gpointer pdf_viewer_get_data_to_print(gpointer data, gint sel_start, gint sel_end)
{
	return NULL; /* we don't need it */
}

static void pdf_viewer_cb_begin_print(GtkPrintOperation *op, GtkPrintContext *context,
			   gpointer user_data)
{
  PrintData *print_data;
  PopplerDocument *pdf_doc;
  gint n_pages = 0;
  print_data = (PrintData*) user_data;
  pdf_doc = (PopplerDocument *)printing_get_renderer_data(print_data);

  debug_print("Preparing print job...\n");

  n_pages = poppler_document_get_n_pages(pdf_doc);
  printing_set_n_pages(print_data, n_pages);
  gtk_print_operation_set_n_pages(op, n_pages);

  debug_print("Starting print job...\n");
}

static void pdf_viewer_cb_draw_page(GtkPrintOperation *op, GtkPrintContext *context,
			 int page_nr, gpointer user_data)
{
  cairo_t *cr;
  PrintData *print_data;
  PopplerDocument *pdf_doc;
  PopplerPage *pdf_page;
  
  print_data = (PrintData*) user_data;
  pdf_doc = (PopplerDocument *)printing_get_renderer_data(print_data);
  pdf_page = poppler_document_get_page(pdf_doc, page_nr);

  cr = gtk_print_context_get_cairo_context(context);
  cairo_scale(cr, printing_get_zoom(print_data), printing_get_zoom(print_data));
  cairo_set_source_rgb(cr, 0., 0., 0.);

  poppler_page_render_for_printing(pdf_page, cr);

  g_object_unref(G_OBJECT(pdf_page));

  debug_print("Sent page %d to printer\n", page_nr+1);
}

static void pdf_viewer_print(MimeViewer *mviewer)
{
	PdfViewer *viewer = (PdfViewer *)mviewer;
	PrintRenderer *pdf_renderer = g_new0(PrintRenderer, 1);
	MainWindow *mainwin = mainwindow_get_mainwindow();

	pdf_renderer->get_pango_context = pdf_viewer_get_pango_context;
	pdf_renderer->get_data_to_print = pdf_viewer_get_data_to_print;
	pdf_renderer->cb_begin_print    = pdf_viewer_cb_begin_print;
	pdf_renderer->cb_draw_page      = pdf_viewer_cb_draw_page;

	printing_print_full(mainwin ? GTK_WINDOW(mainwin->window):NULL,
			pdf_renderer, viewer->pdf_doc, -1, -1, NULL);

	g_free(pdf_renderer);
}
#endif

static MimeViewer *pdf_viewer_create(void)
{
	PdfViewer *viewer;
 	GtkTreeViewColumn *column;
	GtkCellRenderer *renderer;
	GtkTreeStore *tree_store;
	GtkWidget *sep;
	GtkWidget *img;
	gint col = 0;

	viewer = g_new0(PdfViewer, 1);
	debug_print("pdf_viewer_create\n");
    
	viewer->last_x = 0;
	viewer->last_y = 0;
	viewer->mimeviewer.factory = &pdf_viewer_factory;
	viewer->mimeviewer.get_widget = pdf_viewer_get_widget;
	viewer->mimeviewer.show_mimepart = pdf_viewer_show_mimepart;
	viewer->mimeviewer.clear_viewer = pdf_viewer_clear;
	viewer->mimeviewer.destroy_viewer = pdf_viewer_destroy;
	viewer->mimeviewer.text_search = pdf_viewer_text_search;
	viewer->mimeviewer.scroll_page = pdf_viewer_scroll_page;
	viewer->mimeviewer.scroll_one_line = pdf_viewer_scroll_one_line;
#if POPPLER_HAS_CAIRO
	viewer->mimeviewer.print = pdf_viewer_print;
#endif
	viewer->scrollwin = gtk_scrolled_window_new(NULL, NULL);
	gtk_widget_set_name(GTK_WIDGET(viewer->scrollwin), "document");
	viewer->scrollwin_index = gtk_scrolled_window_new(NULL, NULL);
	viewer->pdf_view_ebox = gtk_event_box_new();
	gtk_event_box_set_visible_window(GTK_EVENT_BOX(viewer->pdf_view_ebox), FALSE);

	viewer->mimeinfo  = NULL;

	viewer->pdf_view = gtk_image_new();
	gtk_widget_set_events(viewer->pdf_view_ebox,
						GDK_BUTTON_RELEASE_MASK
						| GDK_POINTER_MOTION_MASK
						| GDK_BUTTON_PRESS_MASK
						| GDK_BUTTON_MOTION_MASK
					    );
	gtk_container_add (GTK_CONTAINER(viewer->pdf_view_ebox), viewer->pdf_view);
	viewer->icon_type = gtk_image_new();
	viewer->icon_type_ebox = gtk_event_box_new();

	gtk_container_add(GTK_CONTAINER(viewer->icon_type_ebox), viewer->icon_type);

	viewer->doc_label = gtk_label_new("");

	viewer->widgets_table = gtk_grid_new();

	viewer->doc_index_pane = gtk_paned_new(GTK_ORIENTATION_HORIZONTAL);
	gtk_widget_set_name(GTK_WIDGET(viewer->doc_index_pane), "document_pane");

	viewer->frame_index = gtk_frame_new(NULL);
	gtk_widget_set_name(GTK_WIDGET(viewer->frame_index), "document_index");
	gtk_frame_set_shadow_type(GTK_FRAME(viewer->frame_index), GTK_SHADOW_IN);
	gtk_widget_set_size_request(viewer->frame_index, 18, -1);
	gtk_frame_set_label(GTK_FRAME(viewer->frame_index), _("Document Index"));

	ADD_SEP_TO_GRID
	ADD_BUTTON_TO_GRID(viewer->first_page, STOCK_PIXMAP_FIRST_ARROW)
	ADD_BUTTON_TO_GRID(viewer->prev_page, STOCK_PIXMAP_LEFT_ARROW)
	viewer->cur_page = gtk_spin_button_new_with_range(0.0, 0.0, 1.0);
	viewer->zoom_scroll = gtk_spin_button_new_with_range(0.20, 8.0, 0.20);
	gtk_spin_button_set_value(GTK_SPIN_BUTTON(viewer->zoom_scroll), 1.0);
	viewer->zoom = 1.0;
	gtk_spin_button_set_numeric(GTK_SPIN_BUTTON(viewer->cur_page), TRUE);
	gtk_spin_button_set_numeric(GTK_SPIN_BUTTON(viewer->zoom_scroll), TRUE);
	gtk_grid_attach(GTK_GRID(viewer->widgets_table), GTK_WIDGET(viewer->cur_page),
			col, 0, 1, 1);

	col++;
	gtk_grid_attach(GTK_GRID(viewer->widgets_table), GTK_WIDGET(viewer->doc_label),
			col, 0, 1, 1);
	col++;

	ADD_BUTTON_TO_GRID(viewer->next_page, STOCK_PIXMAP_RIGHT_ARROW)
	ADD_BUTTON_TO_GRID(viewer->last_page, STOCK_PIXMAP_LAST_ARROW)
	ADD_SEP_TO_GRID
	ADD_BUTTON_TO_GRID(viewer->zoom_fit, STOCK_PIXMAP_ZOOM_FIT)
	ADD_BUTTON_TO_GRID(viewer->zoom_in, STOCK_PIXMAP_ZOOM_IN)
	gtk_grid_attach(GTK_GRID(viewer->widgets_table), GTK_WIDGET(viewer->zoom_scroll),
			col, 0, 1, 1);
	col++;
<<<<<<< HEAD
	ADD_BUTTON_TO_TABLE(viewer->zoom_out, STOCK_PIXMAP_ZOOM_OUT)
	ADD_BUTTON_TO_TABLE(viewer->zoom_width, STOCK_PIXMAP_ZOOM_WIDTH)
	ADD_SEP_TO_TABLE
	ADD_BUTTON_TO_TABLE(viewer->rotate_left, STOCK_PIXMAP_ROTATE_LEFT)
	ADD_BUTTON_TO_TABLE(viewer->rotate_right, STOCK_PIXMAP_ROTATE_RIGHT)
	ADD_SEP_TO_TABLE
	ADD_BUTTON_TO_TABLE(viewer->print, STOCK_PIXMAP_PRINTER)
	ADD_BUTTON_TO_TABLE(viewer->doc_info, STOCK_PIXMAP_DOC_INFO)
	ADD_TOGGLE_BUTTON_TO_TABLE(viewer->doc_index, STOCK_PIXMAP_DOC_INDEX)
=======
	ADD_BUTTON_TO_GRID(viewer->zoom_out, STOCK_PIXMAP_ZOOM_OUT)
	ADD_BUTTON_TO_GRID(viewer->zoom_width, STOCK_PIXMAP_ZOOM_WIDTH)
	ADD_SEP_TO_GRID
	ADD_BUTTON_TO_GRID(viewer->rotate_left, STOCK_PIXMAP_ROTATE_LEFT)
	ADD_BUTTON_TO_GRID(viewer->rotate_right, STOCK_PIXMAP_ROTATE_RIGHT)
	ADD_SEP_TO_GRID
	ADD_BUTTON_TO_GRID(viewer->print, STOCK_PIXMAP_PRINTER)
	ADD_BUTTON_TO_GRID(viewer->doc_info, STOCK_PIXMAP_DOC_INFO)
	ADD_TOGGLE_BUTTON_TO_GRID(viewer->doc_index, STOCK_PIXMAP_DOC_INDEX)
>>>>>>> 1465ce9c

	gtk_scrolled_window_set_policy(
			GTK_SCROLLED_WINDOW(viewer->scrollwin), 
			GTK_POLICY_AUTOMATIC, GTK_POLICY_AUTOMATIC);

	gtk_scrolled_window_set_shadow_type(
			GTK_SCROLLED_WINDOW(viewer->scrollwin),
			GTK_SHADOW_IN);

	gtk_container_add(
			GTK_CONTAINER(viewer->scrollwin),
			viewer->pdf_view_ebox);

	viewer->vbox = gtk_box_new(GTK_ORIENTATION_VERTICAL, 4);
	viewer->hbox = gtk_box_new(GTK_ORIENTATION_HORIZONTAL, 4);

	gtk_widget_set_name(GTK_WIDGET(viewer->vbox), "pdf_viewer");
	gtk_widget_set_name(GTK_WIDGET(viewer->hbox), "buttons");

    /* treeview */
	tree_store = gtk_tree_store_new(N_INDEX_COLUMNS,
					G_TYPE_STRING,
					G_TYPE_INT,
					G_TYPE_DOUBLE);

	viewer->index_list = gtk_tree_view_new_with_model(GTK_TREE_MODEL(tree_store));
	g_object_unref(tree_store);

	renderer = gtk_cell_renderer_text_new();
	column = gtk_tree_view_column_new_with_attributes(_("Name"),  renderer, "text", 0,  NULL);
	gtk_tree_view_append_column(GTK_TREE_VIEW(viewer->index_list), column);		
	gtk_tree_view_set_headers_visible(GTK_TREE_VIEW(viewer->index_list), FALSE);

	viewer->index_model = GTK_TREE_MODEL(tree_store);

	gtk_tree_selection_set_mode(gtk_tree_view_get_selection(GTK_TREE_VIEW(viewer->index_list)), 
								GTK_SELECTION_SINGLE);

	g_signal_connect(G_OBJECT(viewer->index_list), "row_activated",
	                 G_CALLBACK(pdf_viewer_index_row_activated),
					 viewer);

	gtk_scrolled_window_set_policy(
			GTK_SCROLLED_WINDOW(viewer->scrollwin_index), 
			GTK_POLICY_AUTOMATIC, GTK_POLICY_AUTOMATIC);

	gtk_scrolled_window_set_shadow_type(
			GTK_SCROLLED_WINDOW(viewer->scrollwin_index),
			GTK_SHADOW_IN);

	gtk_container_add(
			GTK_CONTAINER(viewer->scrollwin_index),
			viewer->index_list);

	/* end treeview */

	stock_pixbuf_gdk(STOCK_PIXMAP_MIME_TEXT_PLAIN, 
			&viewer->icon_pixbuf);

	gtk_image_set_from_pixbuf(GTK_IMAGE(viewer->icon_type), 
				viewer->icon_pixbuf);

	/* pack widgets*/
	gtk_box_pack_start(GTK_BOX(viewer->hbox), viewer->icon_type_ebox, FALSE, FALSE, 0);
	gtk_box_pack_start(GTK_BOX(viewer->hbox), viewer->widgets_table, FALSE, FALSE, 0);

	gtk_container_add(GTK_CONTAINER(viewer->frame_index), viewer->scrollwin_index);

	gtk_paned_pack1(GTK_PANED(viewer->doc_index_pane), viewer->frame_index, FALSE, FALSE);
	gtk_paned_pack2(GTK_PANED(viewer->doc_index_pane), viewer->scrollwin, FALSE, FALSE);

	gtk_box_pack_start(GTK_BOX(viewer->vbox), viewer->hbox, FALSE, FALSE, 0);
	gtk_box_pack_start(GTK_BOX(viewer->vbox), viewer->doc_index_pane, TRUE, TRUE, 0);
	/* show widgets */
	gtk_widget_show(GTK_WIDGET(viewer->doc_index_pane));
	g_object_ref(GTK_WIDGET(viewer->doc_index_pane));
	gtk_widget_show(GTK_WIDGET(viewer->scrollwin));
	g_object_ref(GTK_WIDGET(viewer->scrollwin));
	gtk_widget_show(GTK_WIDGET(viewer->icon_type_ebox));
	g_object_ref(GTK_WIDGET(viewer->icon_type_ebox));
	gtk_widget_show(GTK_WIDGET(viewer->pdf_view_ebox));
	g_object_ref(GTK_WIDGET(viewer->pdf_view_ebox));
	gtk_widget_show(GTK_WIDGET(viewer->scrollwin_index));
	g_object_ref(GTK_WIDGET(viewer->scrollwin_index));
	gtk_widget_show(GTK_WIDGET(viewer->hbox));
	g_object_ref(GTK_WIDGET(viewer->hbox));	
	gtk_widget_show(GTK_WIDGET(viewer->vbox));
	g_object_ref(GTK_WIDGET(viewer->vbox));

	gtk_widget_show(GTK_WIDGET(viewer->widgets_table));
	g_object_ref(GTK_WIDGET(viewer->widgets_table));

	gtk_widget_show(GTK_WIDGET(viewer->cur_page));
	g_object_ref(GTK_WIDGET(viewer->cur_page));

	gtk_widget_show(GTK_WIDGET(viewer->first_page));
	g_object_ref(GTK_WIDGET(viewer->first_page));

	gtk_widget_show(GTK_WIDGET(viewer->last_page));
	g_object_ref(GTK_WIDGET(viewer->last_page));

	gtk_widget_show(GTK_WIDGET(viewer->prev_page));
	g_object_ref(GTK_WIDGET(viewer->prev_page));

	gtk_widget_show(GTK_WIDGET(viewer->next_page));
	g_object_ref(GTK_WIDGET(viewer->next_page));

	gtk_widget_show(GTK_WIDGET(viewer->zoom_in));
	g_object_ref(GTK_WIDGET(viewer->zoom_in));
	gtk_widget_show(GTK_WIDGET(viewer->zoom_out));
	g_object_ref(GTK_WIDGET(viewer->zoom_out));
	gtk_widget_show(GTK_WIDGET(viewer->zoom_fit));
	g_object_ref(GTK_WIDGET(viewer->zoom_fit));
	gtk_widget_show(GTK_WIDGET(viewer->zoom_width));
	g_object_ref(GTK_WIDGET(viewer->zoom_width));

	gtk_widget_show(GTK_WIDGET(viewer->rotate_right));
	g_object_ref(GTK_WIDGET(viewer->rotate_right));
	gtk_widget_show(GTK_WIDGET(viewer->rotate_left));
	g_object_ref(GTK_WIDGET(viewer->rotate_left));
	gtk_widget_show(GTK_WIDGET(viewer->print));
	g_object_ref(GTK_WIDGET(viewer->print));
	gtk_widget_show(GTK_WIDGET(viewer->doc_info));
	g_object_ref(GTK_WIDGET(viewer->doc_info));
	gtk_widget_show(GTK_WIDGET(viewer->doc_index));
	g_object_ref(GTK_WIDGET(viewer->doc_index));

	gtk_widget_show(GTK_WIDGET(viewer->doc_label));
	g_object_ref(GTK_WIDGET(viewer->doc_label));
	gtk_widget_show(GTK_WIDGET(viewer->icon_type));
	g_object_ref(GTK_WIDGET(viewer->icon_type));	
	gtk_widget_show(GTK_WIDGET(viewer->pdf_view));
	g_object_ref(GTK_WIDGET(viewer->pdf_view));
	gtk_widget_show(GTK_WIDGET(viewer->zoom_scroll));
	g_object_ref(GTK_WIDGET(viewer->zoom_scroll));

	gtk_widget_show(GTK_WIDGET(viewer->index_list));
	g_object_ref(GTK_WIDGET(viewer->index_list));

	/* Set Tooltips*/
	CLAWS_SET_TIP(viewer->first_page,
				_("First Page"));

	CLAWS_SET_TIP(viewer->prev_page,
				_("Previous Page"));

	CLAWS_SET_TIP(viewer->next_page,
				_("Next Page"));

	CLAWS_SET_TIP(viewer->last_page,
				_("Last Page"));

	CLAWS_SET_TIP(viewer->zoom_in,
				_("Zoom In"));
	CLAWS_SET_TIP(viewer->zoom_out,
				_("Zoom Out"));

	CLAWS_SET_TIP(viewer->zoom_fit,
				_("Fit Page"));

	CLAWS_SET_TIP(viewer->zoom_width,
				_("Fit Page Width"));

	CLAWS_SET_TIP(viewer->rotate_left,
				_("Rotate Left"));

	CLAWS_SET_TIP(viewer->rotate_right,
				_("Rotate Right"));

	CLAWS_SET_TIP(viewer->print,
				_("Print Document"));

	CLAWS_SET_TIP(viewer->doc_info,
				_("Document Info"));

	CLAWS_SET_TIP(viewer->doc_index,
				_("Document Index"));
	CLAWS_SET_TIP(viewer->cur_page,
				_("Page Number"));
	CLAWS_SET_TIP(viewer->zoom_scroll,
				_("Zoom Factor"));
	/* Connect Signals */
	g_signal_connect(G_OBJECT(viewer->cur_page), 
				    "value-changed", 
				    G_CALLBACK(pdf_viewer_spin_change_page_cb), 
				   (gpointer) viewer);

	g_signal_connect(G_OBJECT(viewer->first_page), 
				    "clicked", 
				    G_CALLBACK(pdf_viewer_button_first_page_cb), 
				   (gpointer) viewer);
	g_signal_connect(G_OBJECT(viewer->prev_page), 
				    "clicked", 
				    G_CALLBACK(pdf_viewer_button_prev_page_cb), 
				   (gpointer) viewer);
	g_signal_connect(G_OBJECT(viewer->next_page), 
				    "clicked", 
				    G_CALLBACK(pdf_viewer_button_next_page_cb), 
				   (gpointer) viewer);
	g_signal_connect(G_OBJECT(viewer->last_page), 
				    "clicked", 
				    G_CALLBACK(pdf_viewer_button_last_page_cb), 
				   (gpointer) viewer);
	g_signal_connect(G_OBJECT(viewer->zoom_in), 
				    "clicked", 
				    G_CALLBACK(pdf_viewer_button_zoom_in_cb), 
				   (gpointer) viewer);
	g_signal_connect(G_OBJECT(viewer->zoom_out), 
				    "clicked", 
				    G_CALLBACK(pdf_viewer_button_zoom_out_cb), 
				   (gpointer) viewer);
	g_signal_connect(G_OBJECT(viewer->zoom_scroll), 
				    "value-changed", 
				    G_CALLBACK(pdf_viewer_spin_zoom_scroll_cb), 
				   (gpointer) viewer);

	g_signal_connect(G_OBJECT(viewer->zoom_fit), 
				   "clicked", 
				    G_CALLBACK(pdf_viewer_button_zoom_fit_cb), 
				   (gpointer) viewer);

	g_signal_connect(G_OBJECT(viewer->zoom_width), 
				    "clicked", 
				    G_CALLBACK(pdf_viewer_button_zoom_width_cb), 
				   (gpointer) viewer);

	g_signal_connect(G_OBJECT(viewer->rotate_right), 
				    "clicked", 
				    G_CALLBACK(pdf_viewer_button_rotate_right_cb), 
				   (gpointer) viewer);

	g_signal_connect(G_OBJECT(viewer->rotate_left), 
				    "clicked", 
				    G_CALLBACK(pdf_viewer_button_rotate_left_cb), 
				   (gpointer) viewer);

	g_signal_connect(G_OBJECT(viewer->print), 
				    "clicked", 
				    G_CALLBACK(pdf_viewer_button_print_cb), 
				   (gpointer) viewer);

	g_signal_connect(G_OBJECT(viewer->doc_info), 
				    "clicked", 
				    G_CALLBACK(pdf_viewer_button_document_info_cb), 
				   (gpointer) viewer);	

	g_signal_connect(G_OBJECT(viewer->doc_index), 
				    "clicked", 
				    G_CALLBACK(pdf_viewer_show_document_index_cb), 
				   (gpointer) viewer);
	g_signal_connect(G_OBJECT(viewer->scrollwin), 
				    "scroll-event", 
				    G_CALLBACK(pdf_viewer_scroll_cb), 
				   (gpointer) viewer);
	g_signal_connect(G_OBJECT(viewer->pdf_view_ebox), 
				    "button_press_event", 
				    G_CALLBACK(pdf_viewer_button_press_events_cb), 
				   (gpointer) viewer);
	g_signal_connect(G_OBJECT(viewer->pdf_view_ebox), 
				    "button_release_event", 
				    G_CALLBACK(pdf_viewer_mouse_scroll_destroy_cb), 
				   (gpointer) viewer);
	g_signal_connect(G_OBJECT(viewer->pdf_view_ebox), 
				    "motion_notify_event", 
				    G_CALLBACK(pdf_viewer_move_events_cb), 
				   (gpointer) viewer);

	viewer->target_filename = NULL;
	viewer->filename = NULL;
	viewer->fsname = NULL;

	return(MimeViewer *) viewer;
}

<<<<<<< HEAD
#undef ADD_BUTTON_TO_TABLE
#undef ADD_TOGGLE_BUTTON_TO_TABLE
#undef ADD_SEP_TO_TABLE
=======
#undef ADD_BUTTON_TO_GRID
#undef ADD_TOGGLE_BUTTON_TO_GRID
#undef ADD_SEP_TO_GRID
>>>>>>> 1465ce9c
#undef BUTTON_H_PADDING
#undef SEP_H_PADDING

static MimeViewerFactory pdf_viewer_factory =
{
	content_types,
	0,
	pdf_viewer_create,
};

gint plugin_init(gchar **error)
{
	gchar *gspath = NULL;

	msg = g_strdup_printf(_("This plugin enables the viewing of PDF and PostScript "
				"attachments using the Poppler %s Lib and the gs tool.\n\n"
				"Any feedback is welcome: iwkse@claws-mail.org"
				), poppler_get_version());

	if (!check_plugin_version(MAKE_NUMERIC_VERSION(3,8,1,46),
		    VERSION_NUMERIC, _("PDF Viewer"), error)) return -1;

	if ((gspath = g_find_program_in_path("gs")) == NULL) {
		gchar *pmsg = msg;
		msg = g_strdup_printf(_("Warning: could not find ghostscript binary (gs) required "
					"for %s plugin to process PostScript attachments, only PDF "
					"attachments will be displayed. To enable PostScript "
					"support please install gs program.\n\n%s"
					), _("PDF Viewer"), pmsg);
		g_free(pmsg);
	}
	else {
		g_free(gspath);
	}

	mimeview_register_viewer_factory(&pdf_viewer_factory);
	return 0;
}

gboolean plugin_done(void)
{
	g_free(msg);	
	mimeview_unregister_viewer_factory(&pdf_viewer_factory);
	return TRUE;
}

const gchar *plugin_name(void)
{
	return _("PDF Viewer");
}

const gchar *plugin_desc(void)
{
	return msg;
}

const gchar *plugin_type(void)
{
	return "GTK3";
}

const gchar *plugin_licence(void)
{
	return "GPL3+";
}

const gchar *plugin_version(void)
{
	return VERSION;
}

struct PluginFeature *plugin_provides(void)
{
	static struct PluginFeature features[] = 
		{ {PLUGIN_MIMEVIEWER, "application/pdf"},
		  {PLUGIN_MIMEVIEWER, "application/postscript"},
		  {PLUGIN_NOTHING, NULL} };
	return features;
}
<|MERGE_RESOLUTION|>--- conflicted
+++ resolved
@@ -1,11 +1,6 @@
 /*
-<<<<<<< HEAD
- * Claws Mail -- a GTK+ based, lightweight, and fast e-mail client
- * Copyright (C) 1999-2021 the Claws Mail Team and Salvatore De Paolis
-=======
  * Claws Mail -- a GTK based, lightweight, and fast e-mail client
  * Copyright (C) 1999-2022 the Claws Mail Team and Salvatore De Paolis
->>>>>>> 1465ce9c
  *
  * This program is free software; you can redistribute it and/or modify
  * it under the terms of the GNU General Public License as published by
@@ -1134,15 +1129,11 @@
 		return TRUE;
 	}
 
-<<<<<<< HEAD
-	if (event->direction == GDK_SCROLL_UP &&
-=======
 	if (event->direction == GDK_SCROLL_SMOOTH) {
 		gdk_event_get_scroll_deltas((GdkEvent *)event, &delta_x, &delta_y);
 	}
 
 	if ((delta_y < 0.0 || event->direction == GDK_SCROLL_UP) &&
->>>>>>> 1465ce9c
 	    gtk_adjustment_get_value(adj) == gtk_adjustment_get_lower(adj) &&
 	    cur_p > 1) {
 		gtk_spin_button_spin(GTK_SPIN_BUTTON(viewer->cur_page), GTK_SPIN_STEP_BACKWARD, 1);
@@ -1665,13 +1656,6 @@
 	gtk_grid_attach(GTK_GRID(viewer->widgets_table), GTK_WIDGET(widget), \
 			col, 0, 1, 1); \
 	col++;
-#define ADD_TOGGLE_BUTTON_TO_TABLE(widget, stock_image) \
-	widget = gtk_toggle_button_new(); \
-	img = stock_pixmap_widget(stock_image); \
-	gtk_button_set_image(GTK_BUTTON(widget), img); \
-	gtk_table_attach(GTK_TABLE(viewer->widgets_table), GTK_WIDGET(widget), \
-				col, col+1, 0, 1, 0, 0, BUTTON_H_PADDING, 0); \
-	col++;
 
 #define ADD_SEP_TO_GRID \
 	sep = gtk_label_new(""); \
@@ -1835,17 +1819,6 @@
 	gtk_grid_attach(GTK_GRID(viewer->widgets_table), GTK_WIDGET(viewer->zoom_scroll),
 			col, 0, 1, 1);
 	col++;
-<<<<<<< HEAD
-	ADD_BUTTON_TO_TABLE(viewer->zoom_out, STOCK_PIXMAP_ZOOM_OUT)
-	ADD_BUTTON_TO_TABLE(viewer->zoom_width, STOCK_PIXMAP_ZOOM_WIDTH)
-	ADD_SEP_TO_TABLE
-	ADD_BUTTON_TO_TABLE(viewer->rotate_left, STOCK_PIXMAP_ROTATE_LEFT)
-	ADD_BUTTON_TO_TABLE(viewer->rotate_right, STOCK_PIXMAP_ROTATE_RIGHT)
-	ADD_SEP_TO_TABLE
-	ADD_BUTTON_TO_TABLE(viewer->print, STOCK_PIXMAP_PRINTER)
-	ADD_BUTTON_TO_TABLE(viewer->doc_info, STOCK_PIXMAP_DOC_INFO)
-	ADD_TOGGLE_BUTTON_TO_TABLE(viewer->doc_index, STOCK_PIXMAP_DOC_INDEX)
-=======
 	ADD_BUTTON_TO_GRID(viewer->zoom_out, STOCK_PIXMAP_ZOOM_OUT)
 	ADD_BUTTON_TO_GRID(viewer->zoom_width, STOCK_PIXMAP_ZOOM_WIDTH)
 	ADD_SEP_TO_GRID
@@ -1855,7 +1828,6 @@
 	ADD_BUTTON_TO_GRID(viewer->print, STOCK_PIXMAP_PRINTER)
 	ADD_BUTTON_TO_GRID(viewer->doc_info, STOCK_PIXMAP_DOC_INFO)
 	ADD_TOGGLE_BUTTON_TO_GRID(viewer->doc_index, STOCK_PIXMAP_DOC_INDEX)
->>>>>>> 1465ce9c
 
 	gtk_scrolled_window_set_policy(
 			GTK_SCROLLED_WINDOW(viewer->scrollwin), 
@@ -2130,15 +2102,9 @@
 	return(MimeViewer *) viewer;
 }
 
-<<<<<<< HEAD
-#undef ADD_BUTTON_TO_TABLE
-#undef ADD_TOGGLE_BUTTON_TO_TABLE
-#undef ADD_SEP_TO_TABLE
-=======
 #undef ADD_BUTTON_TO_GRID
 #undef ADD_TOGGLE_BUTTON_TO_GRID
 #undef ADD_SEP_TO_GRID
->>>>>>> 1465ce9c
 #undef BUTTON_H_PADDING
 #undef SEP_H_PADDING
 

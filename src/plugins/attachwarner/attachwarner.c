/*
<<<<<<< HEAD
 * Claws Mail -- a GTK+ based, lightweight, and fast e-mail client
 * Copyright (C) 2006-2021  Ricardo Mones and the Claws Mail Team
=======
 * Claws Mail -- a GTK based, lightweight, and fast e-mail client
 * Copyright (C) 2006-2022  Ricardo Mones and the Claws Mail Team
>>>>>>> 1465ce9c
 *
 * This program is free software; you can redistribute it and/or modify
 * it under the terms of the GNU General Public License as published by
 * the Free Software Foundation; either version 3 of the License, or
 * (at your option) any later version.
 *
 * This program is distributed in the hope that it will be useful,
 * but WITHOUT ANY WARRANTY; without even the implied warranty of
 * MERCHANTABILITY or FITNESS FOR A PARTICULAR PURPOSE.  See the
 * GNU General Public License for more details.
 *
 * You should have received a copy of the GNU General Public License
 * along with this program.  If not, see <http://www.gnu.org/licenses/>.
 */

#ifdef HAVE_CONFIG_H
#  include "config.h"
#include "claws-features.h"
#endif

#include <glib.h>
#include <glib/gi18n.h>

#include "version.h"
#include "attachwarner.h"
#include "attachwarner_prefs.h"
#include "codeconv.h"
#include "prefs_common.h"

/** Identifier for the hook. */
static gulong hook_id = HOOK_NONE;

static AttachWarnerMention *aw_matcherlist_string_match(MatcherList *matchers, gchar *str, gchar *sig_separator)
{
	MsgInfo info;
	int i = 0;
	gboolean ret = FALSE;
	gchar **lines = NULL;
	AttachWarnerMention *awm = NULL; 

	if (str == NULL || *str == '\0') {
		return awm;
	}
	
	lines = g_strsplit(str, "\n", -1);
	if (attwarnerprefs.skip_quotes
		&& *prefs_common_get_prefs()->quote_chars != '\0') {
		debug_print("checking without quotes\n");
		for (i = 0; lines[i] != NULL && ret == FALSE; i++) {
			if(attwarnerprefs.skip_signature
				&& sig_separator != NULL
				&& *sig_separator != '\0'
				&& strcmp(lines[i], sig_separator) == 0) {
				debug_print("reached signature delimiter at line %d\n", i);
				break;
			}
			if (line_has_quote_char(lines[i], 
				prefs_common_get_prefs()->quote_chars) == NULL) {
				debug_print("testing line %d\n", i);
				info.subject = lines[i];
				ret = matcherlist_match(matchers, &info);
				debug_print("line %d: %d\n", i, ret);
			}
		}
	} else {
		debug_print("checking with quotes\n");
		for (i = 0; lines[i] != NULL && ret == FALSE; i++) {
			if(attwarnerprefs.skip_signature
				&& sig_separator != NULL
				&& *sig_separator != '\0'
				&& strcmp(lines[i], sig_separator) == 0) {
				debug_print("reached signature delimiter at line %d\n", i);
				break;
			}
			debug_print("testing line %d\n", i);
			info.subject = lines[i];
			ret = matcherlist_match(matchers, &info);
			debug_print("line %d: %d\n", i, ret);
		}
	}
	if (ret != FALSE) {
		awm = g_new0(AttachWarnerMention, 1);
		awm->line = i; /* usual humans count lines from 1 */
		awm->context = g_strdup(lines[i - 1]);
		debug_print("found at line %d, context \"%s\"\n", awm->line, awm->context);
	}
	g_strfreev(lines);

	return awm;
}

/**
 * Looks for attachment references in the composer text.
 *
 * @param compose The composer object to inspect.
 *
 * @return A pointer to an AttachWarnerMention if attachment references
 * are found, or NULL otherwise.
 */
AttachWarnerMention *are_attachments_mentioned(Compose *compose)
{
	GtkTextView *textview = NULL;
	GtkTextBuffer *textbuffer = NULL;
	GtkTextIter start, end;
	gchar *text = NULL;
	AttachWarnerMention *mention = NULL;
	MatcherList *matchers = NULL;

	if (attwarnerprefs.match_strings != NULL
			&& attwarnerprefs.match_strings[0] != '\0') {
		matchers = matcherlist_new_from_lines(attwarnerprefs.match_strings, FALSE, attwarnerprefs.case_sensitive);

		if (matchers) {
			textview = GTK_TEXT_VIEW(compose->text);
		        textbuffer = gtk_text_view_get_buffer(textview);
			gtk_text_buffer_get_start_iter(textbuffer, &start);
			gtk_text_buffer_get_end_iter(textbuffer, &end);
			text = gtk_text_buffer_get_text(textbuffer, &start, &end, FALSE);

			debug_print("checking text for attachment mentions\n");
			if (text != NULL) {
				mention = aw_matcherlist_string_match(matchers, text, compose->account->sig_sep);
				g_free(text);
			}	
			matcherlist_free(matchers);
			debug_print("done\n");
		} else
			g_warning("couldn't allocate matcher");
	}
	return mention;
}

/**
 * Looks for files attached in the composer.
 *
 * @param compose The composer object to inspect.
 *
 * @return TRUE if there is one or more files attached, FALSE otherwise.
 */
gboolean does_not_have_attachments(Compose *compose)
{
	GtkTreeView *tree_view = GTK_TREE_VIEW(compose->attach_clist);
	GtkTreeModel *model;
	GtkTreeIter iter;

	model = gtk_tree_view_get_model(tree_view);

	debug_print("checking for attachments existence\n");
	if (!gtk_tree_model_get_iter_first(model, &iter))
		return TRUE;

	return FALSE;
}

/**
 * Check whether not check while redirecting or forwarding.
 *
 * @param mode The current compose->mode.
 *
 * @return TRUE for cancel further checking because it's being redirected or
 *         forwarded and user configured not to check, FALSE otherwise.
 */
gboolean do_not_check_redirect_forward(int mode)
{
	switch (mode) {
	case COMPOSE_FORWARD:
	case COMPOSE_FORWARD_AS_ATTACH:
	case COMPOSE_FORWARD_INLINE:
	case COMPOSE_REDIRECT:
		if (attwarnerprefs.skip_forwards_and_redirections)
			return TRUE;
	default:
		return FALSE;
	}
}

/**
 * Callback function to be called before sending the mail.
 * 
 * @param source The composer to be checked.
 * @param data Additional data.
 *
 * @return TRUE if no attachments are mentioned or files are attached,
 *         FALSE if attachments are mentioned and no files are attached.
 */
static gboolean attwarn_before_send_hook(gpointer source, gpointer data)
{
	Compose *compose = (Compose *)source;
	AttachWarnerMention *mention = NULL;
	gboolean ret = FALSE; /* continue sending if FALSE */

	debug_print("AttachWarner invoked\n");
	if (compose->batch)
		return FALSE;	/* do not check while queuing */

	if (do_not_check_redirect_forward(compose->mode))
		return FALSE;

	mention = are_attachments_mentioned(compose); 
	if (does_not_have_attachments(compose) && mention != NULL) { 
		AlertValue aval;
		gchar *message;
		gchar *bold_text;
		
		bold_text = g_strdup_printf("<span weight=\"bold\">%.20s</span>...",
				mention->context);
		message = g_strdup_printf(
				_("An attachment is mentioned in the mail you're sending, "
				"but no file was attached. Mention appears on line %d, "
				"which begins with text: %s\n\n%s"),
				mention->line,
				bold_text,
				compose->sending?_("Send it anyway?"):_("Queue it anyway?"));
		aval = alertpanel(_("Attachment warning"), message,
				  NULL, _("_Cancel"),
				  NULL, compose->sending ? _("_Send") : _("Queue"),
				  NULL, NULL, ALERTFOCUS_SECOND);
		g_free(message);
		g_free(bold_text);
		if (aval != G_ALERTALTERNATE)
			ret = TRUE;	
	}
	if (mention != NULL) {
		if (mention->context != NULL)
			g_free(mention->context);
		g_free(mention);
	}

	return ret;
}

/**
 * Initialize plugin.
 *
 * @param error  For storing the returned error message.
 *
 * @return 0 if initialization succeeds, -1 on failure.
 */
gint plugin_init(gchar **error)
{
	if (!check_plugin_version(MAKE_NUMERIC_VERSION(2,9,2,72),
			VERSION_NUMERIC, "AttachWarner", error))
		return -1;

	hook_id = hooks_register_hook(COMPOSE_CHECK_BEFORE_SEND_HOOKLIST,
			attwarn_before_send_hook, NULL);

	if (hook_id == HOOK_NONE) {
		*error = g_strdup(_("Failed to register check before send hook"));
		return -1;
	}

	attachwarner_prefs_init();

	debug_print("AttachWarner plugin loaded\n");

	return 0;
}

/**
 * Destructor for the plugin.
 * Unregister the callback function and frees matcher.
 */
gboolean plugin_done(void)
{	
	hooks_unregister_hook(COMPOSE_CHECK_BEFORE_SEND_HOOKLIST, hook_id);
	attachwarner_prefs_done();
	debug_print("AttachWarner plugin unloaded\n");
	return TRUE;
}

/**
 * Get the name of the plugin.
 *
 * @return The plugin name (maybe translated).
 */
const gchar *plugin_name(void)
{
	return _("AttachWarner");
}

/**
 * Get the description of the plugin.
 *
 * @return The plugin description (maybe translated).
 */
const gchar *plugin_desc(void)
{
	return _("Warns user if some reference to attachments is found in the "
	         "message text and no file is attached.");
}

/**
 * Get the kind of plugin.
 *
 * @return The "GTK3" constant.
 */
const gchar *plugin_type(void)
{
	return "GTK3";
}

/**
 * Get the license acronym the plugin is released under.
 *
 * @return The "GPL" constant.
 */
const gchar *plugin_licence(void)
{
	return "GPL3+";
}

/**
 * Get the version of the plugin.
 *
 * @return The current version string.
 */
const gchar *plugin_version(void)
{
	return VERSION;
}

/**
 * Get the features implemented by the plugin.
 *
 * @return A constant PluginFeature structure with the features.
 */
struct PluginFeature *plugin_provides(void)
{
	static struct PluginFeature features[] = 
		{ {PLUGIN_OTHER, N_("AttachWarner")},
		  {PLUGIN_NOTHING, NULL}};

	return features;
}
<|MERGE_RESOLUTION|>--- conflicted
+++ resolved
@@ -1,11 +1,6 @@
 /*
-<<<<<<< HEAD
- * Claws Mail -- a GTK+ based, lightweight, and fast e-mail client
- * Copyright (C) 2006-2021  Ricardo Mones and the Claws Mail Team
-=======
  * Claws Mail -- a GTK based, lightweight, and fast e-mail client
  * Copyright (C) 2006-2022  Ricardo Mones and the Claws Mail Team
->>>>>>> 1465ce9c
  *
  * This program is free software; you can redistribute it and/or modify
  * it under the terms of the GNU General Public License as published by

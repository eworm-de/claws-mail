--- conflicted
+++ resolved
@@ -1,9 +1,5 @@
 /*
-<<<<<<< HEAD
- * Claws Mail -- a GTK+ based, lightweight, and fast e-mail client
-=======
  * Claws Mail -- a GTK based, lightweight, and fast e-mail client
->>>>>>> 1465ce9c
  * Copyright (C) 1999-2020 the Claws Mail Team
  *
  * This program is free software; you can redistribute it and/or modify
@@ -111,49 +107,13 @@
 	gtk_box_pack_start(GTK_BOX(hbox), fit_img_width_radiobtn, FALSE, FALSE, 0);
 	gtk_grid_attach(GTK_GRID(table), vbox, 0, 2, 1, 1);
 
-	vbox = gtk_vbox_new(FALSE, VSPACING);
-	hbox = gtk_hbox_new(FALSE, 8);
-	gtk_box_pack_start(GTK_BOX(vbox), hbox, FALSE, FALSE, 0);
-	gtk_widget_show(vbox);
-	gtk_widget_show(hbox);
-
-	fit_img_label = gtk_label_new (_("Fit image"));
-	gtk_widget_show(fit_img_label);
-	CLAWS_SET_TIP(fit_img_label,
-			     _("Right-clicking image toggles fitting height/width"));
-	gtk_box_pack_start(GTK_BOX(hbox), fit_img_label, FALSE, FALSE, 0);
-
-	fit_img_height_radiobtn = gtk_radio_button_new_with_label(NULL, _("Height"));
-	gtk_widget_show(fit_img_height_radiobtn);
-	gtk_box_pack_start(GTK_BOX(hbox), fit_img_height_radiobtn, FALSE, FALSE, 0);
-
-	fit_img_width_radiobtn = gtk_radio_button_new_with_label_from_widget(
-					   GTK_RADIO_BUTTON(fit_img_height_radiobtn), _("Width"));
-	gtk_widget_show(fit_img_width_radiobtn);
-	gtk_box_pack_start(GTK_BOX(hbox), fit_img_width_radiobtn, FALSE, FALSE, 0);
-	gtk_table_attach(GTK_TABLE(table), vbox, 0, 1, 2, 3,
-			 (GtkAttachOptions) (GTK_EXPAND | GTK_FILL),
-			 (GtkAttachOptions) (0), 0, 0);
-
 	inline_img = gtk_check_button_new_with_label(_("Display images inline"));
 	gtk_widget_show(inline_img);
-<<<<<<< HEAD
-	gtk_table_attach(GTK_TABLE(table), inline_img, 0, 1, 3, 4,
-			 (GtkAttachOptions) (GTK_EXPAND | GTK_FILL),
-			 (GtkAttachOptions) (0), 0, 0);
-	
-	print_imgs = gtk_check_button_new_with_label(_("Print images"));
-	gtk_widget_show(print_imgs);
-	gtk_table_attach(GTK_TABLE(table), print_imgs, 0, 1, 4, 5,
-			 (GtkAttachOptions) (GTK_EXPAND | GTK_FILL),
-			 (GtkAttachOptions) (0), 0, 0);
-=======
 	gtk_grid_attach(GTK_GRID(table), inline_img, 0, 3, 1, 1);
 	
 	print_imgs = gtk_check_button_new_with_label(_("Print images"));
 	gtk_widget_show(print_imgs);
 	gtk_grid_attach(GTK_GRID(table), print_imgs, 0, 4, 1, 1);
->>>>>>> 1465ce9c
 	
 	gtk_toggle_button_set_active(GTK_TOGGLE_BUTTON(resize_img), prefs_common.resize_img);
 	gtk_toggle_button_set_active(GTK_TOGGLE_BUTTON(autoload_img), prefs_common.display_img);

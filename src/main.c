/*
 * Claws Mail -- a GTK based, lightweight, and fast e-mail client
 * Copyright (C) 1999-2022 the Claws Mail team and Hiroyuki Yamamoto
 *
 * This program is free software; you can redistribute it and/or modify
 * it under the terms of the GNU General Public License as published by
 * the Free Software Foundation; either version 3 of the License, or
 * (at your option) any later version.
 *
 * This program is distributed in the hope that it will be useful,
 * but WITHOUT ANY WARRANTY; without even the implied warranty of
 * MERCHANTABILITY or FITNESS FOR A PARTICULAR PURPOSE.  See the
 * GNU General Public License for more details.
 *
 * You should have received a copy of the GNU General Public License
 * along with this program. If not, see <http://www.gnu.org/licenses/>.
 */

#ifdef HAVE_CONFIG_H
#  include "config.h"
#include "claws-features.h"
#endif

#include "defs.h"

#include <glib.h>
#include <glib/gi18n.h>
#include <gtk/gtk.h>

#include <stdio.h>
#include <stdlib.h>
#include <string.h>
#include <ctype.h>
#include <unistd.h>
#include <time.h>
#include <sys/stat.h>
#include <sys/types.h>
#ifdef G_OS_UNIX
#  include <signal.h>
#  include <errno.h>
#  include <fcntl.h>
#endif
#ifdef HAVE_LIBSM
#include <X11/SM/SMlib.h>
#endif

#if HAVE_FLOCK
#include <sys/file.h>
#endif

#include "file_checker.h"
#include "wizard.h"
#ifdef HAVE_STARTUP_NOTIFICATION
#ifdef GDK_WINDOWING_X11
# define SN_API_NOT_YET_FROZEN
# include <libsn/sn-launchee.h>
# include <gdk/gdkx.h>
#endif
#endif

#ifdef HAVE_DBUS_GLIB
#include <dbus/dbus-glib.h>
#endif
#ifdef HAVE_NETWORKMANAGER_SUPPORT
#include <NetworkManager.h>
#endif
#ifdef HAVE_VALGRIND
#include <valgrind.h>
#endif
#ifdef HAVE_SVG
#include <librsvg/rsvg.h>
#endif

#include "claws.h"
#include "main.h"
#include "mainwindow.h"
#include "folderview.h"
#include "image_viewer.h"
#include "summaryview.h"
#include "prefs_common.h"
#include "prefs_account.h"
#include "prefs_actions.h"
#include "prefs_ext_prog.h"
#include "prefs_fonts.h"
#include "prefs_image_viewer.h"
#include "prefs_message.h"
#include "prefs_migration.h"
#include "prefs_receive.h"
#include "prefs_msg_colors.h"
#include "prefs_quote.h"
#include "prefs_spelling.h"
#include "prefs_summaries.h"
#include "prefs_themes.h"
#include "prefs_other.h"
#include "prefs_proxy.h"
#include "prefs_logging.h"
#include "prefs_send.h"
#include "prefs_wrapping.h"
#include "prefs_compose_writing.h"
#include "prefs_display_header.h"
#include "account.h"
#include "procmsg.h"
#include "inc.h"
#include "imap.h"
#include "send_message.h"
#include "md5.h"
#include "import.h"
#include "manage_window.h"
#include "alertpanel.h"
#include "statusbar.h"
#ifndef USE_ALT_ADDRBOOK
	#include "addressbook.h"
#else
	#include "addressbook-dbus.h"
#endif
#include "compose.h"
#include "folder.h"
#include "folder_item_prefs.h"
#include "setup.h"
#include "utils.h"
#include "gtkutils.h"
#include "socket.h"
#include "log.h"
#include "prefs_toolbar.h"
#include "plugin.h"
#include "mh_gtk.h"
#include "imap_gtk.h"
#include "news_gtk.h"
#include "matcher.h"
#include "tags.h"
#include "hooks.h"
#include "menu.h"
#include "quicksearch.h"
#include "advsearch.h"
#include "avatars.h"
#include "passwordstore.h"
#include "file-utils.h"

#ifdef HAVE_LIBETPAN
#include "imap-thread.h"
#include "nntp-thread.h"
#endif
#include "stock_pixmap.h"
#ifdef USE_GNUTLS
#  include "ssl.h"
#endif

#include "version.h"

#include "crash.h"

#include "timing.h"

#ifdef HAVE_NETWORKMANAGER_SUPPORT
/* Went offline due to NetworkManager */
static gboolean went_offline_nm;
#endif


#ifdef HAVE_DBUS_GLIB
static DBusGProxy *awn_proxy = NULL;
#endif

gchar *prog_version;
#if (defined HAVE_LIBSM || defined CRASH_DIALOG)
gchar *argv0;
#endif

#ifdef HAVE_STARTUP_NOTIFICATION
static SnLauncheeContext *sn_context = NULL;
static SnDisplay *sn_display = NULL;
#endif

static gint lock_socket = -1;
static gint lock_socket_tag = 0;
<<<<<<< HEAD
#ifdef G_OS_UNIX
static gchar *x_display = NULL;
#endif
=======

>>>>>>> 1465ce9c
typedef enum 
{
	ONLINE_MODE_DONT_CHANGE,
 	ONLINE_MODE_ONLINE,
	ONLINE_MODE_OFFLINE
} OnlineMode;

static struct RemoteCmd {
	gboolean receive;
	gboolean receive_all;
	gboolean cancel_receiving;
	gboolean cancel_sending;
	gboolean compose;
	const gchar *compose_mailto;
	GList *attach_files;
	gboolean search;
	const gchar *search_folder;
	const gchar *search_type;
	const gchar *search_request;
	gboolean search_recursive;
	gboolean status;
	gboolean status_full;
	gboolean statistics;
	gboolean reset_statistics;
	GPtrArray *status_folders;
	GPtrArray *status_full_folders;
	gboolean send;
	gboolean crash;
	int online_mode;
	gchar   *crash_params;
	gboolean exit;
	gboolean subscribe;
	const gchar *subscribe_uri;
	const gchar *target;
	gboolean debug;
	const gchar *geometry;
} cmd;

SessionStats session_stats;

static void reset_statistics(void);
		
static void parse_cmd_opt(int argc, char *argv[]);

static gint prohibit_duplicate_launch	(int		*argc,
					 char		***argv);
static gchar * get_crashfile_name	(void);
static gint lock_socket_remove		(void);
static void lock_socket_input_cb	(gpointer	   data,
					 gint		   source,
					 GIOCondition      condition);

static void open_compose_new		(const gchar	*address,
					 GList		*attach_files);

static void send_queue			(void);
static void initial_processing		(FolderItem *item, gpointer data);
#ifndef G_OS_WIN32
static void quit_signal_handler         (int sig);
#endif
static void install_basic_sighandlers   (void);
#if (defined linux && defined SIGIO)
static void install_memory_sighandler   (void);
#endif
static void exit_claws			(MainWindow *mainwin);

#ifdef HAVE_NETWORKMANAGER_SUPPORT
static void networkmanager_state_change_cb(DBusGProxy *proxy, gchar *dev,
																					 gpointer data);
#endif

#define MAKE_DIR_IF_NOT_EXIST(dir) \
{ \
	if (!is_dir_exist(dir)) { \
		if (is_file_exist(dir)) { \
			alertpanel_warning \
				(_("File '%s' already exists.\n" \
				   "Can't create folder."), \
				 dir); \
			return 1; \
		} \
		if (make_dir(dir) < 0) \
			return 1; \
	} \
}

#define STRNCMP(S1, S2) (strncmp((S1), (S2), sizeof((S2)) - 1))

#define CM_FD_WRITE(S) fd_write(sock, (S), strlen((S)))
#define CM_FD_WRITE_ALL(S) fd_write_all(sock, (S), strlen((S)))

static MainWindow *static_mainwindow;

static gboolean emergency_exit = FALSE;

#ifdef HAVE_STARTUP_NOTIFICATION
static void sn_error_trap_push(SnDisplay *display, Display *xdisplay)
{
	gdk_error_trap_push();
}

static void sn_error_trap_pop(SnDisplay *display, Display *xdisplay)
{
	gdk_error_trap_pop();
}

static void startup_notification_complete(gboolean with_window)
{
	Display *xdisplay;
	GtkWidget *hack = NULL;

	if (with_window) {
		/* this is needed to make the startup notification leave,
		 * if we have been launched from a menu.
		 * We have to display a window, so let it be very little */
		hack = gtk_window_new(GTK_WINDOW_POPUP);
		gtk_window_move(GTK_WINDOW(hack), 0, 0);
		gtk_widget_set_size_request(hack, 1, 1);
		gtk_widget_show(hack);
	}

	xdisplay = GDK_DISPLAY_XDISPLAY(gdk_display_get_default());
	sn_display = sn_display_new(xdisplay,
				sn_error_trap_push,
				sn_error_trap_pop);
	sn_context = sn_launchee_context_new_from_environment(sn_display,
						 DefaultScreen(xdisplay));

	if (sn_context != NULL)	{
		sn_launchee_context_complete(sn_context);
		sn_launchee_context_unref(sn_context);
		sn_display_unref(sn_display);
	}
	if (with_window) {
		gtk_widget_destroy(hack);
	}
}
#endif /* HAVE_STARTUP_NOTIFICATION */

static void claws_gtk_idle(void) 
{
	while(gtk_events_pending()) {
		gtk_main_iteration();
	}
	g_usleep(50000);
}

static gboolean sc_starting = FALSE;

static gboolean defer_check_all(void *data)
{
	gboolean autochk = GPOINTER_TO_INT(data);

	if (!sc_starting) {
		inc_all_account_mail(static_mainwindow, autochk, FALSE,
			prefs_common.newmail_notify_manu);

	} else {
		inc_all_account_mail(static_mainwindow, FALSE,
				prefs_common.chk_on_startup,
				prefs_common.newmail_notify_manu);
		sc_starting = FALSE;
		main_window_set_menu_sensitive(static_mainwindow);
		toolbar_main_set_sensitive(static_mainwindow);
	}
	return FALSE;
}

static gboolean defer_check(void *data)
{
	inc_mail(static_mainwindow, prefs_common.newmail_notify_manu);

	if (sc_starting) {
		sc_starting = FALSE;
		main_window_set_menu_sensitive(static_mainwindow);
		toolbar_main_set_sensitive(static_mainwindow);
	}
	return FALSE;
}

static gboolean defer_jump(void *data)
{
	if (cmd.receive_all) {
		defer_check_all(GINT_TO_POINTER(FALSE));
	} else if (prefs_common.chk_on_startup) {
		defer_check_all(GINT_TO_POINTER(TRUE));
	} else if (cmd.receive) {
		defer_check(NULL);
	} 
	mainwindow_jump_to(data, FALSE);
	if (sc_starting) {
		sc_starting = FALSE;
		main_window_set_menu_sensitive(static_mainwindow);
		toolbar_main_set_sensitive(static_mainwindow);
	}
	return FALSE;
}

static void chk_update_val(GtkWidget *widget, gpointer data)
{
        gboolean *val = (gboolean *)data;
	*val = gtk_toggle_button_get_active(GTK_TOGGLE_BUTTON(widget));
}

static gboolean migrate_old_config(const gchar *old_cfg_dir, const gchar *new_cfg_dir, const gchar *oldversion)
{
	gchar *message = g_strdup_printf(_("Configuration for %s found.\n"
			 "Do you want to migrate this configuration?"), oldversion);

	if (!strcmp(oldversion, "Sylpheed")) {
		gchar *message2 = g_strdup_printf(_("\n\nYour Sylpheed filtering rules can be converted by a\n"
			     "script available at %s."), TOOLS_URI);
		gchar *tmp = g_strconcat(message, message2, NULL);
		g_free(message2);
		g_free(message);
        message = tmp;
	}

	gint r = 0;
	GtkWidget *window = NULL;
	GtkWidget *keep_backup_chk;
	gboolean backup = TRUE;

	keep_backup_chk = gtk_check_button_new_with_label (_("Keep old configuration"));
	gtk_toggle_button_set_active(GTK_TOGGLE_BUTTON(keep_backup_chk), TRUE);
	CLAWS_SET_TIP(keep_backup_chk,
			     _("Keeping a backup will allow you to go back to an "
			       "older version, but may take a while if you have "
			       "cached IMAP or News data, and will take some extra "
			       "room on your disk."));

	g_signal_connect(G_OBJECT(keep_backup_chk), "toggled", 
			G_CALLBACK(chk_update_val), &backup);

	if (alertpanel_full(_("Migration of configuration"), message,
		 	NULL, _("_No"), NULL, _("_Yes"), NULL, NULL, ALERTFOCUS_SECOND,
			FALSE, keep_backup_chk, ALERT_QUESTION) != G_ALERTALTERNATE) {
		return FALSE;
	}
	
	/* we can either do a fast migration requiring not any extra disk
	 * space, or a slow one that copies the old configuration and leaves
	 * it in place. */
	if (backup) {
backup_mode:
		window = label_window_create(_("Copying configuration... This may take a while..."));
		GTK_EVENTS_FLUSH();
		
		r = copy_dir(old_cfg_dir, new_cfg_dir);
		label_window_destroy(window);
		
		/* if copy failed, we'll remove the partially copied
		 * new directory */
		if (r != 0) {
			alertpanel_error(_("Migration failed!"));
			remove_dir_recursive(new_cfg_dir);
		} else {
			if (!backup) {
				/* fast mode failed, but we don't want backup */
				remove_dir_recursive(old_cfg_dir);
			}
		}
	} else {
		window = label_window_create(_("Migrating configuration..."));
		GTK_EVENTS_FLUSH();
		
		r = g_rename(old_cfg_dir, new_cfg_dir);
		label_window_destroy(window);
		
		/* if g_rename failed, we'll try to copy */
		if (r != 0) {
			FILE_OP_ERROR(new_cfg_dir, "g_rename");
			debug_print("rename failed, trying copy\n");
			goto backup_mode;
		}
	}
	return (r == 0);
}

static int migrate_common_rc(const gchar *old_rc, const gchar *new_rc)
{
	FILE *oldfp, *newfp;
	gchar *plugin_path, *old_plugin_path, *new_plugin_path;
	gchar buf[BUFFSIZE];
	gboolean err = FALSE;

	oldfp = claws_fopen(old_rc, "r");
	if (!oldfp)
		return -1;
	newfp = claws_fopen(new_rc, "w");
	if (!newfp) {
		claws_fclose(oldfp);
		return -1;
	}
	
	plugin_path = g_strdup(get_plugin_dir());
	new_plugin_path = g_strdup(plugin_path);
	
	if (strstr(plugin_path, "/claws-mail/")) {
		gchar *end = g_strdup(strstr(plugin_path, "/claws-mail/")+strlen("/claws-mail/"));
		*(strstr(plugin_path, "/claws-mail/")) = '\0';
		old_plugin_path = g_strconcat(plugin_path, "/sylpheed-claws/", end, NULL);
		g_free(end);
	} else {
		old_plugin_path = g_strdup(new_plugin_path);
	}
	debug_print("replacing %s with %s\n", old_plugin_path, new_plugin_path);
	while (claws_fgets(buf, sizeof(buf), oldfp)) {
		if (STRNCMP(buf, old_plugin_path)) {
			err |= (claws_fputs(buf, newfp) == EOF);
		} else {
			debug_print("->replacing %s\n", buf);
			debug_print("  with %s%s\n", new_plugin_path, buf+strlen(old_plugin_path));
			err |= (claws_fputs(new_plugin_path, newfp) == EOF);
			err |= (claws_fputs(buf+strlen(old_plugin_path), newfp) == EOF);
		}
	}
	g_free(plugin_path);
	g_free(new_plugin_path);
	g_free(old_plugin_path);
	claws_fclose(oldfp);
	if (claws_safe_fclose(newfp) == EOF)
		err = TRUE;
	
	return (err ? -1:0);
}

#ifdef HAVE_LIBSM
static void
sc_client_set_value (MainWindow *mainwin,
		  gchar       *name,
		  char        *type,
		  int          num_vals,
		  SmPropValue *vals)
{
	SmProp *proplist[1];
	SmProp prop;

	prop.name = name;
	prop.type = type;
	prop.num_vals = num_vals;
	prop.vals = vals;

	proplist[0]= &prop;
	if (mainwin->smc_conn)
		SmcSetProperties ((SmcConn) mainwin->smc_conn, 1, proplist);
}

static void sc_die_callback (SmcConn smc_conn, SmPointer client_data)
{
	clean_quit(NULL);
}

static void sc_save_complete_callback(SmcConn smc_conn, SmPointer client_data)
{
}

static void sc_shutdown_cancelled_callback (SmcConn smc_conn, SmPointer client_data)
{
	MainWindow *mainwin = (MainWindow *)client_data;
	if (mainwin->smc_conn)
		SmcSaveYourselfDone ((SmcConn) mainwin->smc_conn, TRUE);
}

static void sc_save_yourself_callback (SmcConn   smc_conn,
			       SmPointer client_data,
			       int       save_style,
			       gboolean  shutdown,
			       int       interact_style,
			       gboolean  fast) {

	MainWindow *mainwin = (MainWindow *)client_data;
	if (mainwin->smc_conn)
		SmcSaveYourselfDone ((SmcConn) mainwin->smc_conn, TRUE);
}

static IceIOErrorHandler sc_ice_installed_handler;

static void sc_ice_io_error_handler (IceConn connection)
{
	if (sc_ice_installed_handler)
		(*sc_ice_installed_handler) (connection);
}
static gboolean sc_process_ice_messages (GIOChannel   *source,
					 GIOCondition  condition,
					 gpointer      data)
{
	IceConn connection = (IceConn) data;
	IceProcessMessagesStatus status;

	status = IceProcessMessages (connection, NULL, NULL);

	if (status == IceProcessMessagesIOError) {
		IcePointer context = IceGetConnectionContext (connection);

		if (context && G_IS_OBJECT(context)) {
		guint disconnect_id = g_signal_lookup ("disconnect", G_OBJECT_TYPE (context));

		if (disconnect_id > 0)
			g_signal_emit (context, disconnect_id, 0);
		} else {
			IceSetShutdownNegotiation (connection, False);
			IceCloseConnection (connection);
		}
	}

	return TRUE;
}

static void new_ice_connection (IceConn connection, IcePointer client_data, Bool opening,
		    IcePointer *watch_data)
{
	guint input_id;

	if (opening) {
		GIOChannel *channel;
		/* Make sure we don't pass on these file descriptors to any
		exec'ed children */
		fcntl(IceConnectionNumber(connection),F_SETFD,
		fcntl(IceConnectionNumber(connection),F_GETFD,0) | FD_CLOEXEC);

		channel = g_io_channel_unix_new (IceConnectionNumber (connection));
		input_id = g_io_add_watch (channel,
		G_IO_IN | G_IO_HUP | G_IO_ERR | G_IO_PRI,
		sc_process_ice_messages,
		connection);
		g_io_channel_unref (channel);

		*watch_data = (IcePointer) GUINT_TO_POINTER (input_id);
	} else {
		input_id = GPOINTER_TO_UINT ((gpointer) *watch_data);
		g_source_remove (input_id);
	}
}

static void sc_session_manager_connect(MainWindow *mainwin)
{
	static gboolean connected = FALSE;
	SmcCallbacks      callbacks;
	gchar            *client_id;
	IceIOErrorHandler default_handler;

	if (connected)
		return;
	connected = TRUE;


	sc_ice_installed_handler = IceSetIOErrorHandler (NULL);
	default_handler = IceSetIOErrorHandler (sc_ice_io_error_handler);

	if (sc_ice_installed_handler == default_handler)
		sc_ice_installed_handler = NULL;

	IceAddConnectionWatch (new_ice_connection, NULL);
      
      
      	callbacks.save_yourself.callback      = sc_save_yourself_callback;
	callbacks.die.callback                = sc_die_callback;
	callbacks.save_complete.callback      = sc_save_complete_callback;
	callbacks.shutdown_cancelled.callback = sc_shutdown_cancelled_callback;

	callbacks.save_yourself.client_data =
		callbacks.die.client_data =
		callbacks.save_complete.client_data =
		callbacks.shutdown_cancelled.client_data = (SmPointer) mainwin;
	if (g_getenv ("SESSION_MANAGER")) {
		gchar error_string_ret[256] = "";

		mainwin->smc_conn = (gpointer)
			SmcOpenConnection (NULL, mainwin,
				SmProtoMajor, SmProtoMinor,
				SmcSaveYourselfProcMask | SmcDieProcMask |
				SmcSaveCompleteProcMask |
				SmcShutdownCancelledProcMask,
				&callbacks,
				NULL, &client_id,
				256, error_string_ret);

		/* From https://www.x.org/releases/X11R7.7/doc/libSM/SMlib.txt:
		 * If SmcOpenConnection succeeds, it returns an opaque connection
		 * pointer of type SmcConn and the client_id_ret argument contains
		 * the client ID to be used for this session. The client_id_ret
		 * should be freed with a call to free when no longer needed. On
		 * failure, SmcOpenConnection returns NULL, and the reason for
		 * failure is returned in error_string_ret. */
		if (mainwin->smc_conn != NULL)
			g_free(client_id);

		if (error_string_ret[0] || mainwin->smc_conn == NULL)
			g_warning("while connecting to session manager: %s",
				error_string_ret);
		else {
			SmPropValue *vals;
			vals = g_new (SmPropValue, 1);
			vals[0].length = strlen(argv0);
			vals[0].value = argv0;
			sc_client_set_value (mainwin, SmCloneCommand, SmLISTofARRAY8, 1, vals);
			sc_client_set_value (mainwin, SmRestartCommand, SmLISTofARRAY8, 1, vals);
			sc_client_set_value (mainwin, SmProgram, SmARRAY8, 1, vals);

			vals[0].length = strlen(g_get_user_name()?g_get_user_name():"");
			vals[0].value = g_strdup(g_get_user_name()?g_get_user_name():"");
			sc_client_set_value (mainwin, SmUserID, SmARRAY8, 1, vals);

			g_free(vals[0].value);
			g_free(vals);
		}
	}
}
#endif

static gboolean sc_exiting = FALSE;
static gboolean show_at_startup = TRUE;
static gboolean claws_crashed_bool = FALSE;

gboolean claws_crashed(void) {
	return claws_crashed_bool;
}

void main_set_show_at_startup(gboolean show)
{
	show_at_startup = show;
}

#ifdef G_OS_WIN32
static HANDLE win32_debug_log = NULL;
static guint win32_log_handler_app_id;
static guint win32_log_handler_glib_id;
static guint win32_log_handler_gtk_id;

static void win32_log_WriteFile(const gchar *string)
{
	BOOL ret;
	DWORD bytes_written;

	ret = WriteFile(win32_debug_log, string, strlen(string), &bytes_written, NULL);
	if (!ret) {
		DWORD err = GetLastError();
		gchar *tmp;

		tmp = g_strdup_printf("Error: WriteFile in failed with error 0x%lx.  Buffer contents:\n%s", err, string);
		OutputDebugString(tmp);
		g_free(tmp);
	}
}

static void win32_print_stdout(const gchar *string)
{
	if (win32_debug_log) {
		win32_log_WriteFile(string);
	}
}

GLogWriterOutput win32_log_writer(GLogLevelFlags log_level, const GLogField *fields, gsize n_fields, gpointer user_data)
{
	gchar *formatted;
	gchar *out;

	g_return_val_if_fail(win32_debug_log != NULL, G_LOG_WRITER_UNHANDLED);
	g_return_val_if_fail(fields != NULL, G_LOG_WRITER_UNHANDLED);
	g_return_val_if_fail(n_fields > 0, G_LOG_WRITER_UNHANDLED);

	formatted = g_log_writer_format_fields(log_level, fields, n_fields, FALSE);
	out = g_strdup_printf("%s\n", formatted);

	win32_log_WriteFile(out);

	g_free(formatted);
	g_free(out);

	return G_LOG_WRITER_HANDLED;
}

static void win32_log(const gchar *log_domain, GLogLevelFlags log_level, const gchar* message, gpointer user_data)
{
	gchar *out;

	if (win32_debug_log) {
		const gchar* type;

		switch(log_level & G_LOG_LEVEL_MASK)
		{
			case G_LOG_LEVEL_ERROR:
				type="error";
				break;
			case G_LOG_LEVEL_CRITICAL:
				type="critical";
				break;
			case G_LOG_LEVEL_WARNING:
				type="warning";
				break;
			case G_LOG_LEVEL_MESSAGE:
				type="message";
				break;
			case G_LOG_LEVEL_INFO:
				type="info";
				break;
			case G_LOG_LEVEL_DEBUG:
				type="debug";
				break;
			default:
				type="N/A";
		}

		if (log_domain)
			out = g_strdup_printf("%s: %s: %s", log_domain, type, message);
		else
			out = g_strdup_printf("%s: %s", type, message);

		win32_log_WriteFile(out);

		g_free(out);
	}
}

static void win32_open_log(void)
{
	gchar *logfile = win32_debug_log_path();
	gchar *oldlogfile = g_strconcat(logfile, ".bak", NULL);

	if (is_file_exist(logfile)) {
		if (rename_force(logfile, oldlogfile) < 0)
			FILE_OP_ERROR(logfile, "rename");
	}

	win32_debug_log = CreateFile(logfile,
		GENERIC_WRITE,
		FILE_SHARE_READ,
		NULL,
		CREATE_NEW,
		FILE_ATTRIBUTE_NORMAL,
		NULL);

	if (win32_debug_log == INVALID_HANDLE_VALUE) {
		win32_debug_log = NULL;
	}

	g_free(logfile);
	g_free(oldlogfile);

	if (win32_debug_log) {
		g_set_print_handler(win32_print_stdout);
		g_set_printerr_handler(win32_print_stdout);

		win32_log_handler_app_id = g_log_set_handler(NULL, G_LOG_LEVEL_MASK | G_LOG_FLAG_FATAL
                     | G_LOG_FLAG_RECURSION, win32_log, NULL);
		win32_log_handler_glib_id = g_log_set_handler("GLib", G_LOG_LEVEL_MASK | G_LOG_FLAG_FATAL
                     | G_LOG_FLAG_RECURSION, win32_log, NULL);
		win32_log_handler_gtk_id = g_log_set_handler("Gtk", G_LOG_LEVEL_MASK | G_LOG_FLAG_FATAL
                     | G_LOG_FLAG_RECURSION, win32_log, NULL);

		g_log_set_writer_func(&win32_log_writer, NULL, NULL);
	}
}

static void win32_close_log(void)
{
	if (win32_debug_log) {
		g_log_remove_handler("", win32_log_handler_app_id);
		g_log_remove_handler("GLib", win32_log_handler_glib_id);
		g_log_remove_handler("Gtk", win32_log_handler_gtk_id);
		CloseHandle(win32_debug_log);
		win32_debug_log = NULL;
	}
}		
#endif

static void main_dump_features_list(gboolean show_debug_only)
/* display compiled-in features list */
{
	if (show_debug_only && !debug_get_mode())
		return;

	if (show_debug_only)
		debug_print("runtime GTK %d.%d.%d / GLib %d.%d.%d\n",
			   gtk_major_version, gtk_minor_version, gtk_micro_version,
			   glib_major_version, glib_minor_version, glib_micro_version);
	else
		g_print("runtime GTK %d.%d.%d / GLib %d.%d.%d\n",
			   gtk_major_version, gtk_minor_version, gtk_micro_version,
			   glib_major_version, glib_minor_version, glib_micro_version);
	if (show_debug_only)
		debug_print("buildtime GTK %d.%d.%d / GLib %d.%d.%d\n",
			   GTK_MAJOR_VERSION, GTK_MINOR_VERSION, GTK_MICRO_VERSION,
			   GLIB_MAJOR_VERSION, GLIB_MINOR_VERSION, GLIB_MICRO_VERSION);
	else
		g_print("buildtime GTK %d.%d.%d / GLib %d.%d.%d\n",
			   GTK_MAJOR_VERSION, GTK_MINOR_VERSION, GTK_MICRO_VERSION,
			   GLIB_MAJOR_VERSION, GLIB_MINOR_VERSION, GLIB_MICRO_VERSION);
	
	if (show_debug_only)
		debug_print("Compiled-in features:\n");
	else
		g_print("Compiled-in features:\n");
#if HAVE_LIBCOMPFACE
	if (show_debug_only)
		debug_print(" compface\n");
	else
		g_print(" compface\n");
#endif
#if USE_ENCHANT
	if (show_debug_only)
		debug_print(" Enchant\n");
	else
		g_print(" Enchant\n");
#endif
#if USE_GNUTLS
	if (show_debug_only)
		debug_print(" GnuTLS\n");
	else
		g_print(" GnuTLS\n");
#endif
#if INET6
	if (show_debug_only)
		debug_print(" IPv6\n");
	else
		g_print(" IPv6\n");
#endif
#if HAVE_ICONV
	if (show_debug_only)
		debug_print(" iconv\n");
	else
		g_print(" iconv\n");
#endif
#if USE_JPILOT
	if (show_debug_only)
		debug_print(" JPilot\n");
	else
		g_print(" JPilot\n");
#endif
#if USE_LDAP
	if (show_debug_only)
		debug_print(" LDAP\n");
	else
		g_print(" LDAP\n");
#endif
#if HAVE_LIBETPAN
	if (show_debug_only)
		debug_print(" libetpan %d.%d\n", LIBETPAN_VERSION_MAJOR, LIBETPAN_VERSION_MINOR);
	else
		g_print(" libetpan %d.%d\n", LIBETPAN_VERSION_MAJOR, LIBETPAN_VERSION_MINOR);
#endif
#if HAVE_LIBSM
	if (show_debug_only)
		debug_print(" libSM\n");
	else
		g_print(" libSM\n");
#endif
#if HAVE_NETWORKMANAGER_SUPPORT
	if (show_debug_only)
		debug_print(" NetworkManager\n");
	else
		g_print(" NetworkManager\n");
#endif
#if HAVE_SVG
	if (show_debug_only)
		debug_print(" librSVG " LIBRSVG_VERSION "\n");
	else
		g_print(" librSVG " LIBRSVG_VERSION "\n");
#endif
}

#ifdef HAVE_DBUS_GLIB
static gulong dbus_item_hook_id = HOOK_NONE;
static gulong dbus_folder_hook_id = HOOK_NONE;

static void uninstall_dbus_status_handler(void)
{
	if(awn_proxy)
		g_object_unref(awn_proxy);
	awn_proxy = NULL;
	if (dbus_item_hook_id != HOOK_NONE)
		hooks_unregister_hook(FOLDER_ITEM_UPDATE_HOOKLIST, dbus_item_hook_id);
	if (dbus_folder_hook_id != HOOK_NONE)
		hooks_unregister_hook(FOLDER_UPDATE_HOOKLIST, dbus_folder_hook_id);
}

static void dbus_update(FolderItem *removed_item)
{
	guint new, unread, unreadmarked, marked, total;
	guint replied, forwarded, locked, ignored, watched;
	gchar *buf;
	GError *error = NULL;

	folder_count_total_msgs(&new, &unread, &unreadmarked, &marked, &total,
				&replied, &forwarded, &locked, &ignored,
				&watched);
	if (removed_item) {
		total -= removed_item->total_msgs;
		new -= removed_item->new_msgs;
		unread -= removed_item->unread_msgs;
	}

	if (new > 0) {
		buf = g_strdup_printf("%d", new);
		dbus_g_proxy_call(awn_proxy, "SetInfoByName", &error,
			G_TYPE_STRING, "claws-mail",
			G_TYPE_STRING, buf,
			G_TYPE_INVALID, G_TYPE_INVALID);
		g_free(buf);
		
	} else {
		dbus_g_proxy_call(awn_proxy, "UnsetInfoByName", &error, G_TYPE_STRING,
			"claws-mail", G_TYPE_INVALID, G_TYPE_INVALID);
	}
	if (error) {
		debug_print("%s\n", error->message);
		g_error_free(error);
	}
}

static gboolean dbus_status_update_folder_hook(gpointer source, gpointer data)
{
	FolderUpdateData *hookdata;
	hookdata = source;
	if (hookdata->update_flags & FOLDER_REMOVE_FOLDERITEM)
		dbus_update(hookdata->item);
	else
		dbus_update(NULL);

	return FALSE;
}

static gboolean dbus_status_update_item_hook(gpointer source, gpointer data)
{
	dbus_update(NULL);

	return FALSE;
}

static void install_dbus_status_handler(void)
{
	GError *tmp_error = NULL;
	DBusGConnection *connection = dbus_g_bus_get(DBUS_BUS_SESSION, &tmp_error);
	
	if(!connection) {
		/* If calling code doesn't do error checking, at least print some debug */
		debug_print("Failed to open connection to session bus: %s\n",
				 tmp_error->message);
		g_error_free(tmp_error);
		return;
	}
	awn_proxy = dbus_g_proxy_new_for_name(connection,
			"com.google.code.Awn",
			"/com/google/code/Awn",
			"com.google.code.Awn");
	dbus_item_hook_id = hooks_register_hook (FOLDER_ITEM_UPDATE_HOOKLIST, dbus_status_update_item_hook, NULL);
	if (dbus_item_hook_id == HOOK_NONE) {
		g_warning("failed to register folder item update hook");
		uninstall_dbus_status_handler();
		return;
	}

	dbus_folder_hook_id = hooks_register_hook (FOLDER_UPDATE_HOOKLIST, dbus_status_update_folder_hook, NULL);
	if (dbus_folder_hook_id == HOOK_NONE) {
		g_warning("failed to register folder update hook");
		uninstall_dbus_status_handler();
		return;
	}
}
#endif

static void reset_statistics(void)
{
	/* (re-)initialize session statistics */
	session_stats.received = 0;
	session_stats.sent = 0;
	session_stats.replied = 0;
	session_stats.forwarded = 0;
	session_stats.time_started = time(NULL);
}

int main(int argc, char *argv[])
{
#ifdef HAVE_DBUS_GLIB
	DBusGConnection *connection;
	GError *error;
#endif
#ifdef HAVE_NETWORKMANAGER_SUPPORT
	DBusGProxy *nm_proxy;
#endif
	gchar *userrc;
	MainWindow *mainwin;
	FolderView *folderview;
	GdkPixbuf *icon;
	gboolean crash_file_present = FALSE;
	guint num_folder_class = 0;
	gboolean asked_for_migration = FALSE;
	gboolean start_done = TRUE;
	GSList *plug_list = NULL;
	gboolean never_ran = FALSE;
	gboolean mainwin_shown = FALSE;
	gint ret;

	START_TIMING("startup");

	sc_starting = TRUE;

#ifdef G_OS_WIN32
	win32_open_log();
#endif
	if (!claws_init(&argc, &argv)) {
#ifdef G_OS_WIN32
		win32_close_log();
#endif
		return 0;
	}

	prog_version = PROG_VERSION;
#if (defined HAVE_LIBSM || defined CRASH_DIALOG)
	argv0 = g_strdup(argv[0]);
#endif

	parse_cmd_opt(argc, argv);

	sock_init();

	/* check and create unix domain socket for remote operation */
	lock_socket = prohibit_duplicate_launch(&argc, &argv);
	if (lock_socket < 0) {
#ifdef HAVE_STARTUP_NOTIFICATION
#ifdef GDK_WINDOWING_X11
	if (GDK_IS_X11_DISPLAY(gdk_display_get_default())) {
		if (gtk_init_check(&argc, &argv))
			startup_notification_complete(TRUE);
	}
#endif
#endif
		return 0;
	}

	main_dump_features_list(TRUE);
	prefs_prepare_cache();

#ifdef CRASH_DIALOG
	if (cmd.crash) {
<<<<<<< HEAD
		gtk_set_locale();
=======
>>>>>>> 1465ce9c
		gtk_init(&argc, &argv);
		crash_main(cmd.crash_params);
#ifdef G_OS_WIN32
		win32_close_log();
#endif
		return 0;
	}
	crash_install_handlers();
#endif
	install_basic_sighandlers();
#if (defined linux && defined SIGIO)
	install_memory_sighandler();
#endif

	if (cmd.status || cmd.status_full || cmd.search ||
		cmd.statistics || cmd.reset_statistics || 
		cmd.cancel_receiving || cmd.cancel_sending ||
		cmd.debug) {
		puts("0 Claws Mail not running.");
		lock_socket_remove();
		return 0;
	}
	
	if (cmd.exit)
		return 0;

	reset_statistics();
	
<<<<<<< HEAD
	gtk_set_locale();
=======
>>>>>>> 1465ce9c
	gtk_init(&argc, &argv);

#ifdef HAVE_NETWORKMANAGER_SUPPORT
	went_offline_nm = FALSE;
	nm_proxy = NULL;
#endif
#ifdef HAVE_DBUS_GLIB
	error = NULL;
	connection = dbus_g_bus_get(DBUS_BUS_SYSTEM, &error);

	if(!connection) {
		debug_print("Failed to open connection to system bus: %s\n", error->message);
		g_error_free(error);
	}
	else {
#ifdef HAVE_NETWORKMANAGER_SUPPORT
		nm_proxy = dbus_g_proxy_new_for_name(connection,
			"org.freedesktop.NetworkManager",
			"/org/freedesktop/NetworkManager",
			"org.freedesktop.NetworkManager");
		if (nm_proxy) {
			dbus_g_proxy_add_signal(nm_proxy, "StateChanged", G_TYPE_UINT, G_TYPE_INVALID);
			dbus_g_proxy_connect_signal(nm_proxy, "StateChanged",
				G_CALLBACK(networkmanager_state_change_cb),
				NULL,NULL);
		}
#endif
		install_dbus_status_handler();
	}
#endif

<<<<<<< HEAD
	gtk_widget_set_default_colormap(
		gdk_screen_get_system_colormap(
			gdk_screen_get_default()));

=======
>>>>>>> 1465ce9c
	gtkut_create_ui_manager();

	/* Create container for all the menus we will be adding */
	MENUITEM_ADDUI("/", "Menus", NULL, GTK_UI_MANAGER_MENUBAR);

#ifdef G_OS_WIN32
	CHDIR_EXEC_CODE_RETURN_VAL_IF_FAIL(get_home_dir(), 1, win32_close_log(););
#else
	CHDIR_RETURN_VAL_IF_FAIL(get_home_dir(), 1);
#endif
	
	/* no config dir exists. See if we can migrate an old config. */
	if (!is_dir_exist(get_rc_dir())) {
		prefs_destroy_cache();
		gboolean r = FALSE;
		
		/* if one of the old dirs exist, we'll ask if the user 
		 * want to migrates, and r will be TRUE if he said yes
		 * and migration succeeded, and FALSE otherwise.
		 */
		if (is_dir_exist(OLD_GTK2_RC_DIR)) {
			r = migrate_old_config(OLD_GTK2_RC_DIR, get_rc_dir(),
					       g_strconcat("Sylpheed-Claws 2.6.0 ", _("(or older)"), NULL));
			asked_for_migration = TRUE;
		} else if (is_dir_exist(OLDER_GTK2_RC_DIR)) {
			r = migrate_old_config(OLDER_GTK2_RC_DIR, get_rc_dir(),
					       g_strconcat("Sylpheed-Claws 1.9.15 ",_("(or older)"), NULL));
			asked_for_migration = TRUE;
		} else if (is_dir_exist(OLD_GTK1_RC_DIR)) {
			r = migrate_old_config(OLD_GTK1_RC_DIR, get_rc_dir(),
					       g_strconcat("Sylpheed-Claws 1.0.5 ",_("(or older)"), NULL));
			asked_for_migration = TRUE;
		} else if (is_dir_exist(SYLPHEED_RC_DIR)) {
			r = migrate_old_config(SYLPHEED_RC_DIR, get_rc_dir(), "Sylpheed");
			asked_for_migration = TRUE;
		}
		
		/* If migration failed or the user didn't want to do it,
		 * we create a new one (and we'll hit wizard later). 
		 */
		if (r == FALSE && !is_dir_exist(get_rc_dir())) {
#ifdef G_OS_UNIX
			if (copy_dir(SYSCONFDIR "/skel/.claws-mail", get_rc_dir()) < 0) {
#endif
				if (!is_dir_exist(get_rc_dir()) && make_dir(get_rc_dir()) < 0) {
#ifdef G_OS_WIN32
					win32_close_log();
#endif
					exit(1);
				}
#ifdef G_OS_UNIX
			}
#endif
		}
	}
	

	if (!is_file_exist(RC_DIR G_DIR_SEPARATOR_S COMMON_RC) &&
	    is_file_exist(RC_DIR G_DIR_SEPARATOR_S OLD_COMMON_RC)) {
	    	/* post 2.6 name change */
		migrate_common_rc(RC_DIR G_DIR_SEPARATOR_S OLD_COMMON_RC,
			  RC_DIR G_DIR_SEPARATOR_S COMMON_RC);
	}

	if (!cmd.exit)
		plugin_load_all("Common");

	userrc = g_strconcat(get_rc_dir(), G_DIR_SEPARATOR_S, "gtkrc-2.0", NULL);
	gtk_rc_parse(userrc);
	g_free(userrc);

	userrc = g_strconcat(get_rc_dir(), G_DIR_SEPARATOR_S, MENU_RC, NULL);
	gtk_accel_map_load (userrc);
	g_free(userrc);

#ifdef G_OS_WIN32
	CHDIR_EXEC_CODE_RETURN_VAL_IF_FAIL(get_rc_dir(), 1, win32_close_log(););
#else
	CHDIR_RETURN_VAL_IF_FAIL(get_rc_dir(), 1);
#endif

	MAKE_DIR_IF_NOT_EXIST(get_mail_base_dir());
	MAKE_DIR_IF_NOT_EXIST(get_imap_cache_dir());
	MAKE_DIR_IF_NOT_EXIST(get_news_cache_dir());
	MAKE_DIR_IF_NOT_EXIST(get_mime_tmp_dir());
	MAKE_DIR_IF_NOT_EXIST(get_tmp_dir());
	MAKE_DIR_IF_NOT_EXIST(UIDL_DIR);

	crash_file_present = is_file_exist(get_crashfile_name());
	/* remove temporary files */
	remove_all_files(get_tmp_dir());
	remove_all_files(get_mime_tmp_dir());

	if (!cmd.crash && crash_file_present)
		claws_crashed_bool = TRUE;

	if (is_file_exist("claws.log")) {
		if (rename_force("claws.log", "claws.log.bak") < 0)
			FILE_OP_ERROR("claws.log", "rename");
	}
	set_log_file(LOG_PROTOCOL, "claws.log");

	if (is_file_exist("filtering.log")) {
		if (rename_force("filtering.log", "filtering.log.bak") < 0)
			FILE_OP_ERROR("filtering.log", "rename");
	}
	set_log_file(LOG_DEBUG_FILTERING, "filtering.log");

#ifdef G_OS_WIN32
	CHDIR_EXEC_CODE_RETURN_VAL_IF_FAIL(get_home_dir(), 1, win32_close_log(););
#else
	CHDIR_RETURN_VAL_IF_FAIL(get_home_dir(), 1);
#endif

	folder_system_init();
	prefs_common_read_config();

	if (prefs_update_config_version_common() < 0) {
		debug_print("Main configuration file version upgrade failed, exiting\n");
#ifdef G_OS_WIN32
		win32_close_log();
#endif
		exit(200);
	}

	prefs_themes_init();
	prefs_fonts_init();
	prefs_ext_prog_init();
	prefs_wrapping_init();
	prefs_compose_writing_init();
	prefs_msg_colors_init();
	image_viewer_init();
	prefs_image_viewer_init();
	prefs_quote_init();
	prefs_summaries_init();
	prefs_message_init();
	prefs_other_init();
	prefs_proxy_init();
	prefs_logging_init();
	prefs_receive_init();
	prefs_send_init();
	tags_read_tags();
	matcher_init();
#ifdef USE_ENCHANT
	gtkaspell_checkers_init();
	prefs_spelling_init();
#endif

	codeconv_set_allow_jisx0201_kana(prefs_common.allow_jisx0201_kana);
	codeconv_set_broken_are_utf8(prefs_common.broken_are_utf8);

#ifdef G_OS_WIN32
	if(prefs_common.gtk_theme && strcmp(prefs_common.gtk_theme, DEFAULT_W32_GTK_THEME))
		gtk_settings_set_string_property(gtk_settings_get_default(),
			"gtk-theme-name",
			prefs_common.gtk_theme,
			"XProperty");
#endif


	sock_set_io_timeout(prefs_common.io_timeout_secs);
	prefs_actions_read_config();
	prefs_display_header_read_config();
	/* prefs_filtering_read_config(); */
#ifndef USE_ALT_ADDRBOOK
	addressbook_read_file();
#else
	g_clear_error(&error);
	if (! addressbook_start_service(&error)) {
		g_warning("%s", error->message);
		g_clear_error(&error);
	}
	else {
		addressbook_install_hooks(&error);
	}
#endif
	gtkut_widget_init();
	priv_pixbuf_gdk(PRIV_PIXMAP_CLAWS_MAIL_ICON, &icon);
	gtk_window_set_default_icon(icon);

	folderview_initialize();

	mh_gtk_init();
	imap_gtk_init();
	news_gtk_init();

	mainwin = main_window_create();

	if (!check_file_integrity())
		exit(1);

#ifdef HAVE_NETWORKMANAGER_SUPPORT
	networkmanager_state_change_cb(nm_proxy,NULL,mainwin);
#endif

	manage_window_focus_in(mainwin->window, NULL, NULL);
	folderview = mainwin->folderview;

	folderview_freeze(mainwin->folderview);
	folder_item_update_freeze();

	if ((ret = passwd_store_read_config()) < 0) {
		debug_print("Password store configuration file version upgrade failed (%d), exiting\n", ret);
#ifdef G_OS_WIN32
		win32_close_log();
#endif
		exit(202);
	}

	prefs_account_init();
	account_read_config_all();

	if (prefs_update_config_version_accounts() < 0) {
		debug_print("Accounts configuration file version upgrade failed, exiting\n");
#ifdef G_OS_WIN32
		win32_close_log();
#endif
		exit(201);
	}

#ifdef HAVE_LIBETPAN
	imap_main_init(prefs_common.skip_ssl_cert_check);
	imap_main_set_timeout(prefs_common.io_timeout_secs);
	nntp_main_init(prefs_common.skip_ssl_cert_check);
#endif	
	/* If we can't read a folder list or don't have accounts,
	 * it means the configuration's not done. Either this is
	 * a brand new install, a failed/refused migration,
	 * or a failed config_version upgrade.
	 */
	if ((ret = folder_read_list()) < 0) {
		debug_print("Folderlist read failed (%d)\n", ret);
		prefs_destroy_cache();
		
		if (ret == -2) {
			/* config_version update failed in folder_read_list(). We
			 * do not want to run the wizard, just exit. */
			debug_print("Folderlist version upgrade failed, exiting\n");
#ifdef G_OS_WIN32
			win32_close_log();
#endif
			exit(203);
		}

		/* if run_wizard returns FALSE it's because it's
		 * been cancelled. We can't do much but exit.
		 * however, if the user was asked for a migration,
		 * we remove the newly created directory so that
		 * he's asked again for migration on next launch.*/
		if (!run_wizard(mainwin, TRUE)) {
			if (asked_for_migration)
				remove_dir_recursive(RC_DIR);
#ifdef G_OS_WIN32
			win32_close_log();
#endif
			exit(1);
		}
		main_window_reflect_prefs_all_now();
		folder_write_list();
		never_ran = TRUE;
	}

	if (!account_get_list()) {
		prefs_destroy_cache();
		if (!run_wizard(mainwin, FALSE)) {
			if (asked_for_migration)
				remove_dir_recursive(RC_DIR);
#ifdef G_OS_WIN32
			win32_close_log();
#endif
			exit(1);
		}
		if(!account_get_list()) {
			exit_claws(mainwin);
			exit(1);
		}
		never_ran = TRUE;
	}

	
	toolbar_main_set_sensitive(mainwin);
	main_window_set_menu_sensitive(mainwin);

	/* if crashed, show window early so that the user
	 * sees what's happening */
	if (claws_crashed()) {
		main_window_popup(mainwin);
		mainwin_shown = TRUE;
	}

	account_set_missing_folder();
	folder_set_missing_folders();
	folderview_set(folderview);

	prefs_matcher_read_config();
	quicksearch_set_search_strings(mainwin->summaryview->quicksearch);

	/* make one all-folder processing before using claws */
	main_window_cursor_wait(mainwin);
	folder_func_to_all_folders(initial_processing, (gpointer *)mainwin);

	/* if claws crashed, rebuild caches */
	if (claws_crashed()) {
		GTK_EVENTS_FLUSH();
		debug_print("Claws Mail crashed, checking for new messages in local folders\n");
		folder_item_update_thaw();
		folderview_check_new(NULL);
		folder_clean_cache_memory_force();
		folder_item_update_freeze();
	}
	/* make the crash-indicator file */
	if (str_write_to_file("foo", get_crashfile_name(), FALSE) < 0) {
		g_warning("can't create the crash-indicator file");
	}

	inc_autocheck_timer_init(mainwin);

	/* ignore SIGPIPE signal for preventing sudden death of program */
#ifdef G_OS_UNIX
	signal(SIGPIPE, SIG_IGN);
#endif
	if (cmd.online_mode == ONLINE_MODE_OFFLINE) {
		main_window_toggle_work_offline(mainwin, TRUE, FALSE);
	}
	if (cmd.online_mode == ONLINE_MODE_ONLINE) {
		main_window_toggle_work_offline(mainwin, FALSE, FALSE);
	}

	if (cmd.status_folders) {
		g_ptr_array_free(cmd.status_folders, TRUE);
		cmd.status_folders = NULL;
	}
	if (cmd.status_full_folders) {
		g_ptr_array_free(cmd.status_full_folders, TRUE);
		cmd.status_full_folders = NULL;
	}

	claws_register_idle_function(claws_gtk_idle);

	avatars_init();
	prefs_toolbar_init();

	num_folder_class = g_list_length(folder_get_list());

	plugin_load_all("GTK3");

	if (g_list_length(folder_get_list()) != num_folder_class) {
		debug_print("new folders loaded, reloading processing rules\n");
		prefs_matcher_read_config();
	}
	
	if ((plug_list = plugin_get_unloaded_list()) != NULL) {
		GSList *cur;
		gchar *list = NULL;
		gint num_plugins = 0;
		for (cur = plug_list; cur; cur = cur->next) {
			Plugin *plugin = (Plugin *)cur->data;
			gchar *tmp = g_strdup_printf("%s\n%s",
				list? list:"",
				plugin_get_name(plugin));
			g_free(list);
			list = tmp;
			num_plugins++;
		}
		main_window_cursor_normal(mainwin);
		main_window_popup(mainwin);
		mainwin_shown = TRUE;
		alertpanel_warning(ngettext(
				     "The following plugin failed to load. "
				     "Check the Plugins configuration "
				     "for more information:\n%s",
				     "The following plugins failed to load. "
				     "Check the Plugins configuration "
				     "for more information:\n%s", 
				     num_plugins), 
				     list);
		main_window_cursor_wait(mainwin);
		g_free(list);
		g_slist_free(plug_list);
	}

	if (never_ran) {
		prefs_common_write_config();
	 	plugin_load_standard_plugins ();
	}

	/* if not crashed, show window now */
	if (!mainwin_shown) {
		/* apart if something told not to show */
		if (show_at_startup)
			main_window_popup(mainwin);
	}

	if (cmd.geometry != NULL) {
		if (!gtk_window_parse_geometry(GTK_WINDOW(mainwin->window), cmd.geometry))
			g_warning("failed to parse geometry '%s'", cmd.geometry);
		else {
			int width, height;

			if (sscanf(cmd.geometry, "%ux%u+", &width, &height) == 2)
				gtk_window_resize(GTK_WINDOW(mainwin->window), width, height);
			else
				g_warning("failed to parse geometry's width/height");
		}
	}

	if (!folder_have_mailbox()) {
		prefs_destroy_cache();
		main_window_cursor_normal(mainwin);
		if (folder_get_list() != NULL) {
			alertpanel_error(_("Claws Mail has detected a configured "
				   "mailbox, but it is incomplete. It is "
				   "possibly due to a failing IMAP account. Use "
				   "\"Rebuild folder tree\" on the mailbox parent "
				   "folder's context menu to try to fix it."));
		} else {
			alertpanel_error(_("Claws Mail has detected a configured "
				   "mailbox, but could not load it. It is "
				   "probably provided by an out-of-date "
				   "external plugin. Please reinstall the "
				   "plugin and try again."));
			exit_claws(mainwin);
			exit(1);
		}
	}
	
	static_mainwindow = mainwin;

#ifdef HAVE_STARTUP_NOTIFICATION
#ifdef GDK_WINDOWING_X11
	if (GDK_IS_X11_DISPLAY(gdk_display_get_default()))
		startup_notification_complete(FALSE);
#endif
#endif
#ifdef HAVE_LIBSM
	sc_session_manager_connect(mainwin);
#endif

	folder_item_update_thaw();
	folderview_thaw(mainwin->folderview);
	main_window_cursor_normal(mainwin);

	if (!cmd.target && prefs_common.goto_last_folder_on_startup &&
	    folder_find_item_from_identifier(prefs_common.last_opened_folder) != NULL &&
	    !claws_crashed()) {
		cmd.target = prefs_common.last_opened_folder;
	}

	if (cmd.receive_all && !cmd.target) {
		start_done = FALSE;
		g_timeout_add(1000, defer_check_all, GINT_TO_POINTER(FALSE));
	} else if (prefs_common.chk_on_startup && !cmd.target) {
		start_done = FALSE;
		g_timeout_add(1000, defer_check_all, GINT_TO_POINTER(TRUE));
	} else if (cmd.receive && !cmd.target) {
		start_done = FALSE;
		g_timeout_add(1000, defer_check, NULL);
	}
	folderview_grab_focus(folderview);

	if (cmd.compose) {
		open_compose_new(cmd.compose_mailto, cmd.attach_files);
	}
	if (cmd.attach_files) {
		list_free_strings_full(cmd.attach_files);
		cmd.attach_files = NULL;
	}
	if (cmd.subscribe) {
		folder_subscribe(cmd.subscribe_uri);
	}

	if (cmd.send) {
		send_queue();
	}
	
	if (cmd.target) {
		start_done = FALSE;
		g_timeout_add(500, defer_jump, (gpointer)cmd.target);
	}

	prefs_destroy_cache();
	
	compose_reopen_exit_drafts();

	if (start_done) {
		sc_starting = FALSE;
		main_window_set_menu_sensitive(mainwin);
		toolbar_main_set_sensitive(mainwin);
	}

	/* register the callback of unix domain socket input */
	lock_socket_tag = claws_input_add(lock_socket,
					G_IO_IN | G_IO_HUP | G_IO_ERR | G_IO_PRI,
					lock_socket_input_cb,
					mainwin, TRUE);

	END_TIMING();

	gtk_main();

#ifdef HAVE_NETWORKMANAGER_SUPPORT
	if(nm_proxy)
		g_object_unref(nm_proxy);
#endif
#ifdef HAVE_DBUS_GLIB
	uninstall_dbus_status_handler();
	if(connection)
		dbus_g_connection_unref(connection);
#endif
	utils_free_regex();
	exit_claws(mainwin);

	return 0;
}

static void save_all_caches(FolderItem *item, gpointer data)
{
	if (!item->cache) {
		return;
	}

	if (item->opened) {
		folder_item_close(item);
	}

	folder_item_free_cache(item, TRUE);
}

static void exit_claws(MainWindow *mainwin)
{
	gchar *filename;
	gboolean have_connectivity;
	FolderItem *item;

	sc_exiting = TRUE;

	debug_print("shutting down\n");
	inc_autocheck_timer_remove();

#ifdef HAVE_NETWORKMANAGER_SUPPORT
	if (prefs_common.work_offline && went_offline_nm)
		prefs_common.work_offline = FALSE;
#endif

	/* save prefs for opened folder */
	if((item = folderview_get_opened_item(mainwin->folderview)) != NULL) {
		summary_save_prefs_to_folderitem(
			mainwin->summaryview, item);
		if (prefs_common.last_opened_folder != NULL)
			g_free(prefs_common.last_opened_folder);
		prefs_common.last_opened_folder =
			!prefs_common.goto_last_folder_on_startup ? NULL :
			folder_item_get_identifier(item);
	}

	/* save all state before exiting */
	folder_func_to_all_folders(save_all_caches, NULL);
	folder_write_list();

	main_window_get_size(mainwin);
	main_window_get_position(mainwin);

	prefs_common_write_config();
	account_write_config_all();
	passwd_store_write_config();
#ifndef USE_ALT_ADDRBOOK
	addressbook_export_to_file();
#endif
	filename = g_strconcat(get_rc_dir(), G_DIR_SEPARATOR_S, MENU_RC, NULL);
	gtk_accel_map_save(filename);
	g_free(filename);

	/* delete temporary files */
	remove_all_files(get_tmp_dir());
	remove_all_files(get_mime_tmp_dir());

	close_log_file(LOG_PROTOCOL);
	close_log_file(LOG_DEBUG_FILTERING);

#ifdef HAVE_NETWORKMANAGER_SUPPORT
	have_connectivity = networkmanager_is_online(NULL); 
#else
	have_connectivity = TRUE;
#endif
#ifdef HAVE_LIBETPAN
	imap_main_done(have_connectivity);
	nntp_main_done(have_connectivity);
#endif
	/* delete crashfile */
	if (!cmd.crash)
		claws_unlink(get_crashfile_name());

	lock_socket_remove();

#ifdef HAVE_LIBSM
	if (mainwin->smc_conn)
		SmcCloseConnection ((SmcConn)mainwin->smc_conn, 0, NULL);
	mainwin->smc_conn = NULL;
#endif

	main_window_destroy_all();
	
	plugin_unload_all("GTK3");

	matcher_done();
	prefs_toolbar_done();
	avatars_done();

#ifndef USE_ALT_ADDRBOOK
	addressbook_destroy();
#endif
	prefs_themes_done();
	prefs_fonts_done();
	prefs_ext_prog_done();
	prefs_wrapping_done();
	prefs_compose_writing_done();
	prefs_msg_colors_done();
	prefs_image_viewer_done();
	image_viewer_done();
	prefs_quote_done();
	prefs_summaries_done();
	prefs_message_done();
	prefs_other_done();
	prefs_proxy_done();
	prefs_receive_done();
	prefs_logging_done();
	prefs_send_done();
	tags_write_tags();
#ifdef USE_ENCHANT       
	prefs_spelling_done();
	gtkaspell_checkers_quit();
#endif
	plugin_unload_all("Common");
#ifdef G_OS_WIN32
	win32_close_log();
#endif
	claws_done();
}

#define G_PRINT_EXIT(msg)	\
	{			\
		g_print(msg);	\
		exit(1);	\
	}

static void parse_cmd_compose_from_file(const gchar *fn, GString *body)
{
	GString *headers = g_string_new(NULL);
	gchar *to = NULL;
	gchar *h;
	gchar *v;
	gchar fb[BUFFSIZE];
	FILE *fp;
	gboolean isstdin;

	if (fn == NULL || *fn == '\0')
		G_PRINT_EXIT(_("Missing filename\n"));
	isstdin = (*fn == '-' && *(fn + 1) == '\0');
	if (isstdin)
		fp = stdin;
	else {
		fp = claws_fopen(fn, "r");
		if (!fp)
			G_PRINT_EXIT(_("Cannot open filename for reading\n"));
	}

	while (claws_fgets(fb, sizeof(fb), fp)) {
		gchar *tmp;	
		strretchomp(fb);
		if (*fb == '\0')
			break;
		h = fb;
		while (*h && *h != ':') { ++h; } /* search colon */
        	if (*h == '\0')
			G_PRINT_EXIT(_("Malformed header\n"));
		v = h + 1;
		while (*v && *v == ' ') { ++v; } /* trim value start */
		*h = '\0';
		tmp = g_ascii_strdown(fb, -1); /* get header name */
		if (!strcmp(tmp, "to")) {
			if (to != NULL)
				G_PRINT_EXIT(_("Duplicated 'To:' header\n"));
			to = g_strdup(v);
		} else {
			g_string_append_c(headers, '&');
			g_string_append(headers, tmp);
			g_string_append_c(headers, '=');
			g_string_append_uri_escaped(headers, v, NULL, TRUE);
		}
		g_free(tmp);
	}
	if (to == NULL)
		G_PRINT_EXIT(_("Missing required 'To:' header\n"));
	g_string_append(body, to);
	g_free(to);
	g_string_append(body, "?body=");
	while (claws_fgets(fb, sizeof(fb), fp)) {
		g_string_append_uri_escaped(body, fb, NULL, TRUE);
	}
	if (!isstdin)
		claws_fclose(fp);
	/* append the remaining headers */
	g_string_append(body, headers->str);
	g_string_free(headers, TRUE);
}

#undef G_PRINT_EXIT

static void parse_cmd_opt_error(char *errstr, char* optstr)
{
    gchar tmp[BUFSIZ];

	cm_return_if_fail(errstr != NULL);
	cm_return_if_fail(optstr != NULL);

    g_snprintf(tmp, sizeof(tmp), errstr, optstr);
	g_print(_("%s. Try -h or --help for usage.\n"), tmp);
	exit(1);
}

static GString mailto; /* used to feed cmd.compose_mailto when --compose-from-file is used */

static void parse_cmd_opt(int argc, char *argv[])
{
	AttachInfo *ainfo;
	gint i;

	for (i = 1; i < argc; i++) {
		if (!strcmp(argv[i], "--receive-all")) {
			cmd.receive_all = TRUE;
		} else if (!strcmp(argv[i], "--receive")) {
			cmd.receive = TRUE;
		} else if (!strcmp(argv[i], "--cancel-receiving")) {
			cmd.cancel_receiving = TRUE;
		} else if (!strcmp(argv[i], "--cancel-sending")) {
			cmd.cancel_sending = TRUE;
		} else if (!strcmp(argv[i], "--compose-from-file")) {
		    if (i+1 < argc) {
				const gchar *p = argv[i+1];

				parse_cmd_compose_from_file(p, &mailto);
				cmd.compose = TRUE;
				cmd.compose_mailto = mailto.str;
				i++;
		    } else {
                parse_cmd_opt_error(_("Missing file argument for option %s"), argv[i]);
			}
		} else if (!strcmp(argv[i], "--compose")) {
			const gchar *p = (i+1 < argc)?argv[i+1]:NULL;

			cmd.compose = TRUE;
			cmd.compose_mailto = NULL;
			if (p && *p != '\0' && *p != '-') {
				if (!STRNCMP(p, "mailto:")) {
					cmd.compose_mailto = p + 7;
				} else {
					cmd.compose_mailto = p;
				}
				i++;
			}
		} else if (!strcmp(argv[i], "--subscribe")) {
		    if (i+1 < argc) {
				const gchar *p = argv[i+1];
				if (p && *p != '\0' && *p != '-') {
					cmd.subscribe = TRUE;
					cmd.subscribe_uri = p;
				} else {
                    parse_cmd_opt_error(_("Missing or empty uri argument for option %s"), argv[i]);
				}
		    } else {
                parse_cmd_opt_error(_("Missing uri argument for option %s"), argv[i]);
			}
		} else if (!strcmp(argv[i], "--attach") || 
                !strcmp(argv[i], "--insert")) {
		    if (i+1 < argc) {
				const gchar *p = argv[i+1];
				gint ii = i;
				gchar *file = NULL;
				gboolean insert = !strcmp(argv[i], "--insert");

				while (p && *p != '\0' && *p != '-') {
					if ((file = g_filename_from_uri(p, NULL, NULL)) != NULL) {
						if (!is_file_exist(file)) {
							g_free(file);
							file = NULL;
						}
					}
					if (file == NULL && *p != G_DIR_SEPARATOR) {
						file = g_strconcat(claws_get_startup_dir(),
								   G_DIR_SEPARATOR_S,
								   p, NULL);
					} else if (file == NULL) {
						file = g_strdup(p);
					}

					ainfo = g_new0(AttachInfo, 1);
					ainfo->file = file;
					ainfo->insert = insert;
					cmd.attach_files = g_list_append(cmd.attach_files, ainfo);
					ii++;
					p = (ii+1 < argc)?argv[ii+1]:NULL;
				}
				if (ii==i) {
                    parse_cmd_opt_error(_("Missing at least one non-empty file argument for option %s"), argv[i]);
				} else {
                    i=ii;
                }
		    } else {
                parse_cmd_opt_error(_("Missing file argument for option %s"), argv[i]);
			}
		} else if (!strcmp(argv[i], "--send")) {
			cmd.send = TRUE;
		} else if (!strcmp(argv[i], "--version-full") ||
			   !strcmp(argv[i], "-V")) {
			g_print("Claws Mail version " VERSION_GIT_FULL "\n");
			main_dump_features_list(FALSE);
			exit(0);
		} else if (!strcmp(argv[i], "--version") ||
			   !strcmp(argv[i], "-v")) {
			g_print("Claws Mail version " VERSION "\n");
			exit(0);
 		} else if (!strcmp(argv[i], "--status-full")) {
 			const gchar *p = (i+1 < argc)?argv[i+1]:NULL;
 
 			cmd.status_full = TRUE;
 			while (p && *p != '\0' && *p != '-') {
 				if (!cmd.status_full_folders) {
 					cmd.status_full_folders =
 						g_ptr_array_new();
				}
 				g_ptr_array_add(cmd.status_full_folders,
 						g_strdup(p));
 				i++;
 				p = (i+1 < argc)?argv[i+1]:NULL;
 			}
  		} else if (!strcmp(argv[i], "--status")) {
 			const gchar *p = (i+1 < argc)?argv[i+1]:NULL;
 
  			cmd.status = TRUE;
 			while (p && *p != '\0' && *p != '-') {
 				if (!cmd.status_folders)
 					cmd.status_folders = g_ptr_array_new();
 				g_ptr_array_add(cmd.status_folders,
 						g_strdup(p));
 				i++;
 				p = (i+1 < argc)?argv[i+1]:NULL;
 			}
		} else if (!strcmp(argv[i], "--search")) {
		    if (i+3 < argc) { /* 3 first arguments are mandatory */
		    	const char* p;
		    	/* only set search parameters if they are valid */
		    	p = argv[i+1];
				cmd.search_folder    = (p && *p != '\0' && *p != '-')?p:NULL;
				p = argv[i+2];
				cmd.search_type      = (p && *p != '\0' && *p != '-')?p:NULL;
				p = argv[i+3];
				cmd.search_request   = (p && *p != '\0' && *p != '-')?p:NULL;
				p = (i+4 < argc)?argv[i+4]:NULL;
				const char* rec      = (p && *p != '\0' && *p != '-')?p:NULL;
				cmd.search_recursive = TRUE;
				if (rec) {
                    i++;
                    if (tolower(*rec)=='n' || tolower(*rec)=='f' || *rec=='0')
    					cmd.search_recursive = FALSE;
                }
				if (cmd.search_folder && cmd.search_type && cmd.search_request) {
					cmd.search = TRUE;
                    i+=3;
                }
		    } else {
                switch (argc-i-1) {
                case 0:
                    parse_cmd_opt_error(_("Missing folder, type and request arguments for option %s"), argv[i]);
                    break;
                case 1:
                    parse_cmd_opt_error(_("Missing type and request arguments for option %s"), argv[i]);
                    break;
                case 2:
                    parse_cmd_opt_error(_("Missing request argument for option %s"), argv[i]);
                }
			}
		} else if (!strcmp(argv[i], "--online")) {
			cmd.online_mode = ONLINE_MODE_ONLINE;
		} else if (!strcmp(argv[i], "--offline")) {
			cmd.online_mode = ONLINE_MODE_OFFLINE;
		} else if (!strcmp(argv[i], "--toggle-debug")) {
			cmd.debug = TRUE;
		} else if (!strcmp(argv[i], "--statistics")) {
			cmd.statistics = TRUE;
		} else if (!strcmp(argv[i], "--reset-statistics")) {
			cmd.reset_statistics = TRUE;
		} else if (!strcmp(argv[i], "--help") ||
			   !strcmp(argv[i], "-h")) {
			gchar *base = g_path_get_basename(argv[0]);
			g_print(_("Usage: %s [OPTION]...\n"), base);

			g_print("%s\n", _("  --compose [address]    open composition window"));
			g_print("%s\n", _("  --compose-from-file file\n"
				  	  "                         open composition window with data from given file;\n"
			  	  	  "                         use - as file name for reading from standard input;\n"
			  	  	  "                         content format: headers first (To: required) until an\n"
				  	  "                         empty line, then mail body until end of file."));
			g_print("%s\n", _("  --subscribe uri        subscribe to the given URI if possible"));
			g_print("%s\n", _("  --attach file1 [file2]...\n"
					  "                         open composition window with specified files\n"
					  "                         attached"));
			g_print("%s\n", _("  --insert file1 [file2]...\n"
					  "                         open composition window with specified files\n"
					  "                         inserted"));
			g_print("%s\n", _("  --receive              receive new messages"));
			g_print("%s\n", _("  --receive-all          receive new messages of all accounts"));
			g_print("%s\n", _("  --cancel-receiving     cancel receiving of messages"));
			g_print("%s\n", _("  --cancel-sending       cancel sending of messages"));
			g_print("%s\n", _("  --search folder type request [recursive]\n"
					  "                         searches mail\n"
					  "                         folder ex.: \"#mh/Mailbox/inbox\" or \"Mail\"\n"
					  "                         type: s[ubject],f[rom],t[o],e[xtended],m[ixed] or g: tag\n"
					  "                         request: search string\n"
					  "                         recursive: false if arg. starts with 0, n, N, f or F"));

			g_print("%s\n", _("  --send                 send all queued messages"));
 			g_print("%s\n", _("  --status [folder]...   show the total number of messages"));
 			g_print("%s\n", _("  --status-full [folder]...\n"
 			                  "                         show the status of each folder"));
 			g_print("%s\n", _("  --statistics           show session statistics"));
 			g_print("%s\n", _("  --reset-statistics     reset session statistics"));
			g_print("%s\n", _("  --select folder[/msg]  jump to the specified folder/message\n" 
					  "                         folder is a folder id like 'folder/sub_folder', a file:// uri or an absolute path"));
			g_print("%s\n", _("  --online               switch to online mode"));
			g_print("%s\n", _("  --offline              switch to offline mode"));
			g_print("%s\n", _("  --exit --quit -q       exit Claws Mail"));
			g_print("%s\n", _("  --debug -d             debug mode"));
			g_print("%s\n", _("  --toggle-debug         toggle debug mode"));
			g_print("%s\n", _("  --help -h              display this help"));
			g_print("%s\n", _("  --version -v           output version information"));
			g_print("%s\n", _("  --version-full -V      output version and built-in features information"));
			g_print("%s\n", _("  --config-dir           output configuration directory"));
			g_print("%s\n", _("  --alternate-config-dir directory\n"
			                  "                         use specified configuration directory"));
			g_print("%s\n", _("  --geometry -geometry [WxH][+X+Y]\n"
					  "                         set geometry for main window"));

			g_free(base);
			exit(1);
		} else if (!strcmp(argv[i], "--crash")) {
			cmd.crash = TRUE;
			cmd.crash_params = g_strdup((i+1 < argc)?argv[i+1]:NULL);
			i++;
		} else if (!strcmp(argv[i], "--config-dir")) {
			g_print(RC_DIR "\n");
			exit(0);
		} else if (!strcmp(argv[i], "--alternate-config-dir")) {
		    if (i+1 < argc) {
				set_rc_dir(argv[i+1]);
                i++;
		    } else {
                parse_cmd_opt_error(_("Missing directory argument for option %s"), argv[i]);
			}
		} else if (!strcmp(argv[i], "--geometry") ||
		        !strcmp(argv[i], "-geometry")) {
		    if (i+1 < argc) {
				cmd.geometry = argv[i+1];
                i++;
		    } else {
                parse_cmd_opt_error(_("Missing geometry argument for option %s"), argv[i]);
			}
		} else if (!strcmp(argv[i], "--exit") ||
			   !strcmp(argv[i], "--quit") ||
			   !strcmp(argv[i], "-q")) {
			cmd.exit = TRUE;
		} else if (!strcmp(argv[i], "--select")) {
		    if (i+1 < argc) {
				cmd.target = argv[i+1];
                i++;
		    } else {
                parse_cmd_opt_error(_("Missing folder argument for option %s"), argv[i]);
			}
		} else if (i == 1 && argc == 2) {
			/* only one parameter. Do something intelligent about it */
			if ((strstr(argv[i], "@") || !STRNCMP(argv[i], "mailto:")) && !strstr(argv[i], "://")) {
				const gchar *p = argv[i];

				cmd.compose = TRUE;
				cmd.compose_mailto = NULL;
				if (p && *p != '\0' && *p != '-') {
					if (!STRNCMP(p, "mailto:")) {
						cmd.compose_mailto = p + 7;
					} else {
						cmd.compose_mailto = p;
					}
				}
			} else if (!STRNCMP(argv[i], "file://")) {
				cmd.target = argv[i];
			} else if (!STRNCMP(argv[i], "?attach=file://")) {
                /* Thunar support as per 3.3.0cvs19 */
				cmd.compose = TRUE;
				cmd.compose_mailto = argv[i];
			} else if (strstr(argv[i], "://")) {
				const gchar *p = argv[i];
				if (p && *p != '\0' && *p != '-') {
					cmd.subscribe = TRUE;
					cmd.subscribe_uri = p;
				}
			} else if (!strcmp(argv[i], "--sync")) {
				/* gtk debug */
			} else if (is_dir_exist(argv[i]) || is_file_exist(argv[i])) {
				cmd.target = argv[i];
    		} else {
                parse_cmd_opt_error(_("Unknown option %s"), argv[i]);
            }
		} else {
            parse_cmd_opt_error(_("Unknown option %s"), argv[i]);
        }
	}

	if (cmd.attach_files && cmd.compose == FALSE) {
		cmd.compose = TRUE;
		cmd.compose_mailto = NULL;
	}
}

static void initial_processing(FolderItem *item, gpointer data)
{
	MainWindow *mainwin = (MainWindow *)data;
	gchar *buf;

	cm_return_if_fail(item);
	buf = g_strdup_printf(_("Processing (%s)..."), 
			      item->path 
			      ? item->path 
			      : _("top level folder"));
	g_free(buf);

	if (folder_item_parent(item) != NULL && item->prefs->enable_processing) {
		item->processing_pending = TRUE;
		folder_item_apply_processing(item);
		item->processing_pending = FALSE;
	}

	STATUSBAR_POP(mainwin);
}

static gboolean draft_all_messages(void)
{
	const GList *compose_list = NULL;
	
	compose_clear_exit_drafts();
	compose_list = compose_get_compose_list();
	while (compose_list != NULL) {
		Compose *c = (Compose*)compose_list->data;
		if (!compose_draft(c, COMPOSE_DRAFT_FOR_EXIT))
			return FALSE;
		compose_list = compose_get_compose_list();
	}
	return TRUE;
}
gboolean clean_quit(gpointer data)
{
	static gboolean firstrun = TRUE;

	if (!firstrun) {
		return FALSE;
	}
	firstrun = FALSE;

	/*!< Good idea to have the main window stored in a 
	 *   static variable so we can check that variable
	 *   to see if we're really allowed to do things
	 *   that actually the spawner is supposed to 
	 *   do (like: sending mail, composing messages).
	 *   Because, really, if we're the spawnee, and
	 *   we touch GTK stuff, we're hosed. See the 
	 *   next fixme. */

	/* FIXME: Use something else to signal that we're
	 * in the original spawner, and not in a spawned
	 * child. */
	if (!static_mainwindow) {
		return FALSE;
	}
		
	draft_all_messages();
	emergency_exit = TRUE;
	exit_claws(static_mainwindow);
	exit(0);

	return FALSE;
}

void app_will_exit(GtkWidget *widget, gpointer data)
{
	MainWindow *mainwin = data;
	
	if (gtk_main_level() == 0) {
		debug_print("not even started\n");
		return;
	}
	if (sc_exiting == TRUE) {
		debug_print("exit pending\n");
		return;
	}
	sc_exiting = TRUE;
	debug_print("exiting\n");
	if (compose_get_compose_list()) {
		if (!draft_all_messages()) {
			main_window_popup(mainwin);
			sc_exiting = FALSE;
			return;
		}
	}

	if (prefs_common.warn_queued_on_exit && procmsg_have_queued_mails_fast()) {
		if (alertpanel(_("Queued messages"),
			       _("Some unsent messages are queued. Exit now?"),
			       NULL, _("_Cancel"), NULL, _("_OK"), NULL, NULL,
			       ALERTFOCUS_FIRST)
		    != G_ALERTALTERNATE) {
			main_window_popup(mainwin);
		    	sc_exiting = FALSE;
			return;
		}
		manage_window_focus_in(mainwin->window, NULL, NULL);
	}

	sock_cleanup();
#ifdef HAVE_VALGRIND
	if (RUNNING_ON_VALGRIND) {
		summary_clear_list(mainwin->summaryview);
	}
#endif
	if (folderview_get_selected_item(mainwin->folderview))
		folder_item_close(folderview_get_selected_item(mainwin->folderview));
	gtk_main_quit();
}

gboolean claws_is_exiting(void)
{
	return sc_exiting;
}

gboolean claws_is_starting(void)
{
	return sc_starting;
}

#ifdef G_OS_UNIX
/*
 * CLAWS: want this public so crash dialog can delete the
 * lock file too
 */
gchar *claws_get_socket_name(void)
{
	static gchar *filename = NULL;
	gchar *socket_dir = NULL;
	gchar md5sum[33];

	if (filename == NULL) {
		GStatBuf st;
		gint stat_ok;

		socket_dir = g_strdup_printf("%s%cclaws-mail",
<<<<<<< HEAD
                                    g_get_user_runtime_dir(), G_DIR_SEPARATOR);
        stat_ok = g_stat(socket_dir, &st);
=======
					   g_get_user_runtime_dir(), G_DIR_SEPARATOR);
		stat_ok = g_stat(socket_dir, &st);
>>>>>>> 1465ce9c
		if (stat_ok < 0 && errno != ENOENT) {
			g_print("Error stat'ing socket_dir %s: %s\n",
				socket_dir, g_strerror(errno));
		} else if (stat_ok == 0 && S_ISSOCK(st.st_mode)) {
			/* old versions used a sock in $TMPDIR/claws-mail-$UID */
			debug_print("Using legacy socket %s\n", socket_dir);
			filename = g_strdup(socket_dir);
			g_free(socket_dir);
			return filename;
		}

		if (!is_dir_exist(socket_dir) && make_dir(socket_dir) < 0) {
			g_print("Error creating socket_dir %s: %s\n",
				socket_dir, g_strerror(errno));
		}

		md5_hex_digest(md5sum, get_rc_dir());

		filename = g_strdup_printf("%s%c%s", socket_dir, G_DIR_SEPARATOR,
					   md5sum);
		g_free(socket_dir);
		debug_print("Using control socket %s\n", filename);
	}

	return filename;
}
#endif

static gchar *get_crashfile_name(void)
{
	static gchar *filename = NULL;

	if (filename == NULL) {
		filename = g_strdup_printf("%s%cclaws-crashed",
					   get_tmp_dir(), G_DIR_SEPARATOR);
	}

	return filename;
}

static gint prohibit_duplicate_launch(int *argc, char ***argv)
{
	gint sock;
	GList *curr;
#ifdef G_OS_UNIX
	gchar *path;

	path = claws_get_socket_name();
	/* Try to connect to the control socket */
	sock = fd_connect_unix(path);
<<<<<<< HEAD
	
	if (x_display == NULL)
		x_display = g_strdup(g_getenv("DISPLAY"));
=======
>>>>>>> 1465ce9c

	if (sock < 0) {
		gint ret;
#if HAVE_FLOCK
		gchar *socket_lock;
		gint lock_fd;
		/* If connect failed, no other process is running.
		 * Unlink the potentially existing socket, then
		 * open it. This has to be done locking a temporary
		 * file to avoid the race condition where another
		 * process could have created the socket just in
		 * between.
		 */
		socket_lock = g_strconcat(path, ".lock",
					  NULL);
		lock_fd = g_open(socket_lock, O_RDWR|O_CREAT, 0);
		if (lock_fd < 0) {
			debug_print("Couldn't open %s: %s (%d)\n", socket_lock,
				g_strerror(errno), errno);
			g_free(socket_lock);
			return -1;
		}
		if (flock(lock_fd, LOCK_EX) < 0) {
			debug_print("Couldn't lock %s: %s (%d)\n", socket_lock,
				g_strerror(errno), errno);
			close(lock_fd);
			g_free(socket_lock);
			return -1;
		}
#endif

		claws_unlink(path);
		debug_print("Opening socket %s\n", path);
		ret = fd_open_unix(path);
#if HAVE_FLOCK
		flock(lock_fd, LOCK_UN);
		close(lock_fd);
		claws_unlink(socket_lock);
		g_free(socket_lock);
#endif
		return ret;
	}
#else
        HANDLE hmutex;

        hmutex = CreateMutexA(NULL, FALSE, "ClawsMail");
        if (!hmutex) {
                debug_print("cannot create Mutex\n");
                return -1;
        }
        if (GetLastError() != ERROR_ALREADY_EXISTS) {
                sock = fd_open_inet(50216);
                if (sock < 0)
                        return 0;
                return sock;
        }

        sock = fd_connect_inet(50216);
        if (sock < 0)
                return -1;
#endif
	/* remote command mode */

	debug_print("another Claws Mail instance is already running.\n");

	if (cmd.receive_all) {
		CM_FD_WRITE_ALL("receive_all\n");
	} else if (cmd.receive) {
		CM_FD_WRITE_ALL("receive\n");
	} else if (cmd.cancel_receiving) {
		CM_FD_WRITE_ALL("cancel_receiving\n");
	} else if (cmd.cancel_sending) {
		CM_FD_WRITE_ALL("cancel_sending\n");
	} else if (cmd.compose && cmd.attach_files) {
		gchar *str, *compose_str;

		if (cmd.compose_mailto) {
			compose_str = g_strdup_printf("compose_attach %s\n",
						      cmd.compose_mailto);
		} else {
			compose_str = g_strdup("compose_attach\n");
		}

		CM_FD_WRITE_ALL(compose_str);
		g_free(compose_str);

		for (curr = cmd.attach_files; curr != NULL ; curr = curr->next) {
			str = (gchar *) ((AttachInfo *)curr->data)->file;
			if (((AttachInfo *)curr->data)->insert)
				CM_FD_WRITE_ALL("insert ");
			else
				CM_FD_WRITE_ALL("attach ");
			CM_FD_WRITE_ALL(str);
			CM_FD_WRITE_ALL("\n");
		}

		CM_FD_WRITE_ALL(".\n");
	} else if (cmd.compose) {
		gchar *compose_str;

		if (cmd.compose_mailto) {
			compose_str = g_strdup_printf
				("compose %s\n", cmd.compose_mailto);
		} else {
			compose_str = g_strdup("compose\n");
		}

		CM_FD_WRITE_ALL(compose_str);
		g_free(compose_str);
	} else if (cmd.subscribe) {
		gchar *str = g_strdup_printf("subscribe %s\n", cmd.subscribe_uri);
		CM_FD_WRITE_ALL(str);
		g_free(str);
	} else if (cmd.send) {
		CM_FD_WRITE_ALL("send\n");
	} else if (cmd.online_mode == ONLINE_MODE_ONLINE) {
		CM_FD_WRITE("online\n");
	} else if (cmd.online_mode == ONLINE_MODE_OFFLINE) {
		CM_FD_WRITE("offline\n");
	} else if (cmd.debug) {
		CM_FD_WRITE("debug\n");
 	} else if (cmd.status || cmd.status_full) {
  		gchar buf[BUFFSIZE];
 		gint i;
 		const gchar *command;
 		GPtrArray *folders;
 		gchar *folder;
 
 		command = cmd.status_full ? "status-full\n" : "status\n";
 		folders = cmd.status_full ? cmd.status_full_folders :
 			cmd.status_folders;
 
 		CM_FD_WRITE_ALL(command);
 		for (i = 0; folders && i < folders->len; ++i) {
 			folder = g_ptr_array_index(folders, i);
 			CM_FD_WRITE_ALL(folder);
 			CM_FD_WRITE_ALL("\n");
 		}
 		CM_FD_WRITE_ALL(".\n");
 		for (;;) {
 			fd_gets(sock, buf, sizeof(buf) - 1);
			buf[sizeof(buf) - 1] = '\0';
 			if (!STRNCMP(buf, ".\n")) break;
			if (claws_fputs(buf, stdout) == EOF) {
				g_warning("writing to stdout failed");
				break;
			}
 		}
	} else if (cmd.exit) {
		CM_FD_WRITE_ALL("exit\n");
	} else if (cmd.statistics) {
		gchar buf[BUFSIZ];
		CM_FD_WRITE("statistics\n");
 		for (;;) {
 			fd_gets(sock, buf, sizeof(buf) - 1);
			buf[sizeof(buf) - 1] = '\0';
 			if (!STRNCMP(buf, ".\n")) break;
			if (claws_fputs(buf, stdout) == EOF) {
				g_warning("writing to stdout failed");
				break;
			}
 		}
	} else if (cmd.reset_statistics) {
		CM_FD_WRITE("reset_statistics\n");
	} else if (cmd.target) {
		gchar *str = g_strdup_printf("select %s\n", cmd.target);
		CM_FD_WRITE_ALL(str);
		g_free(str);
	} else if (cmd.search) {
		gchar buf[BUFFSIZE];
		gchar *str =
			g_strdup_printf("search %s\n%s\n%s\n%c\n",
							cmd.search_folder, cmd.search_type, cmd.search_request,
							(cmd.search_recursive==TRUE)?'1':'0');
		CM_FD_WRITE_ALL(str);
		g_free(str);
		for (;;) {
			fd_gets(sock, buf, sizeof(buf) - 1);
			buf[sizeof(buf) - 1] = '\0';
			if (!STRNCMP(buf, ".\n")) break;
			if (claws_fputs(buf, stdout) == EOF) {
				g_warning("writing to stdout failed");
				break;
			}
		}
	} else {
#ifdef G_OS_UNIX
		gchar buf[BUFSIZ];
		CM_FD_WRITE_ALL("get_display\n");
		memset(buf, 0, sizeof(buf));
		fd_gets(sock, buf, sizeof(buf) - 1);
		buf[sizeof(buf) - 1] = '\0';
<<<<<<< HEAD
		if (g_strcmp0(buf, x_display)) {
			g_print("Claws Mail is already running on display %s.\n",
				buf);
		} else {
=======

		/* Try to connect to a display; if it is the same one as
		 * the other Claws instance, then ask it to pop up. */
		int diff_display = 1;
		if (gtk_init_check(argc, argv)) {
			GdkDisplay *display = gdk_display_get_default();
			diff_display = g_strcmp0(buf, gdk_display_get_name(display));
		}
		if (diff_display) {
			g_print("Claws Mail is already running on display %s.\n",
				buf);
		} else {
			g_print("Claws Mail is already running on this display (%s).\n",
				buf);
>>>>>>> 1465ce9c
			fd_close(sock);
			sock = fd_connect_unix(path);
			CM_FD_WRITE_ALL("popup\n");
		}
#else
		CM_FD_WRITE_ALL("popup\n");
#endif
	}

	fd_close(sock);
	return -1;
}

static gint lock_socket_remove(void)
{
#ifdef G_OS_UNIX
	gchar *filename, *dirname;
#endif
	if (lock_socket < 0) {
		return -1;
	}

	if (lock_socket_tag > 0) {
		g_source_remove(lock_socket_tag);
	}
	fd_close(lock_socket);

#ifdef G_OS_UNIX
	filename = claws_get_socket_name();
	dirname = g_path_get_dirname(filename);
	if (claws_unlink(filename) < 0)
                FILE_OP_ERROR(filename, "claws_unlink");
	g_rmdir(dirname);
	g_free(dirname);
#endif

	return 0;
}

static GPtrArray *get_folder_item_list(gint sock)
{
	gchar buf[BUFFSIZE];
	FolderItem *item;
	GPtrArray *folders = NULL;

	for (;;) {
		fd_gets(sock, buf, sizeof(buf) - 1);
		buf[sizeof(buf) - 1] = '\0';
		if (!STRNCMP(buf, ".\n")) {
			break;
		}
		strretchomp(buf);
		if (!folders) {
			folders = g_ptr_array_new();
		}
		item = folder_find_item_from_identifier(buf);
		if (item) {
			g_ptr_array_add(folders, item);
		} else {
			g_warning("no such folder: %s", buf);
		}
	}

	return folders;
}

static void lock_socket_input_cb(gpointer data,
				 gint source,
				 GIOCondition condition)
{
	MainWindow *mainwin = (MainWindow *)data;
	gint sock;
	gchar buf[BUFFSIZE];

	sock = fd_accept(source);
	if (sock < 0)
		return;

	fd_gets(sock, buf, sizeof(buf) - 1);
	buf[sizeof(buf) - 1] = '\0';

	if (!STRNCMP(buf, "popup")) {
		main_window_popup(mainwin);
#ifdef G_OS_UNIX
	} else if (!STRNCMP(buf, "get_display")) {
<<<<<<< HEAD
		CM_FD_WRITE_ALL(x_display);
=======
		GdkDisplay* display = gtk_widget_get_display(mainwin->window);
		const gchar *display_name = gdk_display_get_name(display);
		CM_FD_WRITE_ALL(display_name);
>>>>>>> 1465ce9c
#endif
	} else if (!STRNCMP(buf, "receive_all")) {
		inc_all_account_mail(mainwin, FALSE, FALSE,
				     prefs_common.newmail_notify_manu);
	} else if (!STRNCMP(buf, "receive")) {
		inc_mail(mainwin, prefs_common.newmail_notify_manu);
	} else if (!STRNCMP(buf, "cancel_receiving")) {
		inc_cancel_all();
		imap_cancel_all();
	} else if (!STRNCMP(buf, "cancel_sending")) {
		send_cancel();
	} else if (!STRNCMP(buf, "compose_attach")) {
		GList *files = NULL, *curr;
		AttachInfo *ainfo;
		gchar *mailto;

		mailto = g_strdup(buf + strlen("compose_attach") + 1);
		while (fd_gets(sock, buf, sizeof(buf) - 1) > 0) {
			buf[sizeof(buf) - 1] = '\0';
			strretchomp(buf);
			if (!g_strcmp0(buf, "."))
				break;

			ainfo = g_new0(AttachInfo, 1);
			ainfo->file = g_strdup(strstr(buf, " ") + 1);
			ainfo->insert = !STRNCMP(buf, "insert ");
			files = g_list_append(files, ainfo);
		}
		open_compose_new(mailto, files);
		
		curr = g_list_first(files);
		while (curr != NULL) {
			ainfo = (AttachInfo *)curr->data;
			g_free(ainfo->file);
			g_free(ainfo);
			curr = curr->next;
		}
		g_list_free(files);
		g_free(mailto);
	} else if (!STRNCMP(buf, "compose")) {
		open_compose_new(buf + strlen("compose") + 1, NULL);
	} else if (!STRNCMP(buf, "subscribe")) {
		main_window_popup(mainwin);
		folder_subscribe(buf + strlen("subscribe") + 1);
	} else if (!STRNCMP(buf, "send")) {
		send_queue();
	} else if (!STRNCMP(buf, "online")) {
		main_window_toggle_work_offline(mainwin, FALSE, FALSE);
	} else if (!STRNCMP(buf, "offline")) {
		main_window_toggle_work_offline(mainwin, TRUE, FALSE);
	} else if (!STRNCMP(buf, "debug")) {
		debug_set_mode(debug_get_mode() ? FALSE : TRUE);
 	} else if (!STRNCMP(buf, "status-full") ||
 		   !STRNCMP(buf, "status")) {
 		gchar *status;
 		GPtrArray *folders;
 
 		folders = get_folder_item_list(sock);
 		status = folder_get_status
 			(folders, !STRNCMP(buf, "status-full"));
 		CM_FD_WRITE_ALL(status);
 		CM_FD_WRITE_ALL(".\n");
 		g_free(status);
 		if (folders) g_ptr_array_free(folders, TRUE);
	} else if (!STRNCMP(buf, "statistics")) {
		gchar tmp[BUFSIZ];

		g_snprintf(tmp, sizeof(tmp), _("Session statistics\n"));
 		CM_FD_WRITE_ALL(tmp);

		if (prefs_common.date_format) {
			struct tm *lt;
			gint len = 100;
			gchar date[len];

			lt = localtime(&session_stats.time_started);
			fast_strftime(date, len, prefs_common.date_format, lt);
			g_snprintf(tmp, sizeof(tmp), _("Started: %s\n"),
					lt ? date : ctime(&session_stats.time_started));
		} else
			g_snprintf(tmp, sizeof(tmp), _("Started: %s\n"),
					ctime(&session_stats.time_started));
 		CM_FD_WRITE_ALL(tmp);

 		CM_FD_WRITE_ALL("\n");

		g_snprintf(tmp, sizeof(tmp), _("Incoming traffic\n"));
 		CM_FD_WRITE_ALL(tmp);

		g_snprintf(tmp, sizeof(tmp), _("Received messages: %d\n"),
				session_stats.received);
 		CM_FD_WRITE_ALL(tmp);

 		CM_FD_WRITE_ALL("\n");

		g_snprintf(tmp, sizeof(tmp), _("Outgoing traffic\n"));
 		CM_FD_WRITE_ALL(tmp);

		g_snprintf(tmp, sizeof(tmp), _("New/redirected messages: %d\n"),
				session_stats.sent);
 		CM_FD_WRITE_ALL(tmp);

		g_snprintf(tmp, sizeof(tmp), _("Replied messages: %d\n"),
				session_stats.replied);
 		CM_FD_WRITE_ALL(tmp);

		g_snprintf(tmp, sizeof(tmp), _("Forwarded messages: %d\n"),
				session_stats.forwarded);
 		CM_FD_WRITE_ALL(tmp);

		g_snprintf(tmp, sizeof(tmp), _("Total outgoing messages: %d\n"),
				(session_stats.sent + session_stats.replied +
				 session_stats.forwarded));
 		CM_FD_WRITE_ALL(tmp);

 		CM_FD_WRITE_ALL(".\n");
	} else if (!STRNCMP(buf, "reset_statistics")) {
		reset_statistics();
	} else if (!STRNCMP(buf, "select ")) {
		const gchar *target = buf+7;
		mainwindow_jump_to(target, TRUE);
	} else if (!STRNCMP(buf, "search ")) {
		FolderItem* folderItem = NULL;
		GSList *messages = NULL;
		gchar *folder_name = NULL;
		gchar *request = NULL;
		AdvancedSearch *search;
		gboolean recursive;
		AdvancedSearchType searchType = ADVANCED_SEARCH_EXTENDED;
		
		search = advsearch_new();

		folder_name = g_strdup(buf+7);
		strretchomp(folder_name);

		if (fd_gets(sock, buf, sizeof(buf) - 1) <= 0) 
			goto search_exit;
		buf[sizeof(buf) - 1] = '\0';

		switch (toupper(buf[0])) {
		case 'S': searchType = ADVANCED_SEARCH_SUBJECT; break;
		case 'F': searchType = ADVANCED_SEARCH_FROM; break;
		case 'T': searchType = ADVANCED_SEARCH_TO; break;
		case 'M': searchType = ADVANCED_SEARCH_MIXED; break;
		case 'G': searchType = ADVANCED_SEARCH_TAG; break;
		case 'E': searchType = ADVANCED_SEARCH_EXTENDED; break;
		}

		if (fd_gets(sock, buf, sizeof(buf) - 1) <= 0) 
			goto search_exit;

		buf[sizeof(buf) - 1] = '\0';
		request = g_strdup(buf);
		strretchomp(request);

		recursive = TRUE;
		if (fd_gets(sock, buf, sizeof(buf) - 1) > 0)
			recursive = buf[0] != '0';

		buf[sizeof(buf) - 1] = '\0';

		debug_print("search: %s %i %s %i\n", folder_name, searchType, request, recursive);

		folderItem = folder_find_item_from_identifier(folder_name);

		if (folderItem == NULL) {
			debug_print("Unknown folder item : '%s', searching folder\n",folder_name);
			Folder* folder = folder_find_from_path(folder_name);
			if (folder != NULL)
				folderItem = FOLDER_ITEM(folder->node->data);
			else
				debug_print("Unknown folder: '%s'\n",folder_name);
		} else {
			debug_print("%s %s\n",folderItem->name, folderItem->path);
		}

		if (folderItem != NULL) {
			advsearch_set(search, searchType, request);
			advsearch_search_msgs_in_folders(search, &messages, folderItem, recursive);
		} else {
			g_print("Folder '%s' not found.\n'", folder_name);
		}

		GSList *cur;
		for (cur = messages; cur != NULL; cur = cur->next) {
			MsgInfo* msg = (MsgInfo *)cur->data;
			gchar *file = procmsg_get_message_file_path(msg);
			CM_FD_WRITE_ALL(file);
			CM_FD_WRITE_ALL("\n");
			g_free(file);
		}
		CM_FD_WRITE_ALL(".\n");

search_exit:
		g_free(folder_name);
		g_free(request);
		advsearch_free(search);
		if (messages != NULL)
			procmsg_msg_list_free(messages);
	} else if (!STRNCMP(buf, "exit")) {
		if (prefs_common.clean_on_exit && !prefs_common.ask_on_clean) {
			procmsg_empty_all_trash();
                }
		app_will_exit(NULL, mainwin);
	}
	fd_close(sock);

}

static void open_compose_new(const gchar *address, GList *attach_files)
{
	gchar *addr = NULL;

	if (address) {
		Xstrdup_a(addr, address, return);
		g_strstrip(addr);
	}

	compose_new(NULL, addr, attach_files);
}

static void send_queue(void)
{
	GList *list;
	gchar *errstr = NULL;
	gboolean error = FALSE;
	for (list = folder_get_list(); list != NULL; list = list->next) {
		Folder *folder = list->data;

		if (folder->queue) {
			gint res = procmsg_send_queue
				(folder->queue, prefs_common.savemsg,
				&errstr);

			if (res) {
				folder_item_scan(folder->queue);
			}
			
			if (res < 0)
				error = TRUE;
		}
	}
	if (errstr) {
		alertpanel_error_log(_("Some errors occurred "
				"while sending queued messages:\n%s"), errstr);
		g_free(errstr);
	} else if (error) {
		alertpanel_error_log("Some errors occurred "
				"while sending queued messages.");
	}
}

#ifndef G_OS_WIN32
static void quit_signal_handler(int sig)
{
	debug_print("Quitting on signal %d\n", sig);

	g_timeout_add(0, clean_quit, NULL);
}
#endif

static void install_basic_sighandlers()
{
#ifndef G_OS_WIN32
	sigset_t    mask;
	struct sigaction act;

	sigemptyset(&mask);

#ifdef SIGTERM
	sigaddset(&mask, SIGTERM);
#endif
#ifdef SIGINT
	sigaddset(&mask, SIGINT);
#endif
#ifdef SIGHUP
	sigaddset(&mask, SIGHUP);
#endif

	act.sa_handler = quit_signal_handler;
	act.sa_mask    = mask;
	act.sa_flags   = 0;

#ifdef SIGTERM
	sigaction(SIGTERM, &act, 0);
#endif
#ifdef SIGINT
	sigaction(SIGINT, &act, 0);
#endif	
#ifdef SIGHUP
	sigaction(SIGHUP, &act, 0);
#endif	

	sigprocmask(SIG_UNBLOCK, &mask, 0);
#endif /* !G_OS_WIN32 */
}

#if (defined linux && defined SIGIO)
static int mem_notify_fd = 0;

static gboolean clean_caches(gpointer unused)
{
	if (static_mainwindow && static_mainwindow->lock_count > 0)
		return TRUE;
	debug_print("/dev/mem_notify: callback: Freeing some memory now!\n");
	folder_clean_cache_memory_force();
	return FALSE;
}

static void memory_signal_handler(int sig)
{
	debug_print("/dev/mem_notify: Kernel says we should free up some memory!\n");
	g_timeout_add(10, clean_caches, NULL); 
}

static void install_memory_sighandler()
{
	sigset_t    mask;
	struct sigaction act;
	int flags;

	mem_notify_fd = g_open("/dev/mem_notify", O_RDONLY|O_NONBLOCK, 0);
	if (mem_notify_fd == -1) {
		debug_print("/dev/mem_notify not available (%s)\n", 
			g_strerror(errno));
		return;
	}
	
	fcntl(mem_notify_fd, F_SETOWN, getpid());
	flags = fcntl(mem_notify_fd, F_GETFL);
	fcntl(mem_notify_fd, flags|FASYNC);

	sigemptyset(&mask);

	sigaddset(&mask, SIGIO);

	act.sa_handler = memory_signal_handler;
	act.sa_mask    = mask;
	act.sa_flags   = 0;

	sigaction(SIGIO, &act, 0);

	sigprocmask(SIG_UNBLOCK, &mask, 0);

	debug_print("/dev/mem_notify: installed handler\n");
}
#endif /* linux && SIGIO */

#ifdef HAVE_NETWORKMANAGER_SUPPORT
static void networkmanager_state_change_cb(DBusGProxy *proxy, gchar *dev,
					 gpointer data)
{
	MainWindow *mainWin;

	mainWin = NULL;
	if (static_mainwindow)
		mainWin = static_mainwindow;
	else if (data)
		mainWin = (MainWindow*)data;
	
	if (!prefs_common.use_networkmanager)
		return;

	if (mainWin) {
		GError *error = NULL;
		gboolean online;

		online = networkmanager_is_online(&error);
		if(!error) {
			if(online && went_offline_nm) {
				went_offline_nm = FALSE;
				main_window_toggle_work_offline(mainWin, FALSE, FALSE);
				debug_print("NetworkManager: Went online\n");
				log_message(LOG_PROTOCOL, _("NetworkManager: network is online.\n"));
			}
			else if(!online) {
				went_offline_nm = TRUE;
				main_window_toggle_work_offline(mainWin, TRUE, FALSE);
				debug_print("NetworkManager: Went offline\n");
				log_message(LOG_PROTOCOL, _("NetworkManager: network is offline.\n"));
			}
		}
		else {
			debug_print("Failed to get online information from NetworkManager: %s\n",
							 error->message);
			g_error_free(error);
		}
	}
	else
		debug_print("NetworkManager: Cannot change connection state because "
						 "main window does not exist\n");
}

/* Returns true (and sets error appropriately, if given) in case of error */
gboolean networkmanager_is_online(GError **error)
{
	DBusGConnection *connection;
	DBusGProxy *proxy;
	GError *tmp_error = NULL;
	gboolean retVal;
	guint32 state;

	if (!prefs_common.use_networkmanager)
		return TRUE;

	tmp_error = NULL;
	proxy = NULL;
	connection = dbus_g_bus_get(DBUS_BUS_SYSTEM, &tmp_error);

	if(!connection) {
		/* If calling code doesn't do error checking, at least print some debug */
		if((error == NULL) || (*error == NULL))
			debug_print("Failed to open connection to system bus: %s\n",
							 tmp_error->message);
		g_propagate_error(error, tmp_error);
		return TRUE;
	}

	proxy = dbus_g_proxy_new_for_name(connection,
			"org.freedesktop.NetworkManager",
			"/org/freedesktop/NetworkManager",
			"org.freedesktop.NetworkManager");

	retVal = dbus_g_proxy_call(proxy,"state",&tmp_error, G_TYPE_INVALID,
			G_TYPE_UINT, &state, G_TYPE_INVALID);

	if(proxy)
		g_object_unref(proxy);
	if(connection)
		dbus_g_connection_unref(connection);

	if(!retVal) {
		/* If calling code doesn't do error checking, at least print some debug */
		if((error == NULL) || (*error == NULL))
			debug_print("Failed to get state info from NetworkManager: %s\n",
							 tmp_error->message);
		g_propagate_error(error, tmp_error);
		return TRUE;
	}
    	return (state == NM_STATE_CONNECTED_LOCAL ||
		state == NM_STATE_CONNECTED_SITE ||
		state == NM_STATE_CONNECTED_GLOBAL ||
		state == NM_STATE_UNKNOWN);
}
#endif<|MERGE_RESOLUTION|>--- conflicted
+++ resolved
@@ -173,13 +173,7 @@
 
 static gint lock_socket = -1;
 static gint lock_socket_tag = 0;
-<<<<<<< HEAD
-#ifdef G_OS_UNIX
-static gchar *x_display = NULL;
-#endif
-=======
-
->>>>>>> 1465ce9c
+
 typedef enum 
 {
 	ONLINE_MODE_DONT_CHANGE,
@@ -1116,10 +1110,6 @@
 
 #ifdef CRASH_DIALOG
 	if (cmd.crash) {
-<<<<<<< HEAD
-		gtk_set_locale();
-=======
->>>>>>> 1465ce9c
 		gtk_init(&argc, &argv);
 		crash_main(cmd.crash_params);
 #ifdef G_OS_WIN32
@@ -1148,10 +1138,6 @@
 
 	reset_statistics();
 	
-<<<<<<< HEAD
-	gtk_set_locale();
-=======
->>>>>>> 1465ce9c
 	gtk_init(&argc, &argv);
 
 #ifdef HAVE_NETWORKMANAGER_SUPPORT
@@ -1183,13 +1169,6 @@
 	}
 #endif
 
-<<<<<<< HEAD
-	gtk_widget_set_default_colormap(
-		gdk_screen_get_system_colormap(
-			gdk_screen_get_default()));
-
-=======
->>>>>>> 1465ce9c
 	gtkut_create_ui_manager();
 
 	/* Create container for all the menus we will be adding */
@@ -2351,13 +2330,8 @@
 		gint stat_ok;
 
 		socket_dir = g_strdup_printf("%s%cclaws-mail",
-<<<<<<< HEAD
-                                    g_get_user_runtime_dir(), G_DIR_SEPARATOR);
-        stat_ok = g_stat(socket_dir, &st);
-=======
 					   g_get_user_runtime_dir(), G_DIR_SEPARATOR);
 		stat_ok = g_stat(socket_dir, &st);
->>>>>>> 1465ce9c
 		if (stat_ok < 0 && errno != ENOENT) {
 			g_print("Error stat'ing socket_dir %s: %s\n",
 				socket_dir, g_strerror(errno));
@@ -2408,12 +2382,6 @@
 	path = claws_get_socket_name();
 	/* Try to connect to the control socket */
 	sock = fd_connect_unix(path);
-<<<<<<< HEAD
-	
-	if (x_display == NULL)
-		x_display = g_strdup(g_getenv("DISPLAY"));
-=======
->>>>>>> 1465ce9c
 
 	if (sock < 0) {
 		gint ret;
@@ -2606,12 +2574,6 @@
 		memset(buf, 0, sizeof(buf));
 		fd_gets(sock, buf, sizeof(buf) - 1);
 		buf[sizeof(buf) - 1] = '\0';
-<<<<<<< HEAD
-		if (g_strcmp0(buf, x_display)) {
-			g_print("Claws Mail is already running on display %s.\n",
-				buf);
-		} else {
-=======
 
 		/* Try to connect to a display; if it is the same one as
 		 * the other Claws instance, then ask it to pop up. */
@@ -2626,7 +2588,6 @@
 		} else {
 			g_print("Claws Mail is already running on this display (%s).\n",
 				buf);
->>>>>>> 1465ce9c
 			fd_close(sock);
 			sock = fd_connect_unix(path);
 			CM_FD_WRITE_ALL("popup\n");
@@ -2712,13 +2673,9 @@
 		main_window_popup(mainwin);
 #ifdef G_OS_UNIX
 	} else if (!STRNCMP(buf, "get_display")) {
-<<<<<<< HEAD
-		CM_FD_WRITE_ALL(x_display);
-=======
 		GdkDisplay* display = gtk_widget_get_display(mainwin->window);
 		const gchar *display_name = gdk_display_get_name(display);
 		CM_FD_WRITE_ALL(display_name);
->>>>>>> 1465ce9c
 #endif
 	} else if (!STRNCMP(buf, "receive_all")) {
 		inc_all_account_mail(mainwin, FALSE, FALSE,

--- conflicted
+++ resolved
@@ -49,8 +49,6 @@
 	 (CL(c.green) << (gulong)  8) | \
 	 (CL(c.blue)))
 
-<<<<<<< HEAD
-=======
 /* Kept for backwards compatibility */
 #define INTCOLOR_TO_GDKRGBA(intcolor, rgba) \
 	rgba.red   = (gdouble)(((intcolor >> 16UL) & 0xFFUL) << 8UL) / 65535; \
@@ -59,7 +57,6 @@
 	rgba.alpha = 1;
 
 
->>>>>>> 1465ce9c
 typedef enum
 {
 	DUMMY_PARAM

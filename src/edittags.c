--- conflicted
+++ resolved
@@ -330,13 +330,7 @@
 		cm_menu_set_sensitive("EditTags/Delete", non_empty);
 		cm_menu_set_sensitive("EditTags/DeleteAll", non_empty);
 
-<<<<<<< HEAD
-		gtk_menu_popup(GTK_MENU(tags_popup_menu), 
-			       NULL, NULL, NULL, NULL, 
-			       event->button, event->time);
-=======
 		gtk_menu_popup_at_pointer(GTK_MENU(tags_popup_menu), NULL);
->>>>>>> 1465ce9c
 
 		return FALSE;
 	}
@@ -539,13 +533,8 @@
 {
 	cm_return_if_fail(allocation != NULL);
 
-<<<<<<< HEAD
-	prefs_common.tagswin_width = allocation->width;
-	prefs_common.tagswin_height = allocation->height;
-=======
 	gtk_window_get_size(GTK_WINDOW(widget),
 		&prefs_common.tagswin_width, &prefs_common.tagswin_height);
->>>>>>> 1465ce9c
 }
 
 static void tags_window_create(void) 
@@ -576,17 +565,10 @@
 	g_signal_connect(G_OBJECT(window), "key_press_event",
 			 G_CALLBACK(tags_window_key_pressed), NULL);
 	MANAGE_WINDOW_SIGNALS_CONNECT(window);
-<<<<<<< HEAD
-
-	vbox1 = gtk_vbox_new(FALSE, 6);
-	hbox1 = gtk_hbox_new(FALSE, 6);
-
-=======
 
 	vbox1 = gtk_box_new(GTK_ORIENTATION_VERTICAL, 6);
 	hbox1 = gtk_box_new(GTK_ORIENTATION_HORIZONTAL, 6);
 
->>>>>>> 1465ce9c
 	new_tag_label = gtk_label_new(_("New tag:"));
 	gtk_label_set_xalign(GTK_LABEL(new_tag_label), 0.0);
 	gtk_box_pack_start(GTK_BOX(hbox1), new_tag_label, FALSE, FALSE, 0);
@@ -596,29 +578,17 @@
 	g_signal_connect(G_OBJECT(new_tag_entry), "key_press_event",
 			 G_CALLBACK(tags_window_add_key_pressed), NULL);
 
-<<<<<<< HEAD
-	add_btn = gtk_button_new_from_stock(GTK_STOCK_ADD);
-=======
 	add_btn = gtkut_stock_button("list-add", _("_Add"));
->>>>>>> 1465ce9c
 	gtk_box_pack_start(GTK_BOX(hbox1), add_btn, FALSE, FALSE, 0);
 	CLAWS_SET_TIP(add_btn,
 			_("Add the new tag"));
 
-<<<<<<< HEAD
-	del_btn = gtk_button_new_from_stock(GTK_STOCK_DELETE);
-=======
 	del_btn = gtkut_stock_button("edit-delete", _("D_elete"));
->>>>>>> 1465ce9c
 	gtk_box_pack_start(GTK_BOX(hbox1), del_btn, FALSE, FALSE, 0);
 	CLAWS_SET_TIP(del_btn,
 			_("Delete the selected tag"));
 
-<<<<<<< HEAD
-	close_btn = gtk_button_new_from_stock(GTK_STOCK_CLOSE);
-=======
 	close_btn = gtkut_stock_button("window-close", _("_Close"));
->>>>>>> 1465ce9c
 	gtk_box_pack_end(GTK_BOX(hbox1), close_btn, FALSE, FALSE, 0);
 
 	gtk_widget_show(new_tag_label);
@@ -637,12 +607,7 @@
 	
 	label = gtk_label_new(_("Choose the tag(s) for the message(s).\n"
 				"Changes are immediately applied."));
-<<<<<<< HEAD
-	gtk_misc_set_alignment(GTK_MISC(label), 0, 0.5);
-
-=======
 	gtk_label_set_xalign(GTK_LABEL(label), 0.0);
->>>>>>> 1465ce9c
 	gtk_box_pack_start(GTK_BOX(vbox1), label, FALSE, TRUE, 0);
 	
 	scrolledwin = gtk_scrolled_window_new(NULL, NULL);
@@ -667,11 +632,7 @@
 
 	gtk_window_set_geometry_hints(GTK_WINDOW(window), NULL, &geometry,
 				      GDK_HINT_MIN_SIZE);
-<<<<<<< HEAD
-	gtk_widget_set_size_request(window, prefs_common.tagswin_width,
-=======
 	gtk_window_set_default_size(GTK_WINDOW(window), prefs_common.tagswin_width,
->>>>>>> 1465ce9c
 				    prefs_common.tagswin_height);
 
 	tagswindow.window = window;
@@ -684,14 +645,9 @@
 	tagswindow.add_entry = new_tag_entry;
 	tagswindow.del_btn = del_btn;
 	tagswindow.has_tag_col = FALSE;
-<<<<<<< HEAD
-	tagswindow.watch_cursor = gdk_cursor_new(GDK_WATCH);
-
-=======
 	tagswindow.watch_cursor = gdk_cursor_new_for_display(
 			gtk_widget_get_display(window), GDK_WATCH);
 	
->>>>>>> 1465ce9c
 	g_signal_connect(G_OBJECT(new_tag_entry), "changed", 
 			 G_CALLBACK(new_tag_set_add_sensitivity), NULL);
 	new_tag_set_add_sensitivity();

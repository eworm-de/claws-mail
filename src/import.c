/*
<<<<<<< HEAD
 * Claws Mail -- a GTK+ based, lightweight, and fast e-mail client
 * Copyright (C) 1999-2020 the Claws Mail team and Hiroyuki Yamamoto
=======
 * Claws Mail -- a GTK based, lightweight, and fast e-mail client
 * Copyright (C) 1999-2022 the Claws Mail team and Hiroyuki Yamamoto
>>>>>>> 1465ce9c
 *
 * This program is free software; you can redistribute it and/or modify
 * it under the terms of the GNU General Public License as published by
 * the Free Software Foundation; either version 3 of the License, or
 * (at your option) any later version.
 *
 * This program is distributed in the hope that it will be useful,
 * but WITHOUT ANY WARRANTY; without even the implied warranty of
 * MERCHANTABILITY or FITNESS FOR A PARTICULAR PURPOSE.  See the
 * GNU General Public License for more details.
 *
 * You should have received a copy of the GNU General Public License
 * along with this program. If not, see <http://www.gnu.org/licenses/>.
 */

#ifdef HAVE_CONFIG_H
#  include "config.h"
#include "claws-features.h"
#endif

#include "defs.h"

#include <glib.h>
#include <glib/gi18n.h>
#include <gdk/gdkkeysyms.h>
#include <gtk/gtk.h>

#include "claws.h"
#include "main.h"
#include "inc.h"
#include "mbox.h"
#include "folderview.h"
#include "filesel.h"
#include "foldersel.h"
#include "gtkutils.h"
#include "manage_window.h"
#include "folder.h"
#include "codeconv.h"
#include "alertpanel.h"

static GtkWidget *window;
static GtkWidget *file_entry;
static GtkWidget *dest_entry;
static GtkWidget *file_button;
static GtkWidget *dest_button;
static GtkWidget *ok_button;
static GtkWidget *cancel_button;
static gboolean import_ok; /* see import_mbox() return values */

static void import_create(void);
static void import_ok_cb(GtkWidget *widget, gpointer data);
static void import_cancel_cb(GtkWidget *widget, gpointer data);
static void import_filesel_cb(GtkWidget *widget, gpointer data);
static void import_destsel_cb(GtkWidget *widget, gpointer data);
static gint delete_event(GtkWidget *widget, GdkEventAny *event, gpointer data);
static gboolean key_pressed(GtkWidget *widget, GdkEventKey *event, gpointer data);

gint import_mbox(FolderItem *default_dest)
/* return values: -2 skipped/cancelled, -1 error, 0 OK */
{
	gchar *dest_id = NULL;

	import_ok = -2;	// skipped or cancelled

	if (!window) {
		import_create();
	}
	else {
		gtk_widget_show(window);
	}

	gtk_window_set_modal(GTK_WINDOW(window), TRUE);
	change_dir(claws_get_startup_dir());

	if (default_dest && default_dest->path) {
		dest_id = folder_item_get_identifier(default_dest);
	}

	if (dest_id) {
		gtk_entry_set_text(GTK_ENTRY(dest_entry), dest_id);
		g_free(dest_id);
	} else {
		gtk_entry_set_text(GTK_ENTRY(dest_entry), "");
	}
	gtk_entry_set_text(GTK_ENTRY(file_entry), "");
	gtk_widget_grab_focus(file_entry);

	manage_window_set_transient(GTK_WINDOW(window));

	gtk_main();

	gtk_widget_hide(window);
	gtk_window_set_modal(GTK_WINDOW(window), FALSE);

	return import_ok;
}

static void import_create(void)
{
	GtkWidget *vbox;
	GtkWidget *hbox;
	GtkWidget *desc_label;
	GtkWidget *table;
	GtkWidget *file_label;
	GtkWidget *dest_label;
	GtkWidget *confirm_area;

	window = gtkut_window_new(GTK_WINDOW_TOPLEVEL, "import");
	gtk_window_set_title(GTK_WINDOW(window), _("Import mbox file"));
	gtk_container_set_border_width(GTK_CONTAINER(window), 5);
	gtk_window_set_position(GTK_WINDOW(window), GTK_WIN_POS_CENTER);
	gtk_window_set_resizable(GTK_WINDOW(window), TRUE);
	gtk_window_set_type_hint(GTK_WINDOW(window), GDK_WINDOW_TYPE_HINT_DIALOG);
	g_signal_connect(G_OBJECT(window), "delete_event",
			 G_CALLBACK(delete_event), NULL);
	g_signal_connect(G_OBJECT(window), "key_press_event",
			 G_CALLBACK(key_pressed), NULL);
	MANAGE_WINDOW_SIGNALS_CONNECT(window);

	vbox = gtk_box_new(GTK_ORIENTATION_VERTICAL, 4);
	gtk_container_add(GTK_CONTAINER(window), vbox);

	hbox = gtk_box_new(GTK_ORIENTATION_HORIZONTAL, 0);
	gtk_box_pack_start(GTK_BOX(vbox), hbox, FALSE, FALSE, 0);
	gtk_container_set_border_width(GTK_CONTAINER(hbox), 4);

	desc_label = gtk_label_new
		(_("Locate the mbox file and specify the destination folder."));
	gtk_label_set_line_wrap(GTK_LABEL(desc_label), TRUE);
	gtk_box_pack_start(GTK_BOX(hbox), desc_label, FALSE, FALSE, 0);

	table = gtk_grid_new();
	gtk_box_pack_start(GTK_BOX(vbox), table, FALSE, FALSE, 0);
	gtk_container_set_border_width(GTK_CONTAINER(table), 8);
	gtk_grid_set_row_spacing(GTK_GRID(table), 8);
	gtk_grid_set_column_spacing(GTK_GRID(table), 8);
	gtk_widget_set_size_request(table, 420, -1);

	file_label = gtk_label_new(_("Mbox file:"));
	gtk_label_set_xalign(GTK_LABEL(file_label), 1.0);
	gtk_grid_attach(GTK_GRID(table), file_label, 0, 0, 1, 1);

	dest_label = gtk_label_new(_("Destination folder:"));
	gtk_label_set_xalign(GTK_LABEL(dest_label), 1.0);
	gtk_grid_attach(GTK_GRID(table), dest_label, 0, 1, 1, 1);

	file_entry = gtk_entry_new();
	gtk_grid_attach(GTK_GRID(table), file_entry, 1, 0, 1, 1);
	gtk_widget_set_hexpand(file_entry, TRUE);
	gtk_widget_set_halign(file_entry, GTK_ALIGN_FILL);

	dest_entry = gtk_entry_new();
	gtk_grid_attach(GTK_GRID(table), dest_entry, 1, 1, 1, 1);
	gtk_widget_set_hexpand(dest_entry, TRUE);
	gtk_widget_set_halign(dest_entry, GTK_ALIGN_FILL);

	file_button = gtkut_get_browse_file_btn(_("_Browse"));
	gtk_grid_attach(GTK_GRID(table), file_button, 2, 0, 1, 1);

	g_signal_connect(G_OBJECT(file_button), "clicked",
			 G_CALLBACK(import_filesel_cb), NULL);

	dest_button = gtkut_get_browse_directory_btn(_("B_rowse"));
	gtk_grid_attach(GTK_GRID(table), dest_button, 2, 1, 1, 1);

	g_signal_connect(G_OBJECT(dest_button), "clicked",
			 G_CALLBACK(import_destsel_cb), NULL);

	gtkut_stock_button_set_create(&confirm_area,
				      &cancel_button, NULL, _("_Cancel"),
				      &ok_button, NULL, _("_OK"),
				      NULL, NULL, NULL);
	gtk_box_pack_end(GTK_BOX(vbox), confirm_area, FALSE, FALSE, 0);
	gtk_widget_grab_default(ok_button);

	g_signal_connect(G_OBJECT(ok_button), "clicked",
			 G_CALLBACK(import_ok_cb), NULL);
	g_signal_connect(G_OBJECT(cancel_button), "clicked",
			 G_CALLBACK(import_cancel_cb), NULL);

	gtk_widget_show_all(window);
}

static void import_ok_cb(GtkWidget *widget, gpointer data)
{
	GtkWidget *window;
	const gchar *utf8mbox, *destdir;
	FolderItem *dest;
	gchar *mbox;

	utf8mbox = gtk_entry_get_text(GTK_ENTRY(file_entry));
	destdir = gtk_entry_get_text(GTK_ENTRY(dest_entry));

	cm_return_if_fail(utf8mbox);
	cm_return_if_fail(destdir);

	if (!*utf8mbox) {
		alertpanel_error(_("Source mbox filename can't be left empty."));
		gtk_widget_grab_focus(file_entry);
		return;
	}
<<<<<<< HEAD
	if (destdir && !*destdir) {
		if (alertpanel(_("Import mbox file"),
						_("Destination folder is not set.\nImport mbox file to the Inbox folder?"),
						GTK_STOCK_OK, GTK_STOCK_CANCEL, NULL, ALERTFOCUS_FIRST)
=======
	if (!*destdir) {
		if (alertpanel(_("Import mbox file"),
						_("Destination folder is not set.\nImport mbox file to the Inbox folder?"),
						NULL, _("_OK"), NULL, _("_Cancel"), NULL, NULL, ALERTFOCUS_FIRST)
>>>>>>> 1465ce9c
			== G_ALERTALTERNATE) {
			gtk_widget_grab_focus(dest_entry);
			return;
		}
	}

	mbox = g_filename_from_utf8(utf8mbox, -1, NULL, NULL, NULL);
	if (!mbox) {
		g_warning("import_ok_cb(): failed to convert character set");
		mbox = g_strdup(utf8mbox);
	}

	if (!*destdir) {
		dest = folder_find_item_from_path(INBOX_DIR);
	} else {
		dest = folder_find_item_from_identifier(destdir);
	}

	if (!dest) {
		alertpanel_error(_("Can't find the destination folder."));
		gtk_widget_grab_focus(dest_entry);
		g_free(mbox);
		return;
	} else {
		window = label_window_create(_("Importing mbox file..."));
		import_ok = proc_mbox(dest, mbox, FALSE, NULL);
		label_window_destroy(window);
	}

	g_free(mbox);

	if (gtk_main_level() > 1)
		gtk_main_quit();
}

static void import_cancel_cb(GtkWidget *widget, gpointer data)
{
	if (gtk_main_level() > 1)
		gtk_main_quit();
}

static void import_filesel_cb(GtkWidget *widget, gpointer data)
{
	gchar *filename;
	gchar *utf8_filename;

	filename = filesel_select_file_open(_("Select importing file"), NULL);
	if (!filename) return;

	utf8_filename = g_filename_to_utf8(filename, -1, NULL, NULL, NULL);
	if (!utf8_filename) {
		g_warning("import_filesel_cb(): failed to convert character set");
		utf8_filename = g_strdup(filename);
	}
	gtk_entry_set_text(GTK_ENTRY(file_entry), utf8_filename);
	g_free(utf8_filename);
}

static void import_destsel_cb(GtkWidget *widget, gpointer data)
{
	FolderItem *dest;
	gchar *path;

	dest = foldersel_folder_sel(NULL, FOLDER_SEL_COPY, NULL, FALSE,
			_("Select folder to import to"));
	if (!dest)
		 return;
	path = folder_item_get_identifier(dest);
	gtk_entry_set_text(GTK_ENTRY(dest_entry), path);
	g_free(path);
}

static gint delete_event(GtkWidget *widget, GdkEventAny *event, gpointer data)
{
	import_cancel_cb(NULL, NULL);
	return TRUE;
}

static gboolean key_pressed(GtkWidget *widget, GdkEventKey *event, gpointer data)
{
	if (event && event->keyval == GDK_KEY_Escape)
		import_cancel_cb(NULL, NULL);
	return FALSE;
}<|MERGE_RESOLUTION|>--- conflicted
+++ resolved
@@ -1,11 +1,6 @@
 /*
-<<<<<<< HEAD
- * Claws Mail -- a GTK+ based, lightweight, and fast e-mail client
- * Copyright (C) 1999-2020 the Claws Mail team and Hiroyuki Yamamoto
-=======
  * Claws Mail -- a GTK based, lightweight, and fast e-mail client
  * Copyright (C) 1999-2022 the Claws Mail team and Hiroyuki Yamamoto
->>>>>>> 1465ce9c
  *
  * This program is free software; you can redistribute it and/or modify
  * it under the terms of the GNU General Public License as published by
@@ -207,17 +202,10 @@
 		gtk_widget_grab_focus(file_entry);
 		return;
 	}
-<<<<<<< HEAD
-	if (destdir && !*destdir) {
-		if (alertpanel(_("Import mbox file"),
-						_("Destination folder is not set.\nImport mbox file to the Inbox folder?"),
-						GTK_STOCK_OK, GTK_STOCK_CANCEL, NULL, ALERTFOCUS_FIRST)
-=======
 	if (!*destdir) {
 		if (alertpanel(_("Import mbox file"),
 						_("Destination folder is not set.\nImport mbox file to the Inbox folder?"),
 						NULL, _("_OK"), NULL, _("_Cancel"), NULL, NULL, ALERTFOCUS_FIRST)
->>>>>>> 1465ce9c
 			== G_ALERTALTERNATE) {
 			gtk_widget_grab_focus(dest_entry);
 			return;

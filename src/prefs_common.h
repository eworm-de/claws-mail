/*
<<<<<<< HEAD
 * Claws Mail -- a GTK+ based, lightweight, and fast e-mail client
=======
 * Claws Mail -- a GTK based, lightweight, and fast e-mail client
>>>>>>> 1465ce9c
 * Copyright (C) 1999-2021 the Claws Mail team and Hiroyuki Yamamoto
 *
 * This program is free software; you can redistribute it and/or modify
 * it under the terms of the GNU General Public License as published by
 * the Free Software Foundation; either version 3 of the License, or
 * (at your option) any later version.
 *
 * This program is distributed in the hope that it will be useful,
 * but WITHOUT ANY WARRANTY; without even the implied warranty of
 * MERCHANTABILITY or FITNESS FOR A PARTICULAR PURPOSE.  See the
 * GNU General Public License for more details.
 *
 * You should have received a copy of the GNU General Public License
 * along with this program. If not, see <http://www.gnu.org/licenses/>.
 */

#ifndef __PREFS_COMMON_H__
#define __PREFS_COMMON_H__

#ifdef HAVE_CONFIG_H
#include "claws-features.h"
#endif

#include <glib.h>

#include "mainwindow.h"
#include "summaryview.h"
#include "folderview.h"
#include "codeconv.h"
#include "textview.h"
#include "procmime.h"
#include "prefs_msg_colors.h"
#include "prefs_summary_open.h"

#define CLAWS_CONFIG_VERSION 4

typedef struct _PrefsCommon	PrefsCommon;

typedef enum {
	RECV_DIALOG_ALWAYS,
	RECV_DIALOG_MANUAL,
	RECV_DIALOG_NEVER
} RecvDialogMode;

typedef enum {
	COMPOSE_DND_ASK,
	COMPOSE_DND_INSERT,
	COMPOSE_DND_ATTACH
} ComposeDndInsertOrAttach;

typedef enum {
	CTE_AUTO,
	CTE_BASE64,
	CTE_QUOTED_PRINTABLE,
	CTE_8BIT
} TransferEncodingMethod;

typedef enum
{
/* U = unread, N = new, M = marked */
	SELECTONENTRY_NOTHING,
	SELECTONENTRY_UNM,
	SELECTONENTRY_UMN,
	SELECTONENTRY_NUM,
	SELECTONENTRY_NMU,
	SELECTONENTRY_MNU,
	SELECTONENTRY_MUN,
	SELECTONENTRY_LAST
} SelectOnEntry;

typedef enum
{
	ACTION_UNSET = 0, /* for backward compatibility */
	ACTION_OLDEST_MARKED,
	ACTION_OLDEST_NEW,
	ACTION_OLDEST_UNREAD,
	ACTION_LAST_OPENED,
	ACTION_NEWEST_LIST,
	ACTION_NOTHING,
	ACTION_OLDEST_LIST,
	ACTION_NEWEST_MARKED,
	ACTION_NEWEST_NEW,
	ACTION_NEWEST_UNREAD
} EntryAction;

typedef enum
{
	NEXTUNREADMSGDIALOG_ALWAYS,
	NEXTUNREADMSGDIALOG_ASSUME_YES,
	NEXTUNREADMSGDIALOG_ASSUME_NO
} NextUnreadMsgDialogShow;

typedef enum
{
	SHOW_NAME,
	SHOW_ADDR,
	SHOW_BOTH
} SummaryFromShow;

typedef enum
{
	AVATARS_DISABLE = 0,
	AVATARS_ENABLE_CAPTURE = 1,
	AVATARS_ENABLE_RENDER = 2,
	AVATARS_ENABLE_BOTH = 3
} EnableAvatars;

typedef enum
{
	COL_MISSPELLED,
	COL_QUOTE_LEVEL1,
	COL_QUOTE_LEVEL2,
	COL_QUOTE_LEVEL3,
	COL_QUOTE_LEVEL1_BG,
	COL_QUOTE_LEVEL2_BG,
	COL_QUOTE_LEVEL3_BG,
	COL_URI,
	COL_TGT_FOLDER,
	COL_SIGNATURE,
	COL_EMPHASIS,
	COL_DEFAULT_HEADER,
	COL_DEFAULT_HEADER_BG,
	COL_TAGS,
	COL_TAGS_BG,
	COL_QS_ACTIVE,
	COL_QS_ACTIVE_BG,
	COL_QS_ERROR,
	COL_QS_ERROR_BG,
	COL_LOG_MSG,
	COL_LOG_WARN,
	COL_LOG_ERROR,
	COL_LOG_IN,
	COL_LOG_OUT,
	COL_LOG_STATUS_OK,
	COL_LOG_STATUS_NOK,
	COL_LOG_STATUS_SKIP,
	COL_NEW,
	COL_DIFF_ADDED,
	COL_DIFF_DELETED,
	COL_DIFF_HUNK,
	COL_LAST_COLOR_INDEX
} ColorIndex;

struct _PrefsCommon
{
	gint config_version;

	/* Receive */
	gboolean use_extinc;
	gchar *extinc_cmd;
	gboolean scan_all_after_inc;
	gboolean autochk_newmail;
	gint autochk_itv;
	gboolean chk_on_startup;
	gboolean open_inbox_on_inc;
 	gboolean newmail_notify_auto;
 	gboolean newmail_notify_manu;
 	gchar   *newmail_notify_cmd;
	RecvDialogMode recv_dialog_mode;
	gint receivewin_width;
	gint receivewin_height;
	gboolean close_recv_dialog;
	gboolean no_recv_err_panel;

	/* Send */
	gboolean savemsg;
	gboolean confirm_send_queued_messages;
	gboolean send_dialog_invisible;
	gint sendwin_width;
	gint sendwin_height;
	gchar *outgoing_charset;
	TransferEncodingMethod encoding_method;
	gboolean outgoing_fallback_to_ascii;
	gboolean rewrite_first_from;
	gboolean warn_empty_subj;
	gint warn_sending_many_recipients_num;
	gboolean hide_timezone;
	gboolean allow_jisx0201_kana;

	/* Compose */
	gint undolevels;
	gint linewrap_len;
	gboolean linewrap_quote;
	gboolean linewrap_pastes;
	gboolean primary_paste_unselects;
	gboolean autowrap;
	gboolean auto_indent;
	gboolean auto_exteditor;
	gboolean reply_account_autosel;
	gboolean default_reply_list;
	gboolean forward_account_autosel;
	gboolean reedit_account_autosel;
	gboolean show_ruler;
	gboolean autosave;
	gint autosave_length;
	gboolean autosave_encrypted;
	gboolean warn_large_insert;
	gint warn_large_insert_size;
	gboolean compose_no_markup;
	ComposeDndInsertOrAttach compose_dnd_mode;
	gboolean compose_with_format;
	gchar *compose_subject_format;
	gchar *compose_body_format;
	gboolean show_compose_margin;
	gboolean type_any_header;

	/* Quote */
	gboolean reply_with_quote;
	gchar *quotemark;
	gchar *quotefmt;
	gchar *fw_quotemark;
	gchar *fw_quotefmt;
	gboolean forward_as_attachment;
	gboolean redirect_keep_from;
	gchar *quote_chars;
	
	gboolean enable_aspell;
	gchar *dictionary;
	gchar *alt_dictionary;
	gboolean check_while_typing;
	gboolean recheck_when_changing_dict;
	gboolean use_alternate;
	gboolean use_both_dicts;

	/* Display */
	/* fonts */
	gchar *textfont;
	gchar *printfont;
	gchar *boldfont;
	gchar *normalfont;
	gchar *smallfont;
	gchar *titlefont;
	gboolean use_different_print_font;
	gboolean derive_from_normal_font;

	/* custom colors */
	ColorlabelPrefs custom_colorlabel[COLORLABELS];

	/* program colors */
	GdkRGBA color[COL_LAST_COLOR_INDEX];

	/* image viewer */
	gboolean display_img;
	gboolean resize_img;
	gboolean inline_img;
	gboolean fit_img_height;

	gboolean trans_hdr;
	gint display_folder_unread;
	gint ng_abbrev_len;

	gboolean show_searchbar;
	gboolean swap_from;
	gboolean use_addr_book;
	gchar *date_format;
	gboolean *msgview_date_format;

	gboolean use_stripes_everywhere;
	gboolean use_stripes_in_summaries; /* overrides if use_stripes_everywhere is set to TRUE */
	gint stripes_color_offset;
	gboolean enable_hscrollbar;
	gboolean bold_unread;
	gboolean next_on_delete;
	gboolean thread_by_subject;
	gint thread_by_subject_max_age; /*!< Max. age of a thread which was threaded
					 *   by subject (days) */
	FolderSortKey default_sort_key;
	FolderSortType default_sort_type;
	gboolean folder_default_thread;
	gboolean folder_default_thread_collapsed;
	gboolean folder_default_hide_read_threads;
	gboolean folder_default_hide_read_msgs;
	gboolean folder_default_hide_del_msgs;

	gchar *last_opened_folder;
	gboolean goto_last_folder_on_startup;

	ToolbarStyle toolbar_style;
	gboolean show_statusbar;
	gboolean show_col_headers;

	gint folderview_vscrollbar_policy;

	/* Filtering */
	GSList *fltlist;

	gint kill_score;
	gint important_score;

	/* Actions */
	GSList *actions_list;

	/* Summary lock column headers */
	gboolean summary_col_lock;

	/* Summary columns visibility, position and size */
	gboolean summary_col_visible[N_SUMMARY_COLS];
	gint summary_col_pos[N_SUMMARY_COLS];
	gint summary_col_size[N_SUMMARY_COLS];

	gboolean folder_col_visible[N_FOLDER_COLS];
	gint folder_col_pos[N_FOLDER_COLS];
	gint folder_col_size[N_FOLDER_COLS];

	/* Widget visibility, position and size */
	gint folderwin_x;
	gint folderwin_y;
	gint folderview_width;
	gint folderview_height;
	gboolean folderview_visible;

	gint summaryview_width;
	gint summaryview_height;

	gint main_msgwin_x;
	gint main_msgwin_y;
	gint msgview_width;
	gint msgview_height;
	gboolean msgview_visible;

	gint mainview_x;
	gint mainview_y;
	gint mainview_width;
	gint mainview_height;
	gint mainwin_x;
	gint mainwin_y;
	gint mainwin_width;
	gint mainwin_height;
	gint mainwin_maximised;
	gint mainwin_fullscreen;
	gint mainwin_menubar;

	gint msgwin_width;
	gint msgwin_height;

	gint mimeview_tree_height;
	
	gint sourcewin_width;
	gint sourcewin_height;

	gint compose_width;
	gint compose_height;
	gint compose_notebook_height;
	gint compose_x;
	gint compose_y;

	/* Message */
	gboolean enable_color;
	gboolean enable_bgcolor;
	gboolean recycle_quote_colors;
	gboolean display_header_pane;
	gboolean display_header;
	gboolean display_xface;
	gboolean save_xface;
	gint line_space;
	gboolean render_html;
	gboolean invoke_plugin_on_html;
	gboolean promote_html_part;
	gboolean textview_cursor_visible;
	gboolean enable_smooth_scroll;
	gint scroll_step;
	gboolean scroll_halfpage;
	gboolean hide_quoted;
	gboolean respect_flowed_format;
	gboolean show_all_headers;

	gboolean show_other_header;
	GSList *disphdr_list;

	gboolean attach_desc;

	/* MIME viewer */
	gchar *mime_textviewer;
	gchar *mime_open_cmd;
	gchar *attach_save_dir;
	gchar *attach_load_dir;

	GList *mime_open_cmd_history;
	gboolean show_inline_attachments;

	/* Addressbook */
	gboolean addressbook_use_editaddress_dialog;
	gint addressbook_hpaned_pos;
	gint addressbook_vpaned_pos;
	GList *addressbook_custom_attributes;

	/* Interface */
	LayoutType layout_mode;

	gint statusbar_update_step;
	gboolean emulate_emacs;

	gboolean open_selected_on_folder_open;
	gboolean open_selected_on_search_results;
	gboolean open_selected_on_prevnext;
	gboolean open_selected_on_deletemove;
	gboolean open_selected_on_directional;
	gboolean always_show_msg;

	gboolean mark_as_read_on_new_window;
	gboolean mark_as_read_delay;
	gboolean immediate_exec;
	SelectOnEntry select_on_entry;
	gboolean show_tooltips;

	EntryAction summary_select_prio[SUMMARY_OPEN_ACTIONS-1];

	NextUnreadMsgDialogShow next_unread_msg_dialog;
	SummaryFromShow summary_from_show;
	gboolean add_address_by_click;
	gchar *pixmap_theme_path;
#ifdef HAVE_SVG
	gboolean enable_alpha_svg;
	gboolean enable_pixmap_scaling;
	gboolean pixmap_scaling_auto;
	gint pixmap_scaling_ppi;
#endif
	int hover_timeout; /* msecs mouse hover timeout */
	gboolean ask_mark_all_read;
	gboolean run_processingrules_before_mark_all;
	gboolean ask_override_colorlabel;
	gboolean ask_apply_per_account_filtering_rules;
	gint apply_per_account_filtering_rules;

	/* Other */
#ifndef G_OS_WIN32
	gchar *uri_cmd;
#else
	gchar *gtk_theme;
#endif
	gchar *ext_editor_cmd;
	gboolean cmds_use_system_default;

    	gboolean cliplog;
    	guint loglength;
	gboolean enable_log_standard;
	gboolean enable_log_warning;
	gboolean enable_log_error;
	gboolean enable_log_status;

	gboolean enable_filtering_debug;
	gint filtering_debug_level;
	gboolean enable_filtering_debug_inc;
	gboolean enable_filtering_debug_manual;
	gboolean enable_filtering_debug_folder_proc;
	gboolean enable_filtering_debug_pre_proc;
	gboolean enable_filtering_debug_post_proc;
	gboolean filtering_debug_cliplog;
	guint filtering_debug_loglength;

	gboolean confirm_on_exit;
	gboolean session_passwords;
	gboolean clean_on_exit;
	gboolean ask_on_clean;
	gboolean warn_queued_on_exit;

	gint io_timeout_secs;

<<<<<<< HEAD
	gboolean gtk_can_change_accels;
=======
>>>>>>> 1465ce9c
	gboolean gtk_enable_accels;
	
	/* Memory cache*/
	gint cache_max_mem_usage;
	gint cache_min_keep_time;
	
	/* boolean for work offline 
	   stored here for use in inc.c */
	gboolean work_offline;
	
	gint summary_quicksearch_type;
	gint summary_quicksearch_sticky;
	gint summary_quicksearch_recurse;
	gint summary_quicksearch_dynamic;
	gint summary_quicksearch_autorun;

	GList *summary_quicksearch_history;
	GList *summary_search_from_history;
	GList *summary_search_to_history;
	GList *summary_search_subject_history;
	GList *summary_search_body_history;
	GList *summary_search_adv_condition_history;
	GList *message_search_history;
	GList *compose_save_to_history;

	gint filteringwin_width;
	gint filteringwin_height;
	gint filteringactionwin_width;
	gint filteringactionwin_height;
	gint matcherwin_width;
	gint matcherwin_height;
	gint templateswin_width;
	gint templateswin_height;
	gint actionswin_width;
	gint actionswin_height;
	gint actionsiodialog_width;
	gint actionsiodialog_height;
	gint tagswin_width;
	gint tagswin_height;
	gint sslmanwin_width;
	gint sslmanwin_height;
	gint uriopenerwin_width;
	gint uriopenerwin_height;
	gint foldersortwin_width;
	gint foldersortwin_height;
	gint addressbookwin_width;
	gint addressbookwin_height;
	gint addressbookeditpersonwin_width;
	gint addressbookeditpersonwin_height;
	gint addressbookeditgroupwin_width;
	gint addressbookeditgroupwin_height;
	gint pluginswin_width;
	gint pluginswin_height;
	gint prefswin_width;
	gint prefswin_height;
	gint folderitemwin_width;
	gint folderitemwin_height;
	gchar *zero_replacement;
	gint editaccountwin_width;
	gint editaccountwin_height;
	gint accountswin_width;
	gint accountswin_height;
	gint logwin_width;
	gint logwin_height;
	gint filtering_debugwin_width;
	gint filtering_debugwin_height;
	gint folderselwin_width;
	gint folderselwin_height;
	gint addressaddwin_width;
	gint addressaddwin_height;
	gint addressbook_folderselwin_width;
	gint addressbook_folderselwin_height;
	gint aboutwin_width;
	gint aboutwin_height;
	gint addrgather_width;
	gint addrgather_height;
	gint news_subscribe_width;
	gint news_subscribe_height;

    gint imap_scan_tree_recurs_limit;
	gint warn_dnd;
	gint broken_are_utf8;
	gint skip_ssl_cert_check;
	gint live_dangerously;
	gint save_parts_readwrite;
	gint never_send_retrcpt;
	gint hide_quotes;
	gboolean unsafe_ssl_certs;
	gboolean real_time_sync;
	
	gchar *print_paper_type;
	gint print_paper_orientation;
	gint print_margin_top;
	gint print_margin_bottom;
	gint print_margin_left;
	gint print_margin_right;
  
	gint print_use_color;
	gint print_use_collate;
	gint print_use_reverse;
	gint print_use_duplex;
	gint print_imgs;
	gint print_previewwin_width;
	gint print_previewwin_height;
	
	gboolean use_networkmanager;
	gboolean use_shred;
	gboolean two_line_vert;
	gboolean inherit_folder_props;
	gboolean flush_metadata;

	gint nav_history_length;

	gboolean folder_search_wildcard;
	gboolean address_search_wildcard;

	guint enable_avatars;

#ifndef PASSWORD_CRYPTO_OLD
	gboolean use_primary_passphrase;
	gchar *primary_passphrase;
	gchar *primary_passphrase_salt;
	guint primary_passphrase_pbkdf2_rounds;
#endif

	/* Proxy */
	gboolean use_proxy;
	ProxyInfo proxy_info;

    /* Quicksearch */
    guint qs_press_timeout;
};

extern PrefsCommon prefs_common;

PrefsCommon *prefs_common_get_prefs(void);

GList *prefs_common_read_history_from_dir_with_defaults(const gchar *dirname, const gchar *history,
															  GList *default_list);
void prefs_common_read_config	(void);
void prefs_common_write_config	(void);
void prefs_common_open		(void);
void pref_get_unescaped_pref(gchar *out, const gchar *in);
void pref_get_escaped_pref(gchar *out, const gchar *in);
void pref_set_textview_from_pref(GtkTextView *textview, const gchar *txt);
void pref_set_entry_from_pref(GtkEntry *entry, const gchar *txt);
gchar *pref_get_pref_from_textview(GtkTextView *textview);
gchar *pref_get_pref_from_entry(GtkEntry *entry);
const gchar *prefs_common_translated_header_name(const gchar *header_name);
const gchar *prefs_common_get_uri_cmd(void);
const gchar *prefs_common_get_ext_editor_cmd(void);

#define OPEN_SELECTED(when) (prefs_common.always_show_msg || prefs_common.when)

#define OPEN_SELECTED_ON_FOLDER_OPEN OPEN_SELECTED(open_selected_on_folder_open)
#define OPEN_SELECTED_ON_SEARCH_RESULTS OPEN_SELECTED(open_selected_on_search_results)
#define OPEN_SELECTED_ON_PREVNEXT OPEN_SELECTED(open_selected_on_prevnext)
#define OPEN_SELECTED_ON_DELETEMOVE OPEN_SELECTED(open_selected_on_deletemove)
#define OPEN_SELECTED_ON_DIRECTIONAL OPEN_SELECTED(open_selected_on_directional)

#endif /* __PREFS_COMMON_H__ */<|MERGE_RESOLUTION|>--- conflicted
+++ resolved
@@ -1,9 +1,5 @@
 /*
-<<<<<<< HEAD
- * Claws Mail -- a GTK+ based, lightweight, and fast e-mail client
-=======
  * Claws Mail -- a GTK based, lightweight, and fast e-mail client
->>>>>>> 1465ce9c
  * Copyright (C) 1999-2021 the Claws Mail team and Hiroyuki Yamamoto
  *
  * This program is free software; you can redistribute it and/or modify
@@ -462,10 +458,6 @@
 
 	gint io_timeout_secs;
 
-<<<<<<< HEAD
-	gboolean gtk_can_change_accels;
-=======
->>>>>>> 1465ce9c
 	gboolean gtk_enable_accels;
 	
 	/* Memory cache*/

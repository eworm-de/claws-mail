--- conflicted
+++ resolved
@@ -350,15 +350,9 @@
 				       GTK_POLICY_AUTOMATIC,
 				       GTK_POLICY_AUTOMATIC);
 
-<<<<<<< HEAD
-	clist_group = gtk_sctree_new_with_titles( GROUP_N_COLS, 0, titles );
-	gtk_container_add( GTK_CONTAINER(clist_swin), clist_group );
-	gtk_cmctree_set_expander_style(GTK_CMCTREE(clist_group),
-=======
 	clist_avail = gtk_sctree_new_with_titles( GROUP_N_COLS, 0, titles );
 	gtk_container_add( GTK_CONTAINER(clist_swin), clist_avail );
 	gtk_cmctree_set_expander_style(GTK_CMCTREE(clist_avail),
->>>>>>> 1465ce9c
 			     GTK_CMCTREE_EXPANDER_TRIANGLE);
 	gtk_cmclist_set_selection_mode( GTK_CMCLIST(clist_avail), GTK_SELECTION_MULTIPLE );
 	gtk_cmclist_set_column_width( GTK_CMCLIST(clist_avail), GROUP_COL_NAME, GROUP_COL_WIDTH_NAME );
@@ -387,15 +381,9 @@
 				       GTK_POLICY_AUTOMATIC,
 				       GTK_POLICY_AUTOMATIC);
 
-<<<<<<< HEAD
-	clist_avail = gtk_sctree_new_with_titles( GROUP_N_COLS, 0, titles );
-	gtk_container_add( GTK_CONTAINER(clist_swin), clist_avail );
-	gtk_cmctree_set_expander_style(GTK_CMCTREE(clist_avail),
-=======
 	clist_group = gtk_sctree_new_with_titles(GROUP_N_COLS, 0, titles);
 	gtk_container_add(GTK_CONTAINER(clist_swin), clist_group);
 	gtk_cmctree_set_expander_style(GTK_CMCTREE(clist_group),
->>>>>>> 1465ce9c
 			     GTK_CMCTREE_EXPANDER_TRIANGLE);
 	gtk_sctree_set_stripes(GTK_SCTREE(clist_group), prefs_common.use_stripes_in_summaries);
 	gtk_cmclist_set_selection_mode( GTK_CMCLIST(clist_group), GTK_SELECTION_MULTIPLE );

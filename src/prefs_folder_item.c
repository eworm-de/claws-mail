--- conflicted
+++ resolved
@@ -1,11 +1,6 @@
 /*
-<<<<<<< HEAD
- * Claws Mail -- a GTK+ based, lightweight, and fast e-mail client
- * Copyright (C) 1999-2021 the Claws Mail team and Hiroyuki Yamamoto
-=======
  * Claws Mail -- a GTK based, lightweight, and fast e-mail client
  * Copyright (C) 1999-2022 the Claws Mail team and Hiroyuki Yamamoto
->>>>>>> 1465ce9c
  *
  * This program is free software; you can redistribute it and/or modify
  * it under the terms of the GNU General Public License as published by
@@ -468,10 +463,6 @@
 	gtk_color_button_set_title(GTK_COLOR_BUTTON(folder_color_btn),
 				   _("Pick color for folder"));
 
-<<<<<<< HEAD
-	folder_color_btn = GTKUT_COLOR_BUTTON();
-=======
->>>>>>> 1465ce9c
   	gtk_box_pack_start (GTK_BOX(hbox), folder_color_btn, FALSE, FALSE, 0);
 	CLAWS_SET_TIP(folder_color_btn,
 			     _("Pick color for folder"));
@@ -549,29 +540,7 @@
 			      "Message View/Text Options)"));
 
 	promote_html_part_rec_checkbtn = gtk_check_button_new();
-<<<<<<< HEAD
-	gtk_widget_show (promote_html_part_rec_checkbtn);
-	gtk_table_attach(GTK_TABLE(table), promote_html_part_rec_checkbtn, 2, 3, 
-			 rowcount, rowcount + 1, GTK_SHRINK, GTK_SHRINK, 0, 0);
-
-	rowcount++;
-
-	/* Skip folder on 'goto unread (or new) message' */
-	checkbtn_skip_on_goto_unread_or_new = gtk_check_button_new_with_label(_("Skip folder when searching for unread or new messages"));
-	CLAWS_SET_TIP(checkbtn_skip_on_goto_unread_or_new,
-			     _("Turn this option on if you want this folder to be ignored "
-			       "when searching for unread or new messages"));
-	gtk_table_attach(GTK_TABLE(table), checkbtn_skip_on_goto_unread_or_new, 0, 2,
-			 rowcount, rowcount+1, GTK_EXPAND | GTK_FILL, GTK_FILL, 0, 0);
-	
-	gtk_toggle_button_set_active(GTK_TOGGLE_BUTTON(checkbtn_skip_on_goto_unread_or_new),
-								 item->prefs->skip_on_goto_unread_or_new);
-	skip_on_goto_unread_or_new_rec_checkbtn = gtk_check_button_new();
-	gtk_table_attach(GTK_TABLE(table), skip_on_goto_unread_or_new_rec_checkbtn, 2, 3, 
-			 rowcount, rowcount + 1, GTK_SHRINK, GTK_SHRINK, 0, 0);
-=======
 	gtk_grid_attach(GTK_GRID(table), promote_html_part_rec_checkbtn, 2, rowcount, 1, 1);
->>>>>>> 1465ce9c
 
 	rowcount++;
 
@@ -599,17 +568,10 @@
 
 	rowcount++;
 
-<<<<<<< HEAD
-	hbox = gtk_hbox_new (FALSE, 8);
-	gtk_widget_show (hbox);
-	gtk_table_attach(GTK_TABLE(table), hbox, 0, 3,
-			 rowcount, rowcount+1, GTK_EXPAND | GTK_FILL, GTK_FILL, 0, 0);
-=======
 	hbox = gtk_box_new(GTK_ORIENTATION_HORIZONTAL, 8);
 	gtk_grid_attach(GTK_GRID(table), hbox, 0, rowcount, 1, 1);
 	gtk_widget_set_hexpand(hbox, TRUE);
 	gtk_widget_set_halign(hbox, GTK_ALIGN_FILL);
->>>>>>> 1465ce9c
 
 	rowcount++;
 
@@ -631,17 +593,10 @@
 	checkbtn_remove_old_offlinesync = gtk_check_button_new_with_label(
 						_("Remove older messages bodies"));
 
-<<<<<<< HEAD
-	hbox2 = gtk_hbox_new (FALSE, 8);
-	gtk_widget_show (hbox2);
-	gtk_table_attach(GTK_TABLE(table), hbox2, 0, 3,
-			 rowcount, rowcount+1, GTK_EXPAND | GTK_FILL, GTK_FILL, 0, 0);
-=======
 	hbox2 = gtk_box_new(GTK_ORIENTATION_HORIZONTAL, 8);
 	gtk_grid_attach(GTK_GRID(table), hbox2, 0, rowcount, 1, 1);
 	gtk_widget_set_hexpand(hbox2, TRUE);
 	gtk_widget_set_halign(hbox2, GTK_ALIGN_FILL);
->>>>>>> 1465ce9c
 
 	rowcount++;
 
@@ -1030,33 +985,6 @@
 
 		rowcount++;
 
-
-		/* Default From */
-		tr = g_strdup(C_("folder properties: %s stands for a header name",
-				 	  "Default %s"));
-		text = g_strdup_printf(tr, prefs_common_translated_header_name("From:"));
-		checkbtn_default_from = gtk_check_button_new_with_label(text);
-		gtk_table_attach(GTK_TABLE(table), checkbtn_default_from, 0, 1, 
-				 rowcount, rowcount + 1, GTK_SHRINK | GTK_FILL, GTK_SHRINK, 0, 0);
-		gtk_toggle_button_set_active(GTK_TOGGLE_BUTTON(checkbtn_default_from), 
-					     item->prefs->enable_default_from);
-		g_free(text);
-		g_free(tr);
-
-		entry_default_from = gtk_entry_new();
-		gtk_table_attach(GTK_TABLE(table), entry_default_from, 1, 2,
-				 rowcount, rowcount + 1, GTK_EXPAND | GTK_FILL, GTK_SHRINK, 0, 0);
-		SET_TOGGLE_SENSITIVITY(checkbtn_default_from, entry_default_from);
-		gtk_entry_set_text(GTK_ENTRY(entry_default_from), SAFE_STRING(item->prefs->default_from));
-		address_completion_register_entry(GTK_ENTRY(entry_default_from),
-				TRUE);
-
-		default_from_rec_checkbtn = gtk_check_button_new();
-		gtk_table_attach(GTK_TABLE(table), default_from_rec_checkbtn, 2, 3, 
-				 rowcount, rowcount + 1, GTK_SHRINK, GTK_SHRINK, 0, 0);
-
-		rowcount++;
-
 		/* Default To */
 		tr = g_strdup(C_("folder properties: %s stands for a header name",
 				 	  "Default %s"));
@@ -1294,17 +1222,10 @@
 #endif
 
 	/* PGP sign? */
-<<<<<<< HEAD
-	hbox = gtk_hbox_new (FALSE, 2);
-	gtk_widget_show (hbox);
-	gtk_table_attach (GTK_TABLE(table), hbox, 0, 2,
-			rowcount, rowcount+1, GTK_FILL, GTK_FILL, 0, 0);
-=======
 	hbox = gtk_box_new(GTK_ORIENTATION_HORIZONTAL, 2);
 	gtk_box_set_spacing(GTK_BOX(hbox), 8);
 	gtk_widget_show (hbox);
 	gtk_grid_attach(GTK_GRID(table), hbox, 0, rowcount, 1, 1);
->>>>>>> 1465ce9c
 
 	label = gtk_label_new(_("Always sign messages"));
 	gtk_widget_show (label);
@@ -1327,27 +1248,15 @@
 
 	always_sign_rec_checkbtn = gtk_check_button_new();
 	gtk_widget_show (always_sign_rec_checkbtn);
-<<<<<<< HEAD
-	gtk_table_attach(GTK_TABLE(table), always_sign_rec_checkbtn, 2, 3, 
-			 rowcount, rowcount + 1, GTK_SHRINK, GTK_SHRINK, 0, 0);
-=======
 	gtk_grid_attach(GTK_GRID(table), always_sign_rec_checkbtn, 2, rowcount, 1, 1);
->>>>>>> 1465ce9c
 
 	rowcount++;
 
 	/* PGP encrypt? */
-<<<<<<< HEAD
-	hbox = gtk_hbox_new (FALSE, 2);
-	gtk_widget_show (hbox);
-	gtk_table_attach (GTK_TABLE(table), hbox, 0, 2,
-			rowcount, rowcount+1, GTK_FILL, GTK_FILL, 0, 0);
-=======
 	hbox = gtk_box_new(GTK_ORIENTATION_HORIZONTAL, 2);
 	gtk_box_set_spacing(GTK_BOX(hbox), 8);
 	gtk_widget_show (hbox);
 	gtk_grid_attach(GTK_GRID(table), hbox, 0, rowcount, 1, 1);
->>>>>>> 1465ce9c
 
 	label = gtk_label_new(_("Always encrypt messages"));
 	gtk_widget_show (label);
@@ -1370,12 +1279,7 @@
 
 	always_encrypt_rec_checkbtn = gtk_check_button_new();
 	gtk_widget_show (always_encrypt_rec_checkbtn);
-<<<<<<< HEAD
-	gtk_table_attach(GTK_TABLE(table), always_encrypt_rec_checkbtn, 2, 3, 
-			 rowcount, rowcount + 1, GTK_SHRINK, GTK_SHRINK, 0, 0);
-=======
 	gtk_grid_attach(GTK_GRID(table), always_encrypt_rec_checkbtn, 2, rowcount, 1, 1);
->>>>>>> 1465ce9c
 
 	rowcount++;
 
@@ -1958,12 +1862,7 @@
 
 static void folder_regexp_test_cb(GtkWidget *widget, gpointer data)
 {
-<<<<<<< HEAD
-	static GdkColor red;
-	static gboolean colors_initialised = FALSE;
-=======
 	GdkColor red = { (guint32)0, (guint16)0xff, (guint16)0x70, (guint16)0x70 };
->>>>>>> 1465ce9c
 	static gchar buf[BUFFSIZE];
 	FolderItemGeneralPage *page = (FolderItemGeneralPage *)data;
 	gchar *test_string, *regexp;
@@ -1989,26 +1888,10 @@
 		return;
 	}
 
-<<<<<<< HEAD
-	if (!colors_initialised) {
-		if (!gdk_color_parse("#ff7070", &red)) {
-	        g_warning("color parse failed: red");
-					return;
-		}
-		colors_initialised = gdk_colormap_alloc_color(
-				gdk_colormap_get_system(), &red, FALSE, TRUE);
-	}
-
-	preg = summary_compile_simplify_regexp(regexp);
-	if (colors_initialised)
-		gtk_widget_modify_base(page->entry_simplify_subject,
-				GTK_STATE_NORMAL, preg ? NULL : &red);
-=======
 	preg = summary_compile_simplify_regexp(regexp);
 
 	gtk_widget_modify_base(page->entry_simplify_subject,
 			GTK_STATE_NORMAL, preg ? NULL : &red);
->>>>>>> 1465ce9c
 
 	if (preg != NULL) {
 		string_remove_match(buf, BUFFSIZE, test_string, preg);

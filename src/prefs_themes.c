/*
 * Claws Mail -- a GTK based, lightweight, and fast e-mail client
 * Copyright (C) 2003-2022 the Claws Mail team
 *
 * This program is free software; you can redistribute it and/or modify
 * it under the terms of the GNU General Public License as published by
 * the Free Software Foundation; either version 3 of the License, or
 * (at your option) any later version.
 *
 * This program is distributed in the hope that it will be useful,
 * but WITHOUT ANY WARRANTY; without even the implied warranty of
 * MERCHANTABILITY or FITNESS FOR A PARTICULAR PURPOSE.  See the
 * GNU General Public License for more details.
 *
 * You should have received a copy of the GNU General Public License
 * along with this program. If not, see <http://www.gnu.org/licenses/>.
 */

#ifdef HAVE_CONFIG_H
#  include <config.h>
#endif

#include "defs.h"

#include <stdio.h>
#include <stdlib.h>
#include <string.h>
#include <sys/stat.h>
#ifdef HAVE_SVG
#include <math.h>
#endif

#include <glib.h>
#include <glib/gi18n.h>
#include <gdk/gdkkeysyms.h>
#include <gtk/gtk.h>

#include "utils.h"
#include "codeconv.h"
#include "prefs_common.h"
#include "prefs_gtk.h"

#include "gtk/gtkutils.h"
#include "gtk/prefswindow.h"
#include "gtk/filesel.h"
#include "gtk/manage_window.h"

#include "stock_pixmap.h"
#include "mainwindow.h"
#include "compose.h"
#include "alertpanel.h"
#include "addr_compl.h"
#include "file-utils.h"

#define IS_CURRENT_THEME(path)  (strcmp(prefs_common.pixmap_theme_path, path) == 0)
#define IS_INTERNAL_THEME(path) (strcmp(DEFAULT_PIXMAP_THEME, path) == 0)
#define IS_SYSTEM_THEME(path)   (prefs_themes_is_system_theme(path))

#define PREVIEW_ICONS 7

typedef struct _ThemesPage
{
	PrefsPage page;

	GtkWidget *window;		/* do not modify */

	GtkWidget *op_menu;
	GtkWidget *btn_install;
	GtkWidget *btn_more;
	GtkWidget *global;

	GtkWidget *name;
	GtkWidget *author;
	GtkWidget *url;
	GtkWidget *status;

	GtkWidget *icons[PREVIEW_ICONS];

	GtkWidget *btn_remove;

	GdkPixbuf *pixbufs[PREVIEW_ICONS];

#ifdef HAVE_SVG
	GtkWidget *checkbtn_enable_alpha;
	GtkWidget *checkbtn_enable_scaling;
	GtkWidget *checkbtn_scaling_auto;
	GtkWidget *label_scaling_ppi;
	GtkWidget *spinbtn_scaling_ppi;
#endif
} ThemesPage;

typedef struct _ThemeInfo
{
	gchar *name;
	gchar *author;
	gchar *url;
	gchar *status;
} ThemeInfo;

typedef struct _ThemeName
{
	gchar *name;
	GList *item;
} ThemeName;

typedef struct _ThemesData
{
	GList      *themes;
	GList	   *names;
	gchar      *displayed;
	ThemesPage *page;
} ThemesData;

typedef void (*FileFunc) (const gchar *filename, gpointer data);

typedef struct _DirInfo {
	gint bytes;
	gint files;
	gint pixms;
	/* extensions info */
	const char **supported;
	gint *length;
} DirInfo;

typedef struct _CopyInfo {
	gchar *dest;
	gchar *status;
} CopyInfo;

static ThemesData *prefs_themes_data;

StockPixmap prefs_themes_icons[PREVIEW_ICONS] = { 
	STOCK_PIXMAP_DIR_CLOSE,
	STOCK_PIXMAP_MAIL_SEND,
	STOCK_PIXMAP_MAIL_RECEIVE, 
	STOCK_PIXMAP_MAIL_ATTACH,
	STOCK_PIXMAP_BOOK, 
	STOCK_PIXMAP_MIME_TEXT_PLAIN, 
	STOCK_PIXMAP_REPLIED
};



static void prefs_themes_btn_remove_clicked_cb	(GtkWidget *widget, gpointer data);
static void prefs_themes_btn_install_clicked_cb	(GtkWidget *widget, gpointer data);
static void prefs_themes_btn_viewall_clicked_cb	(GtkWidget *widget, gpointer data);
<<<<<<< HEAD
static void prefs_themes_viewall_close_btn_clicked (GtkWidget *widget, gpointer data);
static gboolean prefs_themes_viewall_key_pressed (GtkWidget *keywidget, GdkEventKey *event, GtkWidget **widget);
=======
static void prefs_themes_viewall_close_btn_clicked	(GtkWidget *widget, gpointer data);
static gboolean prefs_themes_viewall_key_pressed	(GtkWidget *keywidget, GdkEventKey *event, GtkWidget **widget);
>>>>>>> 1465ce9c
static void prefs_themes_menu_item_activated_cb	(GtkWidget *widget, gpointer data);
#ifdef HAVE_SVG
static gdouble prefs_themes_compute_ppi(GdkScreen *screen);
static gdouble prefs_themes_get_adjusted_ppi(void);
static void prefs_themes_checkbtn_enable_scaling_toggled_cb (GtkWidget *widget, gpointer data);
static void prefs_themes_checkbtn_scaling_auto_toggled_cb (GtkWidget *widget, gpointer data);
#endif

static void prefs_themes_update_buttons		(const ThemesData *tdata);
static void prefs_themes_display_global_stats	(const ThemesData *tdata);
static void prefs_themes_get_theme_info         (ThemesData *tdata);
static void prefs_themes_display_theme_info     (ThemesData *tdata, const ThemeInfo *info);
static void prefs_themes_get_themes_and_names	(ThemesData *tdata);
static int prefs_themes_cmp_name(gconstpointer a, gconstpointer b);
static void prefs_themes_free_names		(ThemesData *tdata);

static void prefs_themes_set_themes_menu	(GtkComboBox *combo, const ThemesData *tdata);

static gchar *prefs_themes_get_theme_stats	(const gchar *dirname);
static gboolean prefs_themes_is_system_theme	(const gchar *dirname);

static void prefs_themes_create_widget          (PrefsPage *page, GtkWindow *window, gpointer data);
static void prefs_themes_destroy_widget         (PrefsPage *page);
static void prefs_themes_save                   (PrefsPage *page);

static void prefs_themes_foreach_file		(const gchar *dirname, const FileFunc func, gpointer data);
static void prefs_themes_file_stats		(const gchar *filename, gpointer data);
static void prefs_themes_file_remove		(const gchar *filename, gpointer data);
static void prefs_themes_file_install		(const gchar *filename, gpointer data);



static void prefs_themes_file_stats(const gchar *filename, gpointer data)
{
#ifdef G_OS_WIN32
	GFile *f;
	GFileInfo *fi;
	GError *error = NULL;
#else
	GStatBuf s;
#endif
	goffset size;
	DirInfo *di = (DirInfo *)data;
	gint len;
	gint i;

#ifdef G_OS_WIN32
	f = g_file_new_for_path(filename);
	fi = g_file_query_info(f, "standard::size,standard::type",
			G_FILE_QUERY_INFO_NONE, NULL, &error);
	if (error != NULL) {
		g_warning(error->message);
		g_error_free(error);
		g_object_unref(f);
		return;
	}
	if (g_file_info_get_file_type(fi) != G_FILE_TYPE_REGULAR) {
		g_object_unref(fi);
		g_object_unref(f);
		return;
	}
	size = g_file_info_get_size(fi);
	g_object_unref(fi);
	g_object_unref(f);
#else
	if ((i = g_stat(filename, &s)) != 0) {
		debug_print("g_stat on '%s' failed: %d\n", filename, i);
		return;
	}
	if (!S_ISREG(s.st_mode)) {
		return;
	}
	size = s.st_size;
#endif

	di->bytes += size;
	di->files++;
	len = strlen(filename);
	for (i = 0; (di->supported)[i] != NULL; ++i) {
		gint curlen = (di->length)[i];
		if (len <= curlen)
			continue;
		const gchar *extension = filename + (len - curlen);
		if (!strcmp(extension, (di->supported)[i])) {
			di->pixms++;
			break;
		}
	}
}
	
static void prefs_themes_file_remove(const gchar *filename, gpointer data)
{
	gchar **status = (gchar **)data;
	gchar *base;

	if ((*status) != NULL)
		return;

	base = g_path_get_basename(filename);
	if (TRUE == is_dir_exist(filename)) {
		if (strcmp(base, ".") != 0 && strcmp(base, "..") != 0)
			g_warning("prefs_themes_file_remove(): subdir in theme dir skipped: '%s'",
						base);
	}
	else if (0 != claws_unlink(filename)) {
		(*status) = g_strdup(filename);
	}
	g_free(base);
}

static void prefs_themes_file_install(const gchar *filename, gpointer data)
{
	CopyInfo *ci = (CopyInfo *)data;
	gchar *base;

	if (ci->status != NULL)
		return;

	base = g_path_get_basename(filename);
	if (TRUE == is_dir_exist(filename)) {
		if (strcmp(base, ".") != 0 && strcmp(base, "..") !=0 )
			g_warning("prefs_themes_file_install(): subdir in theme dir skipped: '%s'",
						base);
	}
	else {
		gchar *fulldest;

		fulldest = g_strconcat(ci->dest, G_DIR_SEPARATOR_S, base, NULL);

		if (0 != copy_file(filename, fulldest, FALSE)) {
			ci->status = g_strdup(filename);
		}
		g_free(fulldest);
	}
	g_free(base);
}

static void prefs_themes_foreach_file(const gchar *dirname, const FileFunc func, gpointer data)
{
	const gchar *entry;
	gchar *fullentry;
	GDir *dp;
	GError *error = NULL;

	cm_return_if_fail(dirname != NULL);
	cm_return_if_fail(func != NULL);

	if ((dp = g_dir_open(dirname, 0, &error)) == NULL) {
		debug_print("couldn't open dir '%s': %s (%d)\n", dirname,
				error->message, error->code);
		g_error_free(error);
		return;
	}

	while ((entry = g_dir_read_name(dp)) != NULL) {

		fullentry = g_strconcat(dirname, G_DIR_SEPARATOR_S, entry, NULL);

		(*func)(fullentry, data);

		g_free(fullentry);
	}
	g_dir_close(dp);
}

static gboolean prefs_themes_is_system_theme(const gchar *dirname)
{
	gint len;
	gchar *system_theme_dir;
	gboolean is_sys = FALSE;

	cm_return_val_if_fail(dirname != NULL, FALSE);

	system_theme_dir = stock_pixmap_get_system_theme_dir_for_theme(NULL);
	len = strlen(system_theme_dir);
	if (strlen(dirname) > len && 0 == strncmp(dirname, system_theme_dir, len))
		is_sys = TRUE;

	g_free(system_theme_dir);

	return is_sys;
}

static void prefs_themes_set_themes_menu(GtkComboBox *combo, const ThemesData *tdata)
{
	GtkListStore *store;
	GtkTreeIter iter;
	GList	  *themes = tdata->names;
	gint       i = 0, active = 0;
	GList     *sorted_list = NULL;

	cm_return_if_fail(combo != NULL);

	/* sort theme data list by data name */
	while (themes != NULL) {
		ThemeName *tname = (ThemeName *)(themes->data);

		sorted_list = g_list_insert_sorted(sorted_list, (gpointer)(tname),
				 		   (GCompareFunc)prefs_themes_cmp_name);

		themes = g_list_next(themes);
	}

	store = gtk_list_store_new(2, G_TYPE_STRING, G_TYPE_POINTER);

	/* feed gtk_menu w/ sorted themes names */
	themes = sorted_list;
	while (themes != NULL) {
		ThemeName *tname = (ThemeName *)(themes->data);
		gchar     *tpath = (gchar *)(tname->item->data);

		gtk_list_store_append(store, &iter);
		gtk_list_store_set(store, &iter,
				   0, tname->name,
				   1, tname->item->data, -1);

		if (tdata->displayed != NULL && !g_strcmp0(tdata->displayed,tpath))
			active = i;
		++i;

		themes = g_list_next(themes);
	}

	g_list_free(sorted_list);

	g_signal_connect(G_OBJECT(combo), "changed",
			 G_CALLBACK(prefs_themes_menu_item_activated_cb),
			 NULL);

	gtk_combo_box_set_model(combo, GTK_TREE_MODEL(store));
	gtk_combo_box_set_active(combo, active);
}

static int prefs_themes_cmp_name(gconstpointer a_p, gconstpointer b_p)
{
	/* compare two ThemeData structures by their name attribute */
	return g_strcmp0((gchar *)(((ThemeName*)a_p)->name),
					(gchar *)(((ThemeName*)b_p)->name));
}

static void prefs_themes_get_themes_and_names(ThemesData *tdata)
{
	GList *tpaths;

	cm_return_if_fail(tdata != NULL);

	stock_pixmap_themes_list_free(tdata->themes);
	prefs_themes_free_names(tdata);

	tdata->themes = stock_pixmap_themes_list_new();

	tpaths = tdata->themes;
	while (tpaths != NULL) {
		ThemeName *name = g_new0(ThemeName, 1);
		gchar *sname = g_path_get_basename((const gchar *)(tpaths->data));

		if (IS_INTERNAL_THEME(sname))
			name->name = g_strdup(_("Default internal theme"));
		else
			name->name = g_strdup(sname);
		name->item = tpaths;

		tdata->names = g_list_append(tdata->names, name);
		if (!g_strcmp0(tpaths->data, prefs_common.pixmap_theme_path)) {
			tdata->displayed = (gchar *)tpaths->data;
		}
		tpaths = g_list_next(tpaths);
		g_free(sname);	
	}
}

void prefs_themes_init(void)
{
	ThemesData   *tdata;
	ThemesPage   *page;
	GList        *tpaths;
	static gchar *path[3];

	path[0] = _("Display");
	path[1] = _("Themes");
	path[2] = NULL;

	debug_print("Creating preferences for themes...\n");

	tdata = g_new0(ThemesData, 1);
	prefs_themes_data = tdata;

	prefs_themes_get_themes_and_names(tdata);

	page = g_new0(ThemesPage, 1);

	page->page.path = path;
	page->page.create_widget = prefs_themes_create_widget;
	page->page.destroy_widget = prefs_themes_destroy_widget;
	page->page.save_page = prefs_themes_save;
	page->page.weight = 130.0;
	prefs_gtk_register_page((PrefsPage *) page);

	tdata->page = page;

	tpaths = g_list_first(tdata->themes);
	if (tdata->displayed == NULL)
		tdata->displayed = (gchar *)(tpaths->data);
#ifdef HAVE_SVG
	if (prefs_common.pixmap_scaling_auto)
		prefs_common.pixmap_scaling_ppi = prefs_themes_get_adjusted_ppi();
#endif
}

static void prefs_themes_free_names(ThemesData *tdata)
{
	GList *names;

	cm_return_if_fail(tdata != NULL);

	if (tdata->names == NULL)
		return;

	names = tdata->names;
	while (names != NULL) {
		ThemeName *tn = (ThemeName *)(names->data);

		tn->item = NULL;
		g_free(tn->name);
		g_free(tn);

		names = g_list_next(names);
	}
	g_list_free(tdata->names);
	tdata->names = NULL;
}

void prefs_themes_done(void)
{
	ThemesData *tdata = prefs_themes_data;

	debug_print("Finished preferences for themes.\n");

	stock_pixmap_themes_list_free(tdata->themes);
	prefs_themes_free_names(tdata); 
	g_free(tdata->page);
	g_free(tdata);
}

static void prefs_themes_btn_remove_clicked_cb(GtkWidget *widget, gpointer data)
{
	ThemesData *tdata = prefs_themes_data;
	gchar      *theme_str;
	gchar      *alert_title = NULL;
	AlertValue  val = 0;
	gchar      *tmp = NULL;

	theme_str = tdata->displayed;

	tmp = g_path_get_basename(theme_str);
	if (IS_SYSTEM_THEME(theme_str)) {
		alert_title = g_strdup_printf(_("Remove system theme '%s'"), tmp);
	} else {
		alert_title = g_strdup_printf(_("Remove theme '%s'"), tmp);
	}
	g_free(tmp);

	val = alertpanel(alert_title,
			 _("Are you sure you want to remove this theme?"),
			 NULL, _("_No"), NULL, _("_Yes"), NULL, NULL, ALERTFOCUS_FIRST);
	g_free(alert_title);

	if (G_ALERTALTERNATE == val) {
		gchar *status = NULL;

		prefs_themes_foreach_file(theme_str, prefs_themes_file_remove, &status); 
		if (0 != rmdir(theme_str)) {
			if (status != NULL) {
				alertpanel_error(_("File %s failed\nwhile removing theme."), status);
				g_free(status);
			}
			else
				alertpanel_error(_("Removing theme directory failed."));
		}
		else {	
			alertpanel_notice(_("Theme removed successfully"));
			/* update interface back to first theme */
			prefs_themes_get_themes_and_names(tdata);
			prefs_themes_set_themes_menu(GTK_COMBO_BOX(tdata->page->op_menu), tdata);
			prefs_themes_display_global_stats(tdata);
			tdata->displayed = (gchar *)((g_list_first(tdata->themes))->data);
			prefs_themes_get_theme_info(tdata);
		}
	}
}

static void prefs_themes_btn_install_clicked_cb(GtkWidget *widget, gpointer data)
{
	gchar      *filename, *source;
	gchar 	   *themeinfo, *themename;
	gchar      *alert_title = NULL;
	CopyInfo   *cinfo;
	AlertValue  val = 0;
	ThemesData *tdata = prefs_themes_data;

	filename = filesel_select_file_open_folder(_("Select theme folder"), NULL);
	if (filename == NULL) 
		return;

	if (filename[strlen(filename) - 1] != G_DIR_SEPARATOR)
		filename = g_strconcat(filename, G_DIR_SEPARATOR_S, NULL);
	else
		filename = g_strdup(filename);

	cinfo = g_new0(CopyInfo, 1);
	source = g_path_get_dirname(filename);
	themename = g_path_get_basename(source);
	debug_print("Installing '%s' theme from %s\n", themename, filename);

	themeinfo = g_strconcat(source, G_DIR_SEPARATOR_S, THEMEINFO_FILE, NULL);
	alert_title = g_strdup_printf(_("Install theme '%s'"), themename);
	if (file_exist(themeinfo, FALSE) == FALSE) {
		val = alertpanel(alert_title,
				 _("This folder doesn't seem to be a theme"
				   "folder.\nInstall anyway?"),
<<<<<<< HEAD
				 GTK_STOCK_NO, GTK_STOCK_YES, NULL, ALERTFOCUS_FIRST);
=======
				 NULL, _("_No"), NULL, _("_Yes"), NULL, NULL, ALERTFOCUS_FIRST);
>>>>>>> 1465ce9c
		if (G_ALERTALTERNATE != val) {
			g_free(alert_title);
			goto end_inst;
		}
	}

	val = alertpanel(alert_title,
			 _("Do you want to install theme for all users?"),
<<<<<<< HEAD
			 GTK_STOCK_NO, GTK_STOCK_YES, NULL, ALERTFOCUS_FIRST);
=======
			 NULL, _("_No"), NULL, _("_Yes"), NULL, NULL, ALERTFOCUS_FIRST);
>>>>>>> 1465ce9c
	g_free(alert_title);
	switch (val) {
	case G_ALERTALTERNATE:
		cinfo->dest = stock_pixmap_get_system_theme_dir_for_theme(
					themename);
		break;
	case G_ALERTDEFAULT:
		break;
	default:
		goto end_inst;
	}

	if (cinfo->dest == NULL) {
		cinfo->dest = g_strconcat(get_rc_dir(), G_DIR_SEPARATOR_S,
					  PIXMAP_THEME_DIR, G_DIR_SEPARATOR_S,
					  themename, NULL);
	}
	if (TRUE == is_dir_exist(cinfo->dest)) {
		AlertValue val = alertpanel_full(_("Theme exists"),
				_("A theme with the same name is\n"
				  "already installed in this location.\n\n"
				  "Do you want to replace it?"),
				NULL, _("_Cancel"), NULL, _("Overwrite"), NULL, NULL,
				ALERTFOCUS_FIRST, FALSE, NULL, ALERT_WARNING);
		if (val == G_ALERTALTERNATE) {
			if (remove_dir_recursive(cinfo->dest) < 0) {
				alertpanel_error(_("Couldn't delete the old theme in %s."),
						 cinfo->dest);
				goto end_inst;
			}
		} else {
			goto end_inst;
		}
	}
	if (0 != make_dir_hier(cinfo->dest)) {
		alertpanel_error(_("Couldn't create destination directory %s."),
				 cinfo->dest);
		goto end_inst;
	}
	prefs_themes_foreach_file(source, prefs_themes_file_install, cinfo);
	if (cinfo->status == NULL) {
		GList *insted;

		/* update interface to show newly installed theme */
		prefs_themes_get_themes_and_names(tdata);
		insted = g_list_find_custom(tdata->themes,
					    (gpointer)(cinfo->dest),
					    (GCompareFunc)g_strcmp0);
		if (NULL != insted) {
			alertpanel_notice(_("Theme installed successfully."));
			tdata->displayed = (gchar *)(insted->data);
			prefs_themes_set_themes_menu(GTK_COMBO_BOX(tdata->page->op_menu), tdata);
			prefs_themes_display_global_stats(tdata);
			prefs_themes_get_theme_info(tdata);
		}
		else
			alertpanel_error(_("Failed installing theme"));
	}
	else
		alertpanel_error(_("File %s failed\nwhile installing theme."), cinfo->status);
end_inst:
	g_free(cinfo->dest);
	g_free(filename);
	g_free(source);
	g_free(themeinfo);
	g_free(cinfo);
	g_free(themename);
}

<<<<<<< HEAD
static gboolean prefs_themes_viewall_key_pressed(GtkWidget *keywidget,
						 GdkEventKey *event,
						 GtkWidget **widget)
=======
static gboolean prefs_themes_viewall_key_pressed(GtkWidget *keywidget, GdkEventKey *event, GtkWidget **widget)
>>>>>>> 1465ce9c
{
	if (event && event->keyval == GDK_KEY_Escape) {
		prefs_themes_viewall_close_btn_clicked(NULL, widget);
	}

	return FALSE;
}

<<<<<<< HEAD
static void prefs_themes_viewall_close_btn_clicked(GtkWidget *widget,
						   gpointer data)
=======
static void prefs_themes_viewall_close_btn_clicked(GtkWidget *widget, gpointer data)
>>>>>>> 1465ce9c
{
	GtkWidget **window = (GtkWidget **) data;

	cm_return_if_fail(window != NULL);
	cm_return_if_fail(*window != NULL);

	gtk_widget_destroy(*window);
	*window = NULL;
}

#define ICONS_PER_ROW 19

<<<<<<< HEAD
static void prefs_themes_btn_viewall_clicked_cb(GtkWidget *widget,
						gpointer data)
=======
static void prefs_themes_btn_viewall_clicked_cb(GtkWidget *widget, gpointer data)
>>>>>>> 1465ce9c
{
	static GtkWidget *viewall_win = NULL;

	ThemesData *tdata = prefs_themes_data;
	GtkWidget *vbox;
	GtkWidget *hbox;
	GtkWidget *icons[N_STOCK_PIXMAPS];
	GdkPixbuf *pixbufs[N_STOCK_PIXMAPS];
	GtkWidget *separator;
	GtkWidget *confirm_area;
	GtkWidget *close_btn;
	gchar *save_prefs_path;
	gint i;

	viewall_win = gtkut_window_new(GTK_WINDOW_TOPLEVEL, "prefs_themes_view_all");
	gtk_container_set_border_width(GTK_CONTAINER(viewall_win), 5);
	gtk_window_set_title(GTK_WINDOW(viewall_win), _("View all theme icons"));
	gtk_window_set_position(GTK_WINDOW(viewall_win), GTK_WIN_POS_CENTER);

<<<<<<< HEAD
	vbox = gtk_vbox_new(FALSE, 5);
=======
	vbox = gtk_box_new(GTK_ORIENTATION_VERTICAL, 5);
>>>>>>> 1465ce9c
	gtk_widget_show(vbox);
	gtk_container_add(GTK_CONTAINER(viewall_win), vbox);

	save_prefs_path = prefs_common.pixmap_theme_path;
	prefs_common.pixmap_theme_path = tdata->displayed;
<<<<<<< HEAD
	hbox = gtk_hbox_new(FALSE, 5);
=======
	hbox = gtk_box_new(GTK_ORIENTATION_HORIZONTAL, 5);
>>>>>>> 1465ce9c
	gtk_widget_show(hbox);
	for (i = 0; i < N_STOCK_PIXMAPS; ++i) {
		icons[i] = gtk_image_new();
		gtk_widget_show (icons[i]);
		stock_pixbuf_gdk(i, &(pixbufs[i]));
		gtk_image_set_from_pixbuf(GTK_IMAGE(icons[i]), pixbufs[i]);
		gtk_box_pack_start(GTK_BOX(hbox), icons[i], TRUE, TRUE, 5);
		if ((i + 1) % ICONS_PER_ROW == 0) {
			gtk_box_pack_start(GTK_BOX(vbox), hbox, TRUE, TRUE, 5);
			if (i + 1 < N_STOCK_PIXMAPS) {
<<<<<<< HEAD
				hbox = gtk_hbox_new(FALSE, 5);
=======
				hbox = gtk_box_new(GTK_ORIENTATION_HORIZONTAL, 5);
>>>>>>> 1465ce9c
				gtk_widget_show(hbox);
			}
		}
	}
	prefs_common.pixmap_theme_path = save_prefs_path;

<<<<<<< HEAD
	separator = gtk_hseparator_new();
=======
	separator = gtk_separator_new(GTK_ORIENTATION_HORIZONTAL);
>>>>>>> 1465ce9c
	gtk_widget_show(separator);
	gtk_box_pack_start(GTK_BOX(vbox), separator, FALSE, FALSE, 0);

	gtkut_stock_button_set_create(&confirm_area,
<<<<<<< HEAD
			&close_btn, GTK_STOCK_CLOSE, NULL, NULL, NULL, NULL);
=======
		&close_btn, "window-close", _("_Close"),
		NULL, NULL, NULL, NULL, NULL, NULL);
>>>>>>> 1465ce9c
	gtk_box_pack_start(GTK_BOX(vbox), confirm_area, FALSE, FALSE, 5);
	gtk_widget_show(confirm_area);
	gtk_widget_grab_default(close_btn);
	gtk_widget_grab_focus(close_btn);

	g_signal_connect(G_OBJECT(close_btn), "clicked",
<<<<<<< HEAD
			 G_CALLBACK(prefs_themes_viewall_close_btn_clicked),
			 &viewall_win);
	g_signal_connect(G_OBJECT(viewall_win), "key_press_event",
			 G_CALLBACK(prefs_themes_viewall_key_pressed),
			 &viewall_win);
=======
		G_CALLBACK(prefs_themes_viewall_close_btn_clicked),
		&viewall_win);
	g_signal_connect(G_OBJECT(viewall_win), "key_press_event",
		G_CALLBACK(prefs_themes_viewall_key_pressed),
		&viewall_win);
>>>>>>> 1465ce9c

	manage_window_set_transient(GTK_WINDOW(viewall_win));
	gtk_window_set_modal(GTK_WINDOW(viewall_win), TRUE);
	gtk_widget_show(viewall_win);
}

static void prefs_themes_menu_item_activated_cb(GtkWidget *widget, gpointer data)
{
	ThemesData *tdata = prefs_themes_data;
	gchar      *path;
	GtkTreeModel *model;
	GtkTreeIter iter;

	cm_return_if_fail(gtk_combo_box_get_active_iter(GTK_COMBO_BOX(widget), &iter));

	model = gtk_combo_box_get_model(GTK_COMBO_BOX(widget));
	gtk_tree_model_get(model, &iter, 1, &path, -1);

	tdata->displayed = path;
	prefs_themes_get_theme_info(tdata);
}

#ifdef HAVE_SVG
#define MM_INCH 0.0393700787402
static gdouble prefs_themes_compute_ppi(GdkScreen *screen)
{
	GdkRectangle workarea = {0};
	GdkMonitor *monitor = gdk_display_get_primary_monitor(gdk_display_get_default());

	gdk_monitor_get_workarea(monitor, &workarea);
	gdouble wp = workarea.width;
	gdouble hp = workarea.height;
	gdouble wi = gdk_monitor_get_width_mm(monitor);
	gdouble hi = gdk_monitor_get_height_mm(monitor);
	gdouble dp, di;

	debug_print("screen is %f x %f pixels, %f x %f mm\n", wp, hp, wi, hi);

	/* https://en.wikipedia.org/wiki/Pixel_density */
	wi *= MM_INCH;
	hi *= MM_INCH;
	dp = sqrt(wp * wp + hp * hp);
	di = sqrt(wi * wi + hi * hi);

	return (di != 0.0)? dp / di: 0.0;
}

static gdouble prefs_themes_get_adjusted_ppi(void)
{
	gdouble ppi, cppi;
	GdkScreen * screen = gdk_screen_get_default();

	if (screen == NULL) { /* oops! */
		g_warning("unable to get default GDK screen");
		return MIN_PPI;
	}

	ppi = gdk_screen_get_resolution(screen);
	cppi = prefs_themes_compute_ppi(screen);
	debug_print("returned PPI: %f / computed PPI: %f\n", ppi, cppi);
	/*
	 gdk_screen_get_resolution doesn't seem to work well when running
	 on a remote display and returns the value of the local display.
	 height/width functions do this better, so we can compute a PPI
	 from them and take the highest value.
	*/
	return MAX(ppi, cppi);
}

static void prefs_themes_checkbtn_enable_scaling_toggled_cb (GtkWidget *widget, gpointer data)
{
	ThemesPage *page = (ThemesPage *) data;
	gboolean enabled = gtk_toggle_button_get_active(
				GTK_TOGGLE_BUTTON (widget));
	gboolean automatic = gtk_toggle_button_get_active(
				GTK_TOGGLE_BUTTON (page->checkbtn_scaling_auto));

	gtk_widget_set_sensitive(page->checkbtn_scaling_auto, enabled);
	gtk_widget_set_sensitive(page->spinbtn_scaling_ppi, enabled && !automatic);
	gtk_widget_set_sensitive(page->label_scaling_ppi, enabled && !automatic);
}

static void prefs_themes_checkbtn_scaling_auto_toggled_cb(GtkWidget *widget, gpointer data)
{
	ThemesPage *page = (ThemesPage *) data;
	gboolean automatic = gtk_toggle_button_get_active(
				GTK_TOGGLE_BUTTON (widget));

	gtk_widget_set_sensitive(page->spinbtn_scaling_ppi, !automatic);
	gtk_widget_set_sensitive(page->label_scaling_ppi, !automatic);

	if (automatic) /* update PPI value */
		gtk_spin_button_set_value(
				GTK_SPIN_BUTTON (page->spinbtn_scaling_ppi),
				prefs_themes_get_adjusted_ppi());
}
#endif

static void prefs_themes_update_buttons(const ThemesData *tdata)
{
	ThemesPage *theme = tdata->page;
	gboolean    can_rem, can_use;

	can_use = !IS_CURRENT_THEME(tdata->displayed);
	can_rem = can_use && !IS_INTERNAL_THEME(tdata->displayed);

	if (theme->btn_remove != NULL)
		gtk_widget_set_sensitive(theme->btn_remove, can_rem);
}

/* placeholders may already be utf8 (i18n) */
#define SET_LABEL_TEXT_UTF8(label, text)				\
{									\
	gchar *tmpstr;							\
									\
	if (!g_utf8_validate(text, -1, NULL))				\
		tmpstr = conv_codeset_strdup(text,			\
			conv_get_locale_charset_str(),	CS_UTF_8);	\
	else								\
		tmpstr = g_strdup(text);				\
									\
	gtk_label_set_text(GTK_LABEL(label), tmpstr);			\
	gtk_label_set_selectable(GTK_LABEL(label), TRUE);		\
	g_free(tmpstr);							\
}
static void prefs_themes_display_theme_info(ThemesData *tdata, const ThemeInfo *info)
{
	ThemesPage *theme = tdata->page;
	gchar *save_prefs_path;
	gint   i;

	SET_LABEL_TEXT_UTF8(theme->name,	info->name);
	SET_LABEL_TEXT_UTF8(theme->author,	info->author);
	SET_LABEL_TEXT_UTF8(theme->url,		info->url);
	SET_LABEL_TEXT_UTF8(theme->status,	info->status);

	save_prefs_path = prefs_common.pixmap_theme_path;
	prefs_common.pixmap_theme_path = tdata->displayed;
	for (i = 0; i < PREVIEW_ICONS; ++i) {
		stock_pixbuf_gdk(prefs_themes_icons[i], &(theme->pixbufs[i]));
		gtk_image_set_from_pixbuf(GTK_IMAGE(theme->icons[i]),
				theme->pixbufs[i]);
	}
	prefs_common.pixmap_theme_path = save_prefs_path;

	prefs_themes_update_buttons(tdata);
}
#undef SET_LABEL_TEXT_UTF8

static void prefs_themes_display_global_stats(const ThemesData *tdata)
{
	ThemesPage *theme = tdata->page;
	GList      *tnames = tdata->names;
	gchar      *gstats;
	gint        sys = 0;
	gint        usr = 0;
	gint        all = 0;

	while (tnames != NULL) {
		ThemeName *tname = (ThemeName *)(tnames->data);
		gchar     *tpath = (gchar *)(tname->item->data);
		
		if (IS_SYSTEM_THEME(tpath)) 
			++sys;
		else if (!IS_INTERNAL_THEME(tpath)) 
			++usr;
		++all;
		tnames = g_list_next(tnames);
	}

	gstats = g_strdup_printf(_("%d themes available (%d user, %d system, 1 internal)"),
				 all, usr, sys);
	gtk_label_set_text(GTK_LABEL(theme->global), gstats);
	gtk_label_set_justify (GTK_LABEL (theme->global), GTK_JUSTIFY_LEFT);
	gtkut_widget_set_small_font_size (theme->global);
	g_free(gstats);
}

#define INFOFILE_LINE_LEN 80

#define FGETS_INFOFILE_LINE() \
	line[0] = '\0'; \
	if (claws_fgets(line, INFOFILE_LINE_LEN, finfo) != NULL && (len = strlen(line)) > 0) { \
		if (line[len - 1] == '\n') line[len - 1] = '\0'; \
	} \
	else { \
		g_strlcpy(line, _("Unknown"),sizeof(line)); \
	}

static void prefs_themes_get_theme_info(ThemesData *tdata)
{
	FILE  *finfo;
	gchar *sinfo;
	gchar *path;
	gchar  line[INFOFILE_LINE_LEN];
	gint   len;
	ThemeInfo *info;
	ThemesPage *theme = tdata->page;

	cm_return_if_fail(theme != NULL);
	path = tdata->displayed;
	cm_return_if_fail(path != NULL);

	debug_print("Getting theme info for %s\n", path);

	info = g_new0(ThemeInfo, 1);

	if (IS_INTERNAL_THEME(path)) {
		info->name = g_strdup(_("Default internal theme"));
		info->author = g_strdup(_("The Claws Mail Team"));
		info->url = g_strdup(HOMEPAGE_URI);
		info->status = g_strdup_printf(_("Internal theme has %d icons"), N_STOCK_PIXMAPS);
	}
	else {
		sinfo = g_strconcat(path, G_DIR_SEPARATOR_S, THEMEINFO_FILE, NULL);
		finfo = claws_fopen(sinfo, "r");
		if (finfo == NULL) {
			info->name = g_strdup(_("No info file available for this theme"));
			info->author = g_strdup(_("Unknown"));
			info->url = g_strdup(_("Unknown"));
		}
		else {
			FGETS_INFOFILE_LINE()
			info->name = g_strdup(line);
			FGETS_INFOFILE_LINE()
			info->author = g_strdup(line);
			FGETS_INFOFILE_LINE()
			info->url = g_strdup(line);
		
			claws_fclose(finfo);
		}
		g_free(sinfo);

		info->status = prefs_themes_get_theme_stats(path);
		if (info->status == NULL) {
			info->status = g_strdup(_("Error: couldn't get theme status"));
		}
	}

	prefs_themes_display_theme_info(tdata, info);

	g_free(info->name);
	g_free(info->author);
	g_free(info->url);
	g_free(info->status);

	g_free(info);
}

#undef FGETS_INFOFILE_LINE

static gchar *prefs_themes_get_theme_stats(const gchar *dirname)
{
	gchar   *stats;
	DirInfo *dinfo;
	gint     i;

	dinfo = g_new0(DirInfo, 1);
	dinfo->supported = stock_pixmap_theme_extensions();
	for (i = 0; (dinfo->supported)[i] != NULL; ++i);
	dinfo->length = g_malloc(i * sizeof(gint));
	for (i = 0; (dinfo->supported)[i] != NULL; ++i) {
		(dinfo->length)[i] = strlen((dinfo->supported)[i]);
	}
	prefs_themes_foreach_file(dirname, prefs_themes_file_stats, dinfo);
	stats = g_strdup_printf(_("%d files (%d icons), size: %s"),
				dinfo->files, dinfo->pixms,
				to_human_readable((goffset)dinfo->bytes));
	g_free(dinfo->length);
	g_free(dinfo);
	return stats;
}

static void prefs_themes_create_widget(PrefsPage *page, GtkWindow *window, gpointer data)
{
	ThemesPage *prefs_themes = (ThemesPage *)page;
	ThemesData *tdata = prefs_themes_data;

	GtkWidget *vbox1;
	GtkWidget *frame1;
	GtkWidget *vbox2;
	GtkWidget *hbox3;
	GtkWidget *menu_themes;
	GtkWidget *btn_install;
	GtkWidget *btn_more;
	GtkWidget *label_global_status;
	GtkWidget *frame_info;
	GtkWidget *table1;
	GtkWidget *label1;
	GtkWidget *label2;
	GtkWidget *label3;
	GtkWidget *label_name;
	GtkWidget *label_author;
	GtkWidget *label_url;
	GtkWidget *label4;
	GtkWidget *label_status;
	GtkWidget *frame_preview;
	GtkWidget *hbox1;
	GtkWidget *icon_1;
	GtkWidget *icon_2;
	GtkWidget *icon_3;
	GtkWidget *icon_4;
	GtkWidget *icon_5;
	GtkWidget *icon_6;
	GtkWidget *icon_7;
	GtkWidget *btn_viewall;
	GtkWidget *frame_buttons;
	GtkWidget *hbuttonbox1;
	GtkWidget *btn_remove;
	GtkCellRenderer *renderer;
#ifdef HAVE_SVG
	GtkWidget *frame_scaling;
	GtkWidget *checkbtn_enable_alpha;
	GtkWidget *checkbtn_enable_scaling;
	GtkWidget *checkbtn_scaling_auto;
	GtkWidget *label_scaling_ppi;
	GtkWidget *spinbtn_scaling_ppi;
	GtkAdjustment *spinbtn_scaling_ppi_adj;
#endif

	vbox1 = gtk_box_new(GTK_ORIENTATION_VERTICAL, VSPACING);
	gtk_container_set_border_width (GTK_CONTAINER (vbox1), 5);
	gtk_widget_show (vbox1);

	vbox2 = gtkut_get_options_frame(vbox1, &frame1, _("Selector"));

	hbox3 = gtk_box_new(GTK_ORIENTATION_HORIZONTAL, 5);
	gtk_widget_show (hbox3);
	gtk_box_pack_start (GTK_BOX (vbox2), hbox3, FALSE, FALSE, 0);
	// gtk_container_set_border_width (GTK_CONTAINER (hbox3), 5);

	menu_themes = gtk_combo_box_new();
	gtk_widget_show (menu_themes);
	gtk_box_pack_start (GTK_BOX (hbox3), menu_themes, FALSE, FALSE, 0);

	btn_install = gtk_button_new_with_label (_("Install new..."));
	gtk_widget_show (btn_install);
	gtk_box_pack_start (GTK_BOX (hbox3), btn_install, FALSE, FALSE, 0);
	gtk_widget_set_can_default (btn_install, TRUE);

	btn_more = gtk_link_button_new_with_label(THEMES_URI, _("Get more..."));
	gtk_widget_show (btn_more);
	gtk_box_pack_start (GTK_BOX (hbox3), btn_more, FALSE, FALSE, 0);

	label_global_status = gtk_label_new ("");
	gtk_widget_show (label_global_status);
	gtk_box_pack_start (GTK_BOX (vbox2), label_global_status, FALSE, FALSE, 0);
	gtk_label_set_justify (GTK_LABEL (label_global_status), GTK_JUSTIFY_LEFT);
	gtk_label_set_xalign (GTK_LABEL (label_global_status), 0.0);
	gtk_widget_set_margin_start(GTK_WIDGET(label_global_status), 1);
	gtk_widget_set_margin_end(GTK_WIDGET(label_global_status), 0);

	PACK_FRAME(vbox1, frame_info, _("Information"));

	table1 = gtk_grid_new();
	gtk_widget_show (table1);
	gtk_container_add (GTK_CONTAINER (frame_info), table1);
	gtk_container_set_border_width (GTK_CONTAINER (table1), 5);
	gtk_grid_set_row_spacing(GTK_GRID(table1), 4);
	gtk_grid_set_column_spacing(GTK_GRID(table1), 8);

	label1 = gtk_label_new (_("Name"));
	gtk_widget_show (label1);
	gtk_label_set_justify (GTK_LABEL (label1), GTK_JUSTIFY_LEFT);
	gtk_label_set_xalign (GTK_LABEL (label1), 1.0);
	gtk_grid_attach(GTK_GRID(table1), label1, 0, 0, 1, 1);

	label2 = gtk_label_new (_("Author"));
	gtk_widget_show (label2);
	gtk_label_set_justify (GTK_LABEL (label2), GTK_JUSTIFY_LEFT);
	gtk_label_set_xalign (GTK_LABEL (label2), 1.0);
	gtk_grid_attach(GTK_GRID(table1), label2, 0, 1, 1, 1);

	label3 = gtk_label_new (_("URL"));
	gtk_widget_show (label3);
	gtk_label_set_xalign (GTK_LABEL (label3), 1.0);
	gtk_grid_attach(GTK_GRID(table1), label3, 0, 2, 1, 1);

	label_name = gtk_label_new ("");
	gtk_widget_show (label_name);
	gtk_label_set_xalign (GTK_LABEL (label_name), 0.0);
	gtk_grid_attach(GTK_GRID(table1), label_name, 1, 0, 1, 1);
	gtk_widget_set_hexpand(label_name, TRUE);
	gtk_widget_set_halign(label_name, GTK_ALIGN_FILL);

	label_author = gtk_label_new ("");
	gtk_widget_show (label_author);
	gtk_label_set_xalign (GTK_LABEL (label_author), 0.0);
	gtk_grid_attach(GTK_GRID(table1), label_author, 1, 1, 1, 1);
	gtk_widget_set_hexpand(label_author, TRUE);
	gtk_widget_set_halign(label_author, GTK_ALIGN_FILL);

	label_url = gtk_label_new ("");
	gtk_widget_show (label_url);
	gtk_label_set_xalign (GTK_LABEL (label_url), 0.0);
	gtk_grid_attach(GTK_GRID(table1), label_url, 1, 2, 1, 1);
	gtk_widget_set_hexpand(label_url, TRUE);
	gtk_widget_set_halign(label_url, GTK_ALIGN_FILL);

	label4 = gtk_label_new (_("Status"));
	gtk_widget_show (label4);
	gtk_label_set_xalign (GTK_LABEL (label4), 1.0);
	gtk_grid_attach(GTK_GRID(table1), label4, 0, 3, 1, 1);

	label_status = gtk_label_new ("");
	gtk_widget_show (label_status);
	gtk_label_set_xalign (GTK_LABEL (label_status), 0.0);
	gtk_grid_attach(GTK_GRID(table1), label_status, 1, 3, 1, 1);
	gtk_widget_set_hexpand(label_status, TRUE);
	gtk_widget_set_halign(label_status, GTK_ALIGN_FILL);

	PACK_FRAME(vbox1, frame_preview, _("Preview"));

<<<<<<< HEAD
	hbox1 = gtk_hbox_new (FALSE, 0);
	gtk_container_set_border_width (GTK_CONTAINER (hbox1), 5);
=======
	hbox1 = gtk_box_new(GTK_ORIENTATION_HORIZONTAL, 0);
>>>>>>> 1465ce9c
	gtk_widget_show (hbox1);
	gtk_container_add (GTK_CONTAINER (frame_preview), hbox1);
	gtk_container_set_border_width (GTK_CONTAINER (hbox1), 5);

	icon_1 = gtk_image_new();
	gtk_widget_show (icon_1);
	gtk_box_pack_start (GTK_BOX (hbox1), icon_1, TRUE, TRUE, 2);
	gtk_widget_set_margin_start(GTK_WIDGET(icon_1), 0);
	gtk_widget_set_margin_end(GTK_WIDGET(icon_1), 5);

	icon_2 = gtk_image_new();
	gtk_widget_show (icon_2);
	gtk_box_pack_start (GTK_BOX (hbox1), icon_2, TRUE, TRUE, 2);
	gtk_widget_set_margin_start(GTK_WIDGET(icon_2), 0);
	gtk_widget_set_margin_end(GTK_WIDGET(icon_2), 5);

	icon_3 = gtk_image_new();
	gtk_widget_show (icon_3);
	gtk_box_pack_start (GTK_BOX (hbox1), icon_3, TRUE, TRUE, 2);
	gtk_widget_set_margin_start(GTK_WIDGET(icon_3), 0);
	gtk_widget_set_margin_end(GTK_WIDGET(icon_3), 5);

	icon_4 = gtk_image_new();
	gtk_widget_show (icon_4);
	gtk_box_pack_start (GTK_BOX (hbox1), icon_4, TRUE, TRUE, 2);
	gtk_widget_set_margin_start(GTK_WIDGET(icon_4), 0);
	gtk_widget_set_margin_end(GTK_WIDGET(icon_4), 5);

	icon_5 = gtk_image_new();
	gtk_widget_show (icon_5);
	gtk_box_pack_start (GTK_BOX (hbox1), icon_5, TRUE, TRUE, 2);
	gtk_widget_set_margin_start(GTK_WIDGET(icon_5), 0);
	gtk_widget_set_margin_end(GTK_WIDGET(icon_5), 5);

	icon_6 = gtk_image_new();
	gtk_widget_show (icon_6);
	gtk_box_pack_start (GTK_BOX (hbox1), icon_6, TRUE, TRUE, 2);
	gtk_widget_set_margin_start(GTK_WIDGET(icon_6), 0);
	gtk_widget_set_margin_end(GTK_WIDGET(icon_6), 5);

	icon_7 = gtk_image_new();
	gtk_widget_show (icon_7);
	gtk_box_pack_start (GTK_BOX (hbox1), icon_7, TRUE, TRUE, 2);
	gtk_widget_set_margin_start(GTK_WIDGET(icon_7), 0);
	gtk_widget_set_margin_end(GTK_WIDGET(icon_7), 5);

	PACK_FRAME(vbox1, frame_buttons, _("Actions"));

	hbuttonbox1 = gtk_button_box_new(GTK_ORIENTATION_HORIZONTAL);
	gtk_widget_show (hbuttonbox1);
	gtk_container_add (GTK_CONTAINER (frame_buttons), hbuttonbox1);
	gtk_container_set_border_width (GTK_CONTAINER (hbuttonbox1), 8);
	gtk_button_box_set_layout (GTK_BUTTON_BOX (hbuttonbox1), GTK_BUTTONBOX_START);
	gtk_box_set_spacing (GTK_BOX (hbuttonbox1), 5);

	btn_remove = gtkut_stock_button("list-remove", _("_Remove"));
	gtk_widget_show (btn_remove);
	gtk_container_add (GTK_CONTAINER (hbuttonbox1), btn_remove);
	gtk_widget_set_can_default (btn_remove, TRUE);

<<<<<<< HEAD
	btn_viewall = gtk_button_new_with_label (_("View all"));
=======
	btn_viewall = gtk_button_new_with_label(_("View all"));
>>>>>>> 1465ce9c
	gtk_widget_show (btn_viewall);
	gtk_box_pack_start (GTK_BOX (hbuttonbox1), btn_viewall, FALSE, FALSE, 5);

#ifdef HAVE_SVG
	PACK_FRAME(vbox1, frame_scaling, _("SVG rendering"));

	vbox2 = gtk_box_new(GTK_ORIENTATION_VERTICAL, VSPACING);
	gtk_widget_show (vbox2);
	gtk_container_set_border_width (GTK_CONTAINER (vbox2), 5);
	gtk_container_add (GTK_CONTAINER (frame_scaling), vbox2);

	PACK_CHECK_BUTTON(vbox2, checkbtn_enable_alpha, _("Enable alpha channel"));
	PACK_CHECK_BUTTON(vbox2, checkbtn_enable_scaling, _("Force scaling"));
	PACK_CHECK_BUTTON(vbox2, checkbtn_scaling_auto, _("Automatic"));

	hbox3 = gtk_box_new(GTK_ORIENTATION_HORIZONTAL, 5);
	gtk_widget_show (hbox3);

	label_scaling_ppi = gtk_label_new (_("Pixels per inch (PPI)"));
	gtk_widget_show (label_scaling_ppi);
	gtk_box_pack_start (GTK_BOX (hbox3), label_scaling_ppi,
			FALSE, FALSE, 5);

	spinbtn_scaling_ppi_adj = GTK_ADJUSTMENT(
		gtk_adjustment_new (MIN_PPI, MIN_PPI, MAX_PPI, 1, 10, 0));
	spinbtn_scaling_ppi = gtk_spin_button_new(
			spinbtn_scaling_ppi_adj, 1.0, 0);
	gtk_widget_show (spinbtn_scaling_ppi);
	gtk_box_pack_start (GTK_BOX (hbox3), spinbtn_scaling_ppi,
			FALSE, FALSE, 5);

	gtk_box_pack_start (GTK_BOX (vbox2), hbox3, FALSE, FALSE, 0);

	/* initialize widget values */
	gtk_toggle_button_set_active(GTK_TOGGLE_BUTTON (checkbtn_enable_alpha),
			prefs_common.enable_alpha_svg);
	gtk_toggle_button_set_active(GTK_TOGGLE_BUTTON (checkbtn_enable_scaling),
			prefs_common.enable_pixmap_scaling);
	gtk_toggle_button_set_active(GTK_TOGGLE_BUTTON (checkbtn_scaling_auto),
			prefs_common.pixmap_scaling_auto);
	gtk_spin_button_set_value(GTK_SPIN_BUTTON (spinbtn_scaling_ppi),
			prefs_common.pixmap_scaling_ppi);

	/* sensitivity */
	gtk_widget_set_sensitive(checkbtn_scaling_auto,
			prefs_common.enable_pixmap_scaling);
	gtk_widget_set_sensitive(spinbtn_scaling_ppi,
			prefs_common.enable_pixmap_scaling
				&& !prefs_common.pixmap_scaling_auto);
	gtk_widget_set_sensitive(label_scaling_ppi,
			prefs_common.enable_pixmap_scaling
				&& !prefs_common.pixmap_scaling_auto);

	/* signals */
	g_signal_connect(G_OBJECT(checkbtn_enable_scaling), "toggled",
			 G_CALLBACK(prefs_themes_checkbtn_enable_scaling_toggled_cb),
			 prefs_themes);
	g_signal_connect(G_OBJECT(checkbtn_scaling_auto), "toggled",
			 G_CALLBACK(prefs_themes_checkbtn_scaling_auto_toggled_cb),
			 prefs_themes);
#endif

	g_signal_connect(G_OBJECT(btn_remove), "clicked",
			 G_CALLBACK(prefs_themes_btn_remove_clicked_cb),
			 NULL);
	g_signal_connect(G_OBJECT(btn_install), "clicked",
			 G_CALLBACK(prefs_themes_btn_install_clicked_cb),
			 NULL);
	g_signal_connect(G_OBJECT(btn_viewall), "clicked",
			 G_CALLBACK(prefs_themes_btn_viewall_clicked_cb),
			 NULL);

	prefs_themes->window = GTK_WIDGET(window);

	prefs_themes->name   = label_name;
	prefs_themes->author = label_author;
	prefs_themes->url    = label_url;
	prefs_themes->status = label_status;
	prefs_themes->global = label_global_status;

	prefs_themes->icons[0] = icon_1;
	prefs_themes->icons[1] = icon_2;
	prefs_themes->icons[2] = icon_3;
	prefs_themes->icons[3] = icon_4;
	prefs_themes->icons[4] = icon_5;
	prefs_themes->icons[5] = icon_6;
	prefs_themes->icons[6] = icon_7;

	prefs_themes->btn_remove  = btn_remove;
	prefs_themes->btn_install = btn_install;
	prefs_themes->btn_more    = btn_more;

	prefs_themes->op_menu     = menu_themes;

#ifdef HAVE_SVG
	prefs_themes->checkbtn_enable_alpha   = checkbtn_enable_alpha;
	prefs_themes->checkbtn_enable_scaling = checkbtn_enable_scaling;
	prefs_themes->checkbtn_scaling_auto   = checkbtn_scaling_auto;
	prefs_themes->label_scaling_ppi       = label_scaling_ppi;
	prefs_themes->spinbtn_scaling_ppi     = spinbtn_scaling_ppi;
#endif

	prefs_themes->page.widget = vbox1;
	
	prefs_themes_set_themes_menu(GTK_COMBO_BOX(menu_themes), tdata);
	renderer = gtk_cell_renderer_text_new();
	gtk_cell_layout_pack_start(GTK_CELL_LAYOUT(menu_themes), renderer, TRUE);
	gtk_cell_layout_set_attributes(GTK_CELL_LAYOUT(menu_themes), renderer,
					"text", 0, NULL);

	prefs_themes_get_theme_info(tdata);
	prefs_themes_display_global_stats(tdata);
}

static void prefs_themes_destroy_widget(PrefsPage *page)
{
	/* ThemesPage *theme = (ThemesPage *)page; */
}

static void prefs_themes_save(PrefsPage *page)
{
	ThemesData *tdata = prefs_themes_data;
	gchar      *theme_str = tdata->displayed;
#ifdef HAVE_SVG
	ThemesPage *tpage = (ThemesPage *) page;
	gboolean alpha = prefs_common.enable_alpha_svg;
	gboolean scaling = prefs_common.enable_pixmap_scaling;
	gboolean scaling_auto = prefs_common.pixmap_scaling_auto;
	gint scaling_ppi = prefs_common.pixmap_scaling_ppi;

	prefs_common.enable_alpha_svg = gtk_toggle_button_get_active(
		GTK_TOGGLE_BUTTON (tpage->checkbtn_enable_alpha));
	prefs_common.enable_pixmap_scaling = gtk_toggle_button_get_active(
		GTK_TOGGLE_BUTTON (tpage->checkbtn_enable_scaling));
	prefs_common.pixmap_scaling_auto = gtk_toggle_button_get_active(
		GTK_TOGGLE_BUTTON (tpage->checkbtn_scaling_auto));
	prefs_common.pixmap_scaling_ppi = gtk_spin_button_get_value_as_int (
		GTK_SPIN_BUTTON (tpage->spinbtn_scaling_ppi));
#endif

	if (!IS_CURRENT_THEME(theme_str)) {
		debug_print("Changing theme to %s\n", theme_str);
		g_free(prefs_common.pixmap_theme_path);

		prefs_common.pixmap_theme_path = g_strdup(theme_str);

		main_window_reflect_prefs_all_real(TRUE);
		compose_reflect_prefs_pixmap_theme();
		addrcompl_reflect_prefs_pixmap_theme();

		prefs_themes_update_buttons(tdata);
	}
#ifdef HAVE_SVG
	else if (scaling != prefs_common.enable_pixmap_scaling
			|| alpha != prefs_common.enable_alpha_svg
			|| (scaling_auto != prefs_common.pixmap_scaling_auto
				&& scaling_ppi != prefs_common.pixmap_scaling_ppi)) {
		/* same theme, different scaling options */
		debug_print("Updating theme scaling\n");
		stock_pixmap_invalidate_all_icons();
		main_window_reflect_prefs_all_real(TRUE);
		compose_reflect_prefs_pixmap_theme();
		addrcompl_reflect_prefs_pixmap_theme();
	}
#endif
}
<|MERGE_RESOLUTION|>--- conflicted
+++ resolved
@@ -32,7 +32,6 @@
 
 #include <glib.h>
 #include <glib/gi18n.h>
-#include <gdk/gdkkeysyms.h>
 #include <gtk/gtk.h>
 
 #include "utils.h"
@@ -144,13 +143,8 @@
 static void prefs_themes_btn_remove_clicked_cb	(GtkWidget *widget, gpointer data);
 static void prefs_themes_btn_install_clicked_cb	(GtkWidget *widget, gpointer data);
 static void prefs_themes_btn_viewall_clicked_cb	(GtkWidget *widget, gpointer data);
-<<<<<<< HEAD
-static void prefs_themes_viewall_close_btn_clicked (GtkWidget *widget, gpointer data);
-static gboolean prefs_themes_viewall_key_pressed (GtkWidget *keywidget, GdkEventKey *event, GtkWidget **widget);
-=======
 static void prefs_themes_viewall_close_btn_clicked	(GtkWidget *widget, gpointer data);
 static gboolean prefs_themes_viewall_key_pressed	(GtkWidget *keywidget, GdkEventKey *event, GtkWidget **widget);
->>>>>>> 1465ce9c
 static void prefs_themes_menu_item_activated_cb	(GtkWidget *widget, gpointer data);
 #ifdef HAVE_SVG
 static gdouble prefs_themes_compute_ppi(GdkScreen *screen);
@@ -571,11 +565,7 @@
 		val = alertpanel(alert_title,
 				 _("This folder doesn't seem to be a theme"
 				   "folder.\nInstall anyway?"),
-<<<<<<< HEAD
-				 GTK_STOCK_NO, GTK_STOCK_YES, NULL, ALERTFOCUS_FIRST);
-=======
 				 NULL, _("_No"), NULL, _("_Yes"), NULL, NULL, ALERTFOCUS_FIRST);
->>>>>>> 1465ce9c
 		if (G_ALERTALTERNATE != val) {
 			g_free(alert_title);
 			goto end_inst;
@@ -584,11 +574,7 @@
 
 	val = alertpanel(alert_title,
 			 _("Do you want to install theme for all users?"),
-<<<<<<< HEAD
-			 GTK_STOCK_NO, GTK_STOCK_YES, NULL, ALERTFOCUS_FIRST);
-=======
 			 NULL, _("_No"), NULL, _("_Yes"), NULL, NULL, ALERTFOCUS_FIRST);
->>>>>>> 1465ce9c
 	g_free(alert_title);
 	switch (val) {
 	case G_ALERTALTERNATE:
@@ -658,13 +644,7 @@
 	g_free(themename);
 }
 
-<<<<<<< HEAD
-static gboolean prefs_themes_viewall_key_pressed(GtkWidget *keywidget,
-						 GdkEventKey *event,
-						 GtkWidget **widget)
-=======
 static gboolean prefs_themes_viewall_key_pressed(GtkWidget *keywidget, GdkEventKey *event, GtkWidget **widget)
->>>>>>> 1465ce9c
 {
 	if (event && event->keyval == GDK_KEY_Escape) {
 		prefs_themes_viewall_close_btn_clicked(NULL, widget);
@@ -673,12 +653,7 @@
 	return FALSE;
 }
 
-<<<<<<< HEAD
-static void prefs_themes_viewall_close_btn_clicked(GtkWidget *widget,
-						   gpointer data)
-=======
 static void prefs_themes_viewall_close_btn_clicked(GtkWidget *widget, gpointer data)
->>>>>>> 1465ce9c
 {
 	GtkWidget **window = (GtkWidget **) data;
 
@@ -691,12 +666,7 @@
 
 #define ICONS_PER_ROW 19
 
-<<<<<<< HEAD
-static void prefs_themes_btn_viewall_clicked_cb(GtkWidget *widget,
-						gpointer data)
-=======
 static void prefs_themes_btn_viewall_clicked_cb(GtkWidget *widget, gpointer data)
->>>>>>> 1465ce9c
 {
 	static GtkWidget *viewall_win = NULL;
 
@@ -716,21 +686,13 @@
 	gtk_window_set_title(GTK_WINDOW(viewall_win), _("View all theme icons"));
 	gtk_window_set_position(GTK_WINDOW(viewall_win), GTK_WIN_POS_CENTER);
 
-<<<<<<< HEAD
-	vbox = gtk_vbox_new(FALSE, 5);
-=======
 	vbox = gtk_box_new(GTK_ORIENTATION_VERTICAL, 5);
->>>>>>> 1465ce9c
 	gtk_widget_show(vbox);
 	gtk_container_add(GTK_CONTAINER(viewall_win), vbox);
 
 	save_prefs_path = prefs_common.pixmap_theme_path;
 	prefs_common.pixmap_theme_path = tdata->displayed;
-<<<<<<< HEAD
-	hbox = gtk_hbox_new(FALSE, 5);
-=======
 	hbox = gtk_box_new(GTK_ORIENTATION_HORIZONTAL, 5);
->>>>>>> 1465ce9c
 	gtk_widget_show(hbox);
 	for (i = 0; i < N_STOCK_PIXMAPS; ++i) {
 		icons[i] = gtk_image_new();
@@ -741,51 +703,31 @@
 		if ((i + 1) % ICONS_PER_ROW == 0) {
 			gtk_box_pack_start(GTK_BOX(vbox), hbox, TRUE, TRUE, 5);
 			if (i + 1 < N_STOCK_PIXMAPS) {
-<<<<<<< HEAD
-				hbox = gtk_hbox_new(FALSE, 5);
-=======
 				hbox = gtk_box_new(GTK_ORIENTATION_HORIZONTAL, 5);
->>>>>>> 1465ce9c
 				gtk_widget_show(hbox);
 			}
 		}
 	}
 	prefs_common.pixmap_theme_path = save_prefs_path;
 
-<<<<<<< HEAD
-	separator = gtk_hseparator_new();
-=======
 	separator = gtk_separator_new(GTK_ORIENTATION_HORIZONTAL);
->>>>>>> 1465ce9c
 	gtk_widget_show(separator);
 	gtk_box_pack_start(GTK_BOX(vbox), separator, FALSE, FALSE, 0);
 
 	gtkut_stock_button_set_create(&confirm_area,
-<<<<<<< HEAD
-			&close_btn, GTK_STOCK_CLOSE, NULL, NULL, NULL, NULL);
-=======
 		&close_btn, "window-close", _("_Close"),
 		NULL, NULL, NULL, NULL, NULL, NULL);
->>>>>>> 1465ce9c
 	gtk_box_pack_start(GTK_BOX(vbox), confirm_area, FALSE, FALSE, 5);
 	gtk_widget_show(confirm_area);
 	gtk_widget_grab_default(close_btn);
 	gtk_widget_grab_focus(close_btn);
 
 	g_signal_connect(G_OBJECT(close_btn), "clicked",
-<<<<<<< HEAD
-			 G_CALLBACK(prefs_themes_viewall_close_btn_clicked),
-			 &viewall_win);
-	g_signal_connect(G_OBJECT(viewall_win), "key_press_event",
-			 G_CALLBACK(prefs_themes_viewall_key_pressed),
-			 &viewall_win);
-=======
 		G_CALLBACK(prefs_themes_viewall_close_btn_clicked),
 		&viewall_win);
 	g_signal_connect(G_OBJECT(viewall_win), "key_press_event",
 		G_CALLBACK(prefs_themes_viewall_key_pressed),
 		&viewall_win);
->>>>>>> 1465ce9c
 
 	manage_window_set_transient(GTK_WINDOW(viewall_win));
 	gtk_window_set_modal(GTK_WINDOW(viewall_win), TRUE);
@@ -1199,12 +1141,7 @@
 
 	PACK_FRAME(vbox1, frame_preview, _("Preview"));
 
-<<<<<<< HEAD
-	hbox1 = gtk_hbox_new (FALSE, 0);
-	gtk_container_set_border_width (GTK_CONTAINER (hbox1), 5);
-=======
 	hbox1 = gtk_box_new(GTK_ORIENTATION_HORIZONTAL, 0);
->>>>>>> 1465ce9c
 	gtk_widget_show (hbox1);
 	gtk_container_add (GTK_CONTAINER (frame_preview), hbox1);
 	gtk_container_set_border_width (GTK_CONTAINER (hbox1), 5);
@@ -1265,11 +1202,7 @@
 	gtk_container_add (GTK_CONTAINER (hbuttonbox1), btn_remove);
 	gtk_widget_set_can_default (btn_remove, TRUE);
 
-<<<<<<< HEAD
-	btn_viewall = gtk_button_new_with_label (_("View all"));
-=======
 	btn_viewall = gtk_button_new_with_label(_("View all"));
->>>>>>> 1465ce9c
 	gtk_widget_show (btn_viewall);
 	gtk_box_pack_start (GTK_BOX (hbuttonbox1), btn_viewall, FALSE, FALSE, 5);
 

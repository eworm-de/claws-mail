--- conflicted
+++ resolved
@@ -1,11 +1,7 @@
 /*
  * Claws Mail templates subsystem 
  * Copyright (C) 2001 Alexander Barinov
-<<<<<<< HEAD
- * Copyright (C) 2001-2020 The Claws Mail team
-=======
  * Copyright (C) 2001-2022 The Claws Mail team
->>>>>>> 1465ce9c
  *
  * This program is free software; you can redistribute it and/or modify
  * it under the terms of the GNU General Public License as published by

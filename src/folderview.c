--- conflicted
+++ resolved
@@ -1,11 +1,6 @@
 /*
-<<<<<<< HEAD
- * Claws Mail -- a GTK+ based, lightweight, and fast e-mail client
- * Copyright (C) 1999-2019 the Claws Mail team and Hiroyuki Yamamoto
-=======
  * Claws Mail -- a GTK based, lightweight, and fast e-mail client
  * Copyright (C) 1999-2022 the Claws Mail team and Hiroyuki Yamamoto
->>>>>>> 1465ce9c
  *
  * This program is free software; you can redistribute it and/or modify
  * it under the terms of the GNU General Public License as published by
@@ -669,11 +664,7 @@
 
 	font_desc = pango_font_description_from_string(NORMAL_FONT);
 	if (font_desc) {
-<<<<<<< HEAD
-		gtk_widget_modify_font(ctree, font_desc);
-=======
 		gtk_widget_override_font(ctree, font_desc);
->>>>>>> 1465ce9c
 		pango_font_description_free(font_desc);
 	}
 
@@ -1538,7 +1529,6 @@
 	gboolean use_bold, use_color;
 	gint *col_pos = folderview->col_pos;
 	SpecialFolderItemType stype;
-	GdkColor gdk_color;
 	
 	item = gtk_cmctree_node_get_row_data(ctree, node);
 	cm_return_if_fail(item != NULL);
@@ -1744,36 +1734,18 @@
 
 	if (use_bold) {
 		style = bold_style;
-<<<<<<< HEAD
-		if (item->op_count > 0) {
-			gtk_cmctree_node_set_foreground(ctree, node, &folderview->color_op);
-		} else if (use_color) {
-			gtk_cmctree_node_set_foreground(ctree, node, &folderview->color_new);
-		} else if (item->prefs->color != 0) {
-			gtkut_convert_int_to_gdk_color(item->prefs->color, &gdk_color);
-			gtk_cmctree_node_set_foreground(ctree, node, &gdk_color);
-		}
-=======
 		if (item->op_count > 0)
 			gtk_cmctree_node_set_foreground(ctree, node, &folderview->color_op);
 		else if (use_color)
 			gtk_cmctree_node_set_foreground(ctree, node, &folderview->color_new);
 		else if (!gdk_rgba_equal(&item->prefs->color, &black))
 			gtk_cmctree_node_set_foreground(ctree, node, &item->prefs->color);
->>>>>>> 1465ce9c
 	} else if (use_color)
 		gtk_cmctree_node_set_foreground(ctree, node, &folderview->color_new);
 	else if (item->op_count > 0)
 		gtk_cmctree_node_set_foreground(ctree, node, &folderview->color_op);
-<<<<<<< HEAD
-	else if (item->prefs->color != 0) {
-		gtkut_convert_int_to_gdk_color(item->prefs->color, &gdk_color);
-		gtk_cmctree_node_set_foreground(ctree, node, &gdk_color);
-	}
-=======
 	else if (!gdk_rgba_equal(&item->prefs->color, &black))
 		gtk_cmctree_node_set_foreground(ctree, node, &item->prefs->color);
->>>>>>> 1465ce9c
 
 	gtk_cmctree_node_set_row_style(ctree, node, style);
 
@@ -2795,11 +2767,7 @@
 
 	for (list = folderview_list; list != NULL; list = list->next) {
 		folderview = (FolderView *)list->data;
-<<<<<<< HEAD
-		gtkut_convert_int_to_gdk_color(color_op, &folderview->color_op);
-=======
 		folderview->color_op = color_op;
->>>>>>> 1465ce9c
 	}
 }
 
@@ -2828,15 +2796,8 @@
 				GTK_SCROLLED_WINDOW(folderview->scrolledwin));
 	gint height = gtk_adjustment_get_value(pos);
 
-<<<<<<< HEAD
-	gtkut_convert_int_to_gdk_color(prefs_common.color[COL_NEW],
-			&folderview->color_new);
-	gtkut_convert_int_to_gdk_color(prefs_common.color[COL_TGT_FOLDER],
-			&folderview->color_op);
-=======
 	folderview->color_new = prefs_common.color[COL_NEW];
 	folderview->color_op = prefs_common.color[COL_TGT_FOLDER];
->>>>>>> 1465ce9c
 
 	if (!last_smallfont || strcmp(last_smallfont, SMALL_FONT) ||
 			!last_normalfont || strcmp(last_normalfont, NORMAL_FONT) ||
@@ -2855,23 +2816,8 @@
 	last_boldfont = g_strdup(BOLD_FONT);
 	last_derive = prefs_common.derive_from_normal_font;
 
-<<<<<<< HEAD
-#define STYLE_FREE(s)			\
-	if (s != NULL) {		\
-		g_object_unref(s);	\
-		s = NULL;		\
-	}
-
-	STYLE_FREE(bold_style);
-
-#undef STYLE_FREE
-
 	folderview_set_fonts(folderview);
 
-=======
-	folderview_set_fonts(folderview);
-
->>>>>>> 1465ce9c
 	gtk_cmclist_freeze(GTK_CMCLIST(folderview->ctree));
 	folderview_column_set_titles(folderview);
 	folderview_set_all();
@@ -3403,12 +3349,7 @@
 
 	/* Handle right-click for context menu */
 	if (event->button == 3) {
-<<<<<<< HEAD
-		gtk_menu_popup(GTK_MENU(folderview->headerpopupmenu),
-				NULL, NULL, NULL, NULL, 3, event->time);
-=======
 		gtk_menu_popup_at_pointer(GTK_MENU(folderview->headerpopupmenu), NULL);
->>>>>>> 1465ce9c
 		return TRUE;
 	}
 
